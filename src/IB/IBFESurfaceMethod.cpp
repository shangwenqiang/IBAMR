// ---------------------------------------------------------------------
//
// Copyright (c) 2018 - 2019 by the IBAMR developers
// Filename: IBFESurfaceMethod.cpp
// Created on 19 May 2018 by Boyce Griffith
//
// Copyright (c) 2002-2017, Boyce Griffith
// All rights reserved.
//
// This file is part of IBAMR.
//
// IBAMR is free software and is distributed under the 3-clause BSD
// license. The full text of the license can be found in the file
// COPYRIGHT at the top level directory of IBAMR.
//
// ---------------------------------------------------------------------

/////////////////////////////// INCLUDES /////////////////////////////////////

#include "ibamr/IBFESurfaceMethod.h"
#include "ibamr/IBHierarchyIntegrator.h"
#include "ibamr/INSHierarchyIntegrator.h"
#include "ibamr/StokesSpecifications.h"
#include "ibamr/namespaces.h" // IWYU pragma: keep

#include "ibtk/FEDataInterpolation.h"
#include "ibtk/FEDataManager.h"
#include "ibtk/IBTK_CHKERRQ.h"
#include "ibtk/IndexUtilities.h"
#include "ibtk/LEInteractor.h"
#include "ibtk/RobinPhysBdryPatchStrategy.h"
#include "ibtk/SAMRAIDataCache.h"
#include "ibtk/ibtk_macros.h"
#include "ibtk/ibtk_utilities.h"
#include "ibtk/libmesh_utilities.h"

#include "BasePatchHierarchy.h"
#include "BasePatchLevel.h"
#include "Box.h"
#include "CartesianPatchGeometry.h"
#include "CellIndex.h"
#include "GriddingAlgorithm.h"
#include "HierarchyDataOpsManager.h"
#include "HierarchyDataOpsReal.h"
#include "Index.h"
#include "IntVector.h"
#include "LoadBalancer.h"
#include "MultiblockDataTranslator.h"
#include "Patch.h"
#include "PatchHierarchy.h"
#include "PatchLevel.h"
#include "SideData.h"
#include "SideIndex.h"
#include "Variable.h"
#include "VariableDatabase.h"
#include "tbox/Array.h"
#include "tbox/Database.h"
#include "tbox/MathUtilities.h"
#include "tbox/PIO.h"
#include "tbox/Pointer.h"
#include "tbox/RestartManager.h"
#include "tbox/SAMRAI_MPI.h"
#include "tbox/Utilities.h"

#include "libmesh/boundary_info.h"
#include "libmesh/compare_types.h"
#include "libmesh/dense_vector.h"
#include "libmesh/dof_map.h"
#include "libmesh/edge.h"
#include "libmesh/elem.h"
#include "libmesh/enum_fe_family.h"
#include "libmesh/enum_order.h"
#include "libmesh/enum_quadrature_type.h"
#include "libmesh/enum_xdr_mode.h"
#include "libmesh/equation_systems.h"
#include "libmesh/fe_type.h"
#include "libmesh/fem_context.h"
#include "libmesh/linear_implicit_system.h"
#include "libmesh/mesh.h"
#include "libmesh/mesh_base.h"
#include "libmesh/node.h"
#include "libmesh/numeric_vector.h"
#include "libmesh/petsc_vector.h"
#include "libmesh/point.h"
#include "libmesh/quadrature.h"
#include "libmesh/sparse_matrix.h"
#include "libmesh/string_to_enum.h"
#include "libmesh/system.h"
#include "libmesh/tensor_value.h"
#include "libmesh/type_tensor.h"
#include "libmesh/type_vector.h"
#include "libmesh/variant_filter_iterator.h"
#include "libmesh/vector_value.h"

#include "petscvec.h"

IBTK_DISABLE_EXTRA_WARNINGS
#include "boost/math/special_functions/round.hpp"
#include "boost/multi_array.hpp"
IBTK_ENABLE_EXTRA_WARNINGS

#include <algorithm>
#include <array>
#include <cmath>
#include <limits>
#include <memory>
#include <ostream>
#include <set>
#include <string>
#include <utility>
#include <vector>

namespace SAMRAI
{
namespace xfer
{
template <int DIM>
class RefineSchedule;
template <int DIM>
class CoarsenSchedule;
} // namespace xfer
} // namespace SAMRAI

using namespace libMesh;

/////////////////////////////// NAMESPACE ////////////////////////////////////

namespace IBAMR
{
/////////////////////////////// STATIC ///////////////////////////////////////

namespace
{
// Version of IBFESurfaceMethod restart file data.
static const int IBFE_METHOD_VERSION = 1;

std::string
libmesh_restart_file_name(const std::string& restart_dump_dirname,
                          unsigned int time_step_number,
                          unsigned int part,
                          const std::string& extension)
{
    std::ostringstream file_name_prefix;
    file_name_prefix << restart_dump_dirname << "/libmesh_data_part_" << part << "." << std::setw(6)
                     << std::setfill('0') << std::right << time_step_number << "." << extension;
    return file_name_prefix.str();
}
} // namespace

const std::string IBFESurfaceMethod::COORDS_SYSTEM_NAME = "coordinates system";
const std::string IBFESurfaceMethod::COORD_MAPPING_SYSTEM_NAME = "coordinate mapping system";
const std::string IBFESurfaceMethod::FORCE_SYSTEM_NAME = "IB force system";
const std::string IBFESurfaceMethod::VELOCITY_SYSTEM_NAME = "velocity system";
const std::string IBFESurfaceMethod::NORMAL_VELOCITY_SYSTEM_NAME = "normal velocity system";
const std::string IBFESurfaceMethod::TANGENTIAL_VELOCITY_SYSTEM_NAME = "tangential velocity system";
const std::string IBFESurfaceMethod::PRESSURE_JUMP_SYSTEM_NAME = "[[p]] system";
const std::string IBFESurfaceMethod::WSS_IN_SYSTEM_NAME = "One sided interior wall shear stress system";
const std::string IBFESurfaceMethod::WSS_OUT_SYSTEM_NAME = "One sided exterior wall shear stress system";
const std::string IBFESurfaceMethod::PRESSURE_IN_SYSTEM_NAME = "One sided interior pressure system";
const std::string IBFESurfaceMethod::PRESSURE_OUT_SYSTEM_NAME = "One sided interior pressure system";
const std::string IBFESurfaceMethod::TAU_IN_SYSTEM_NAME = "Interior traction system";
const std::string IBFESurfaceMethod::TAU_OUT_SYSTEM_NAME = "Exterior traction system";
const std::array<std::string, NDIM> IBFESurfaceMethod::VELOCITY_JUMP_SYSTEM_NAME = {
    { "velocity [[du]] jump system",
      "velocity [[dv]] jump system"
#if (NDIM == 3)
      ,
      "velocity [[dw]] jump system"
#endif
    }
};

/////////////////////////////// PUBLIC ///////////////////////////////////////

IBFESurfaceMethod::IBFESurfaceMethod(const std::string& object_name,
                                     Pointer<Database> input_db,
                                     MeshBase* mesh,
                                     int max_level_number,
                                     bool register_for_restart,
                                     const std::string& restart_read_dirname,
                                     unsigned int restart_restore_number)
{
    commonConstructor(object_name,
                      input_db,
                      std::vector<MeshBase*>(1, mesh),
                      max_level_number,
                      register_for_restart,
                      restart_read_dirname,
                      restart_restore_number);
    return;
} // IBFESurfaceMethod

IBFESurfaceMethod::IBFESurfaceMethod(const std::string& object_name,
                                     Pointer<Database> input_db,
                                     const std::vector<MeshBase*>& meshes,
                                     int max_level_number,
                                     bool register_for_restart,
                                     const std::string& restart_read_dirname,
                                     unsigned int restart_restore_number)
    : d_num_parts(static_cast<int>(meshes.size()))
{
    commonConstructor(object_name,
                      input_db,
                      meshes,
                      max_level_number,
                      register_for_restart,
                      restart_read_dirname,
                      restart_restore_number);
    return;
} // IBFESurfaceMethod

IBFESurfaceMethod::~IBFESurfaceMethod()
{
    for (unsigned int part = 0; part < d_num_parts; ++part)
    {
        delete d_equation_systems[part];
    }
    if (d_registered_for_restart)
    {
        RestartManager::getManager()->unregisterRestartItem(d_object_name);
        d_registered_for_restart = false;
    }
    return;
} // ~IBFESurfaceMethod

FEDataManager*
IBFESurfaceMethod::getFEDataManager(const unsigned int part) const
{
    TBOX_ASSERT(d_fe_equation_systems_initialized);
    TBOX_ASSERT(part < d_num_parts);
    return d_fe_data_managers[part];
} // getFEDataManager

void
IBFESurfaceMethod::registerInitialCoordinateMappingFunction(const CoordinateMappingFcnData& data,
                                                            const unsigned int part)
{
    TBOX_ASSERT(part < d_num_parts);
    d_coordinate_mapping_fcn_data[part] = data;
    return;
} // registerInitialCoordinateMappingFunction

void
IBFESurfaceMethod::registerInitialVelocityFunction(const InitialVelocityFcnData& data, const unsigned int part)
{
    TBOX_ASSERT(part < d_num_parts);
    d_initial_velocity_fcn_data[part] = data;
    return;
} // registerInitialVelocityFunction

void
IBFESurfaceMethod::registerLagSurfacePressureFunction(const LagSurfacePressureFcnData& data, const unsigned int part)
{
    TBOX_ASSERT(part < d_num_parts);
    d_lag_surface_pressure_fcn_data[part] = data;
    return;
} // registerLagSurfacePressureFunction

void
IBFESurfaceMethod::registerLagSurfaceForceFunction(const LagSurfaceForceFcnData& data, const unsigned int part)
{
    TBOX_ASSERT(part < d_num_parts);
    d_lag_surface_force_fcn_data[part] = data;
    return;
} // registerLagSurfaceForceFunction

const VectorValue<double>&
IBFESurfaceMethod::getSurfaceForceIntegral(const unsigned int part) const
{
    TBOX_ASSERT(part < d_num_parts);
    return d_lag_surface_force_integral[part];
}

const IntVector<NDIM>&
IBFESurfaceMethod::getMinimumGhostCellWidth() const
{
    return d_ghosts;
} // getMinimumGhostCellWidth

void
IBFESurfaceMethod::setupTagBuffer(Array<int>& tag_buffer, Pointer<GriddingAlgorithm<NDIM> > gridding_alg) const
{
    const int finest_hier_ln = gridding_alg->getMaxLevels() - 1;
    const int tsize = tag_buffer.size();
    tag_buffer.resizeArray(finest_hier_ln);
    for (int i = tsize; i < finest_hier_ln; ++i) tag_buffer[i] = 0;
    for (unsigned int part = 0; part < d_num_parts; ++part)
    {
        const int gcw = d_fe_data_managers[part]->getGhostCellWidth().max();
        const int tag_ln = d_fe_data_managers[part]->getLevelNumber() - 1;
        if (tag_ln >= 0 && tag_ln < finest_hier_ln)
        {
            tag_buffer[tag_ln] = std::max(tag_buffer[tag_ln], gcw);
        }
    }
    for (int ln = finest_hier_ln - 2; ln >= 0; --ln)
    {
        tag_buffer[ln] =
            std::max(tag_buffer[ln], tag_buffer[ln + 1] / gridding_alg->getRatioToCoarserLevel(ln + 1).max() + 1);
    }
    return;
} // setupTagBuffer

void
IBFESurfaceMethod::preprocessIntegrateData(double current_time, double new_time, int /*num_cycles*/)
{
    d_current_time = current_time;
    d_new_time = new_time;
    d_half_time = current_time + 0.5 * (new_time - current_time);

    // Extract the FE data.
    d_X_systems.resize(d_num_parts);
    d_X_current_vecs.resize(d_num_parts);
    d_X_new_vecs.resize(d_num_parts);
    d_X_half_vecs.resize(d_num_parts);
    d_X_IB_ghost_vecs.resize(d_num_parts);

    d_U_systems.resize(d_num_parts);
    d_U_current_vecs.resize(d_num_parts);
    d_U_new_vecs.resize(d_num_parts);
    d_U_half_vecs.resize(d_num_parts);

    d_U_n_systems.resize(d_num_parts);
    d_U_n_current_vecs.resize(d_num_parts);
    d_U_n_new_vecs.resize(d_num_parts);
    d_U_n_half_vecs.resize(d_num_parts);

    d_U_t_systems.resize(d_num_parts);
    d_U_t_current_vecs.resize(d_num_parts);
    d_U_t_new_vecs.resize(d_num_parts);
    d_U_t_half_vecs.resize(d_num_parts);

    d_F_systems.resize(d_num_parts);
    d_F_half_vecs.resize(d_num_parts);
    d_F_IB_ghost_vecs.resize(d_num_parts);

    d_P_jump_systems.resize(d_num_parts);
    d_P_jump_half_vecs.resize(d_num_parts);
    d_P_jump_IB_ghost_vecs.resize(d_num_parts);

    d_P_in_systems.resize(d_num_parts);
    d_P_in_half_vecs.resize(d_num_parts);
    d_P_in_IB_ghost_vecs.resize(d_num_parts);
    
    d_P_out_systems.resize(d_num_parts);
    d_P_out_half_vecs.resize(d_num_parts);
    d_P_out_IB_ghost_vecs.resize(d_num_parts);

    d_DU_jump_systems.resize(d_num_parts);
    d_DU_jump_half_vecs.resize(d_num_parts);
    d_DU_jump_IB_ghost_vecs.resize(d_num_parts);

    d_WSS_in_systems.resize(d_num_parts);
    d_WSS_in_half_vecs.resize(d_num_parts);
    d_WSS_in_IB_ghost_vecs.resize(d_num_parts);
    
    d_WSS_out_systems.resize(d_num_parts);
    d_WSS_out_half_vecs.resize(d_num_parts);
    d_WSS_out_IB_ghost_vecs.resize(d_num_parts);

    d_TAU_in_systems.resize(d_num_parts);
    d_TAU_in_half_vecs.resize(d_num_parts);
    d_TAU_in_IB_ghost_vecs.resize(d_num_parts);
    
    d_TAU_out_systems.resize(d_num_parts);
    d_TAU_out_half_vecs.resize(d_num_parts);
    d_TAU_out_IB_ghost_vecs.resize(d_num_parts);

    for (unsigned int part = 0; part < d_num_parts; ++part)
    {
        d_X_systems[part] = &d_equation_systems[part]->get_system(COORDS_SYSTEM_NAME);
        d_X_current_vecs[part] = dynamic_cast<PetscVector<double>*>(d_X_systems[part]->current_local_solution.get());
        d_X_new_vecs[part] = dynamic_cast<PetscVector<double>*>(
            d_X_current_vecs[part]->clone().release()); // WARNING: must be manually deleted
        d_X_half_vecs[part] = dynamic_cast<PetscVector<double>*>(
            d_X_current_vecs[part]->clone().release()); // WARNING: must be manually deleted
        d_X_IB_ghost_vecs[part] = dynamic_cast<PetscVector<double>*>(
            d_fe_data_managers[part]->buildGhostedCoordsVector(/*localize_data*/ false));

        d_U_systems[part] = &d_equation_systems[part]->get_system(VELOCITY_SYSTEM_NAME);
        d_U_current_vecs[part] = dynamic_cast<PetscVector<double>*>(d_U_systems[part]->current_local_solution.get());
        d_U_new_vecs[part] = dynamic_cast<PetscVector<double>*>(
            d_U_current_vecs[part]->clone().release()); // WARNING: must be manually deleted
        d_U_half_vecs[part] = dynamic_cast<PetscVector<double>*>(
            d_U_current_vecs[part]->clone().release()); // WARNING: must be manually deleted

        d_U_n_systems[part] = &d_equation_systems[part]->get_system(NORMAL_VELOCITY_SYSTEM_NAME);
        d_U_n_current_vecs[part] =
            dynamic_cast<PetscVector<double>*>(d_U_n_systems[part]->current_local_solution.get());
        d_U_n_new_vecs[part] = dynamic_cast<PetscVector<double>*>(
            d_U_n_current_vecs[part]->clone().release()); // WARNING: must be manually deleted
        d_U_n_half_vecs[part] = dynamic_cast<PetscVector<double>*>(
            d_U_n_current_vecs[part]->clone().release()); // WARNING: must be manually deleted

        d_U_t_systems[part] = &d_equation_systems[part]->get_system(TANGENTIAL_VELOCITY_SYSTEM_NAME);
        d_U_t_current_vecs[part] =
            dynamic_cast<PetscVector<double>*>(d_U_t_systems[part]->current_local_solution.get());
        d_U_t_new_vecs[part] = dynamic_cast<PetscVector<double>*>(
            d_U_t_current_vecs[part]->clone().release()); // WARNING: must be manually deleted
        d_U_t_half_vecs[part] = dynamic_cast<PetscVector<double>*>(
            d_U_t_current_vecs[part]->clone().release()); // WARNING: must be manually deleted

        d_F_systems[part] = &d_equation_systems[part]->get_system(FORCE_SYSTEM_NAME);
        d_F_half_vecs[part] = dynamic_cast<PetscVector<double>*>(d_F_systems[part]->current_local_solution.get());
        d_F_IB_ghost_vecs[part] = dynamic_cast<PetscVector<double>*>(
            d_fe_data_managers[part]->buildGhostedSolutionVector(FORCE_SYSTEM_NAME, /*localize_data*/ false));

        if (d_use_pressure_jump_conditions)
        {
            d_P_jump_systems[part] = &d_equation_systems[part]->get_system(PRESSURE_JUMP_SYSTEM_NAME);
            d_P_jump_half_vecs[part] =
                dynamic_cast<PetscVector<double>*>(d_P_jump_systems[part]->current_local_solution.get());
            d_P_jump_IB_ghost_vecs[part] =
                dynamic_cast<PetscVector<double>*>(d_fe_data_managers[part]->buildGhostedSolutionVector(
                    PRESSURE_JUMP_SYSTEM_NAME, /*localize_data*/ false));

            d_P_in_systems[part] = &d_equation_systems[part]->get_system(PRESSURE_IN_SYSTEM_NAME);
            d_P_in_half_vecs[part] = dynamic_cast<PetscVector<double>*>(d_P_in_systems[part]->current_local_solution.get());
            d_P_in_IB_ghost_vecs[part] = dynamic_cast<PetscVector<double>*>(
                d_fe_data_managers[part]->buildGhostedSolutionVector(PRESSURE_IN_SYSTEM_NAME, /*localize_data*/ false));

            d_P_out_systems[part] = &d_equation_systems[part]->get_system(PRESSURE_OUT_SYSTEM_NAME);
            d_P_out_half_vecs[part] = dynamic_cast<PetscVector<double>*>(d_P_out_systems[part]->current_local_solution.get());
            d_P_out_IB_ghost_vecs[part] = dynamic_cast<PetscVector<double>*>(
                d_fe_data_managers[part]->buildGhostedSolutionVector(PRESSURE_OUT_SYSTEM_NAME, /*localize_data*/ false));
        }

        if (d_use_velocity_jump_conditions)
        {
            for (unsigned int d = 0; d < NDIM; ++d)
            {
                d_DU_jump_systems[part][d] = &d_equation_systems[part]->get_system(VELOCITY_JUMP_SYSTEM_NAME[d]);
                d_DU_jump_half_vecs[part][d] =
                    dynamic_cast<PetscVector<double>*>(d_DU_jump_systems[part][d]->current_local_solution.get());
                d_DU_jump_IB_ghost_vecs[part][d] =
                    dynamic_cast<PetscVector<double>*>(d_fe_data_managers[part]->buildGhostedSolutionVector(
                        VELOCITY_JUMP_SYSTEM_NAME[d], /*localize_data*/ false));
            }
            d_WSS_in_systems[part] = &d_equation_systems[part]->get_system(WSS_IN_SYSTEM_NAME);
            d_WSS_in_half_vecs[part] =
                dynamic_cast<PetscVector<double>*>(d_WSS_in_systems[part]->current_local_solution.get());
            d_WSS_in_IB_ghost_vecs[part] = dynamic_cast<PetscVector<double>*>(
                d_fe_data_managers[part]->buildGhostedSolutionVector(WSS_IN_SYSTEM_NAME, /*localize_data*/ false));
                
            d_WSS_out_systems[part] = &d_equation_systems[part]->get_system(WSS_OUT_SYSTEM_NAME);
            d_WSS_out_half_vecs[part] =
                dynamic_cast<PetscVector<double>*>(d_WSS_out_systems[part]->current_local_solution.get());
            d_WSS_out_IB_ghost_vecs[part] = dynamic_cast<PetscVector<double>*>(
                d_fe_data_managers[part]->buildGhostedSolutionVector(WSS_OUT_SYSTEM_NAME, /*localize_data*/ false));
        }
        if (d_use_velocity_jump_conditions && d_use_pressure_jump_conditions)
        {
            d_TAU_in_systems[part] = &d_equation_systems[part]->get_system(TAU_IN_SYSTEM_NAME);
            d_TAU_in_half_vecs[part] =
                dynamic_cast<PetscVector<double>*>(d_TAU_in_systems[part]->current_local_solution.get());
            d_TAU_in_IB_ghost_vecs[part] = dynamic_cast<PetscVector<double>*>(
                d_fe_data_managers[part]->buildGhostedSolutionVector(TAU_IN_SYSTEM_NAME, /*localize_data*/ false));
                
            d_TAU_out_systems[part] = &d_equation_systems[part]->get_system(TAU_OUT_SYSTEM_NAME);
            d_TAU_out_half_vecs[part] =
                dynamic_cast<PetscVector<double>*>(d_TAU_out_systems[part]->current_local_solution.get());
            d_TAU_out_IB_ghost_vecs[part] = dynamic_cast<PetscVector<double>*>(
                d_fe_data_managers[part]->buildGhostedSolutionVector(TAU_OUT_SYSTEM_NAME, /*localize_data*/ false));
        }

        // Initialize X^{n+1/2} and X^{n+1} to equal X^{n}, and initialize
        // U^{n+1/2} and U^{n+1} to equal U^{n}.
        *d_X_current_vecs[part] = *d_X_systems[part]->solution;
        *d_X_new_vecs[part] = *d_X_current_vecs[part];
        *d_X_half_vecs[part] = *d_X_current_vecs[part];

        *d_U_current_vecs[part] = *d_U_systems[part]->solution;
        *d_U_new_vecs[part] = *d_U_current_vecs[part];
        *d_U_half_vecs[part] = *d_U_current_vecs[part];

        *d_U_n_current_vecs[part] = *d_U_n_systems[part]->solution;
        *d_U_n_new_vecs[part] = *d_U_n_current_vecs[part];
        *d_U_n_half_vecs[part] = *d_U_n_current_vecs[part];

        *d_U_t_current_vecs[part] = *d_U_t_systems[part]->solution;
        *d_U_t_new_vecs[part] = *d_U_t_current_vecs[part];
        *d_U_t_half_vecs[part] = *d_U_t_current_vecs[part];

        *d_F_half_vecs[part] = *d_F_systems[part]->solution;

        if (d_use_pressure_jump_conditions)
        {
            *d_P_jump_half_vecs[part] = *d_P_jump_systems[part]->solution;
            *d_P_in_half_vecs[part] = *d_P_in_systems[part]->solution;
            *d_P_out_half_vecs[part] = *d_P_out_systems[part]->solution;
        }

        if (d_use_velocity_jump_conditions)
        {
            for (unsigned int d = 0; d < NDIM; ++d)
            {
                *d_DU_jump_half_vecs[part][d] = *d_DU_jump_systems[part][d]->solution;
            }

            *d_WSS_in_half_vecs[part] = *d_WSS_in_systems[part]->solution;
            *d_WSS_out_half_vecs[part] = *d_WSS_out_systems[part]->solution;
        }
        if (d_use_velocity_jump_conditions && d_use_pressure_jump_conditions)
        {
            *d_TAU_in_half_vecs[part] = *d_TAU_in_systems[part]->solution;
            *d_TAU_out_half_vecs[part] = *d_TAU_out_systems[part]->solution;
        }
    }
    return;
} // preprocessIntegrateData

void
IBFESurfaceMethod::calculateInterfacialFluidForces(double data_time)
{

    for (unsigned part = 0; part < d_num_parts; ++part)
    {
        if ((!d_use_pressure_jump_conditions || !d_use_velocity_jump_conditions) && d_compute_fluid_traction)
        {
            TBOX_ERROR(
                d_object_name << ": To compute the traction both velocity and preussure jumps need to be turned on!"
                              << std::endl);
        }

        if (d_use_pressure_jump_conditions && d_use_velocity_jump_conditions)
        {
            const int coarsest_ln = 0;
            const int finest_ln = d_hierarchy->getFinestLevelNumber();
            VariableDatabase<NDIM>* var_db = VariableDatabase<NDIM>::getDatabase();
            const int p_data_idx = var_db->mapVariableAndContextToIndex(
                getINSHierarchyIntegrator()->getPressureVariable(), getINSHierarchyIntegrator()->getScratchContext());
            for (int ln = coarsest_ln; ln <= finest_ln; ++ln)
            {
                const Pointer<PatchLevel<NDIM> > level = d_hierarchy->getPatchLevel(ln);
                if (!level->checkAllocated(p_scratch_idx)) level->allocatePatchData(p_scratch_idx);
            }

            HierarchyCellDataOpsReal<NDIM, double> hier_cc_data_ops(d_hierarchy, coarsest_ln, finest_ln);
            hier_cc_data_ops.copyData(p_scratch_idx, p_data_idx, /*interior only*/ false);

            RefineAlgorithm<NDIM> ghost_fill_alg_p;
            ghost_fill_alg_p.registerRefine(p_scratch_idx, p_scratch_idx, p_scratch_idx, NULL);
            Pointer<RefineSchedule<NDIM> > ghost_fill_schd_p =
                ghost_fill_alg_p.createSchedule(d_hierarchy->getPatchLevel(finest_ln));
            ghost_fill_schd_p->fillData(data_time);
            extrapolatePressureForTraction(p_scratch_idx, data_time, part);

            if (d_compute_fluid_traction && d_traction_activation_time <= data_time)
            {
                computeFluidTraction(data_time, part);
            }
        }
    }

} // calculateInterfacialFluidForces

void
IBFESurfaceMethod::postprocessIntegrateData(double /*current_time*/, double /*new_time*/, int /*num_cycles*/)
{
    batch_vec_ghost_update({ d_X_new_vecs,
                             d_U_new_vecs,
                             d_U_n_new_vecs,
                             d_U_t_new_vecs,
                             d_F_half_vecs,
                             d_WSS_in_half_vecs,
                             d_WSS_out_half_vecs,
                          //   d_P_in_half_vecs,
                             d_P_out_half_vecs,
                             d_P_jump_half_vecs,
                             d_TAU_in_half_vecs,
                             d_TAU_out_half_vecs },
                           INSERT_VALUES,
                           SCATTER_FORWARD);

    for (unsigned part = 0; part < d_num_parts; ++part)
    {
        if ((!d_use_pressure_jump_conditions || !d_use_velocity_jump_conditions) && d_compute_fluid_traction)
        {
            TBOX_ERROR(
                d_object_name << ": To compute the traction both velocity and preussure jumps need to be turned on!"
                              << std::endl);
        }

        if (d_use_pressure_jump_conditions && d_use_velocity_jump_conditions)
        {
            const int coarsest_ln = 0;
            const int finest_ln = d_hierarchy->getFinestLevelNumber();
            VariableDatabase<NDIM>* var_db = VariableDatabase<NDIM>::getDatabase();
            const int p_data_idx = var_db->mapVariableAndContextToIndex(
                getINSHierarchyIntegrator()->getPressureVariable(), getINSHierarchyIntegrator()->getScratchContext());
            for (int ln = coarsest_ln; ln <= finest_ln; ++ln)
            {
                const Pointer<PatchLevel<NDIM> > level = d_hierarchy->getPatchLevel(ln);
                if (!level->checkAllocated(p_scratch_idx)) level->allocatePatchData(p_scratch_idx);
            }

            HierarchyCellDataOpsReal<NDIM, double> hier_cc_data_ops(d_hierarchy, coarsest_ln, finest_ln);
            hier_cc_data_ops.copyData(p_scratch_idx, p_data_idx, /*interior only*/ false);

            RefineAlgorithm<NDIM> ghost_fill_alg_p;
            ghost_fill_alg_p.registerRefine(p_scratch_idx, p_scratch_idx, p_scratch_idx, NULL);
            Pointer<RefineSchedule<NDIM> > ghost_fill_schd_p =
                ghost_fill_alg_p.createSchedule(d_hierarchy->getPatchLevel(finest_ln));
            ghost_fill_schd_p->fillData(d_new_time);
            extrapolatePressureForTraction(p_scratch_idx, d_new_time, part);

            if (d_compute_fluid_traction && d_traction_activation_time <= d_current_time)
            {
                computeFluidTraction(d_new_time, part);
            }
        }

        // Reset time-dependent Lagrangian data.
        *d_X_systems[part]->solution = *d_X_new_vecs[part];
        *d_X_systems[part]->current_local_solution = *d_X_new_vecs[part];
        delete d_X_new_vecs[part];
        delete d_X_half_vecs[part];

        *d_U_systems[part]->solution = *d_U_new_vecs[part];
        *d_U_systems[part]->current_local_solution = *d_U_new_vecs[part];
        delete d_U_new_vecs[part];
        delete d_U_half_vecs[part];

        *d_U_n_systems[part]->solution = *d_U_n_new_vecs[part];
        *d_U_n_systems[part]->current_local_solution = *d_U_n_new_vecs[part];
        delete d_U_n_new_vecs[part];
        delete d_U_n_half_vecs[part];

        *d_U_t_systems[part]->solution = *d_U_t_new_vecs[part];
        *d_U_t_systems[part]->current_local_solution = *d_U_t_new_vecs[part];
        delete d_U_t_new_vecs[part];
        delete d_U_t_half_vecs[part];

        *d_F_systems[part]->solution = *d_F_half_vecs[part];
        *d_F_systems[part]->current_local_solution = *d_F_half_vecs[part];

        if (d_use_pressure_jump_conditions)
        {
            *d_P_jump_systems[part]->solution = *d_P_jump_half_vecs[part];
            *d_P_jump_systems[part]->current_local_solution = *d_P_jump_half_vecs[part];
            *d_P_in_systems[part]->solution = *d_P_in_half_vecs[part];
            *d_P_in_systems[part]->current_local_solution = *d_P_in_half_vecs[part];
            *d_P_out_systems[part]->solution = *d_P_out_half_vecs[part];
            *d_P_out_systems[part]->current_local_solution = *d_P_out_half_vecs[part];
        }

        if (d_use_velocity_jump_conditions)
        {
            for (unsigned int d = 0; d < NDIM; ++d)
            {
                *d_DU_jump_systems[part][d]->solution = *d_DU_jump_half_vecs[part][d];
                *d_DU_jump_systems[part][d]->current_local_solution = *d_DU_jump_half_vecs[part][d];
            }
            *d_WSS_in_systems[part]->solution = *d_WSS_in_half_vecs[part];
            *d_WSS_in_systems[part]->current_local_solution = *d_WSS_in_half_vecs[part];
            *d_WSS_out_systems[part]->solution = *d_WSS_out_half_vecs[part];
            *d_WSS_out_systems[part]->current_local_solution = *d_WSS_out_half_vecs[part];
        }
        if (d_use_pressure_jump_conditions && d_use_velocity_jump_conditions)
        {
            *d_TAU_in_systems[part]->solution = *d_TAU_in_half_vecs[part];
            *d_TAU_in_systems[part]->current_local_solution = *d_TAU_in_half_vecs[part];
            *d_TAU_out_systems[part]->solution = *d_TAU_out_half_vecs[part];
            *d_TAU_out_systems[part]->current_local_solution = *d_TAU_out_half_vecs[part];
        }

        // Update the coordinate mapping dX = X - s.
        updateCoordinateMapping(part);
    }

    d_X_systems.clear();
    d_X_current_vecs.clear();
    d_X_new_vecs.clear();
    d_X_half_vecs.clear();
    d_X_IB_ghost_vecs.clear();

    d_U_systems.clear();
    d_U_current_vecs.clear();
    d_U_new_vecs.clear();
    d_U_half_vecs.clear();

    d_U_n_systems.clear();
    d_U_n_current_vecs.clear();
    d_U_n_new_vecs.clear();
    d_U_n_half_vecs.clear();

    d_U_t_systems.clear();
    d_U_t_current_vecs.clear();
    d_U_t_new_vecs.clear();
    d_U_t_half_vecs.clear();

    d_F_systems.clear();
    d_F_half_vecs.clear();
    d_F_IB_ghost_vecs.clear();

    d_P_jump_systems.clear();
    d_P_jump_half_vecs.clear();
    d_P_jump_IB_ghost_vecs.clear();

    d_DU_jump_systems.clear();
    d_DU_jump_half_vecs.clear();
    d_DU_jump_IB_ghost_vecs.clear();

    d_WSS_in_systems.clear();
    d_WSS_in_half_vecs.clear();
    d_WSS_in_IB_ghost_vecs.clear();
    
    d_WSS_out_systems.clear();
    d_WSS_out_half_vecs.clear();
    d_WSS_out_IB_ghost_vecs.clear();

    d_P_in_systems.clear();
    d_P_in_half_vecs.clear();
    d_P_in_IB_ghost_vecs.clear();
    
    d_P_out_systems.clear();
    d_P_out_half_vecs.clear();
    d_P_out_IB_ghost_vecs.clear();

    d_TAU_in_systems.clear();
    d_TAU_in_half_vecs.clear();
    d_TAU_in_IB_ghost_vecs.clear();
    
    d_TAU_out_systems.clear();
    d_TAU_out_half_vecs.clear();
    d_TAU_out_IB_ghost_vecs.clear();

    // Reset the current time step interval.
    d_current_time = std::numeric_limits<double>::quiet_NaN();
    d_new_time = std::numeric_limits<double>::quiet_NaN();
    d_half_time = std::numeric_limits<double>::quiet_NaN();
    return;
} // postprocessIntegrateData

void
IBFESurfaceMethod::interpolateVelocity(const int u_data_idx,
                                       const std::vector<Pointer<CoarsenSchedule<NDIM> > >& /*u_synch_scheds*/,
                                       const std::vector<Pointer<RefineSchedule<NDIM> > >& u_ghost_fill_scheds,
                                       const double data_time)
{
    const double mu = getINSHierarchyIntegrator()->getStokesSpecifications()->getMu();

    for (unsigned int part = 0; part < d_num_parts; ++part)
    {
        NumericVector<double>* U_vec = nullptr;
        NumericVector<double>* U_n_vec = nullptr;
        NumericVector<double>* U_t_vec = nullptr;
        NumericVector<double>* X_vec = nullptr;
        NumericVector<double>* X_ghost_vec = d_X_IB_ghost_vecs[part];
        const std::array<PetscVector<double>*, NDIM>& DU_jump_ghost_vec = d_DU_jump_IB_ghost_vecs[part];
        if (MathUtilities<double>::equalEps(data_time, d_current_time))
        {
            U_vec = d_U_current_vecs[part];
            U_n_vec = d_U_n_current_vecs[part];
            U_t_vec = d_U_t_current_vecs[part];
            X_vec = d_X_current_vecs[part];
        }
        else if (MathUtilities<double>::equalEps(data_time, d_half_time))
        {
            U_vec = d_U_half_vecs[part];
            U_n_vec = d_U_n_half_vecs[part];
            U_t_vec = d_U_t_half_vecs[part];
            X_vec = d_X_half_vecs[part];
        }
        else if (MathUtilities<double>::equalEps(data_time, d_new_time))
        {
            U_vec = d_U_new_vecs[part];
            U_n_vec = d_U_n_new_vecs[part];
            U_t_vec = d_U_t_new_vecs[part];
            X_vec = d_X_new_vecs[part];
        }
        copy_and_synch(*X_vec, *X_ghost_vec);

        NumericVector<double>* WSS_in_vec = d_WSS_in_half_vecs[part];
        NumericVector<double>* WSS_out_vec = d_WSS_out_half_vecs[part];
<<<<<<< HEAD

        NumericVector<double>* WSS_vec = d_WSS_half_vecs[part];

        NumericVector<double>* WSS_vec = d_WSS_half_vecs[part];

        NumericVector<double>* WSS_vec = d_WSS_half_vecs[part];
=======
>>>>>>> 02b927b2

        // Extract the mesh.
        EquationSystems* equation_systems = d_fe_data_managers[part]->getEquationSystems();
        const MeshBase& mesh = equation_systems->get_mesh();
        const unsigned int dim = mesh.mesh_dimension();
        std::unique_ptr<QBase> qrule;

        // Extract the FE systems and DOF maps, and setup the FE object.
        System& U_system = *d_U_systems[part];
        const DofMap& U_dof_map = U_system.get_dof_map();
        FEDataManager::SystemDofMapCache& U_dof_map_cache =
            *d_fe_data_managers[part]->getDofMapCache(VELOCITY_SYSTEM_NAME);
        FEType U_fe_type = U_dof_map.variable_type(0);
        for (unsigned d = 0; d < NDIM; ++d) TBOX_ASSERT(U_dof_map.variable_type(d) == U_fe_type);

        System& X_system = equation_systems->get_system(COORDS_SYSTEM_NAME);
        const DofMap& X_dof_map = X_system.get_dof_map();
        FEDataManager::SystemDofMapCache& X_dof_map_cache =
            *d_fe_data_managers[part]->getDofMapCache(COORDS_SYSTEM_NAME);
        FEType X_fe_type = X_dof_map.variable_type(0);
        for (unsigned d = 0; d < NDIM; ++d) TBOX_ASSERT(X_dof_map.variable_type(d) == X_fe_type);
        TBOX_ASSERT(U_fe_type == X_fe_type);

        std::array<System*, NDIM> DU_jump_system;
        std::array<const DofMap*, NDIM> DU_jump_dof_map;
        std::array<FEDataManager::SystemDofMapCache*, NDIM> DU_jump_dof_map_cache;
        FEType DU_jump_fe_type = INVALID_FE;
        if (d_use_velocity_jump_conditions)
        {
            for (unsigned d = 0; d < NDIM; ++d)
            {
                DU_jump_system[d] = &equation_systems->get_system(VELOCITY_JUMP_SYSTEM_NAME[d]);
                DU_jump_dof_map[d] = &DU_jump_system[d]->get_dof_map();
                DU_jump_dof_map_cache[d] = d_fe_data_managers[part]->getDofMapCache(VELOCITY_JUMP_SYSTEM_NAME[d]);
            }
            DU_jump_fe_type = DU_jump_system[0]->variable_type(0);
            for (unsigned i = 0; i < NDIM; ++i)
            {
                for (unsigned j = 0; j < NDIM; ++j)
                {
                    TBOX_ASSERT(DU_jump_fe_type == DU_jump_system[i]->variable_type(j));
                }
            }
        }

        System* WSS_in_system;
        const DofMap* WSS_in_dof_map = NULL;
        FEDataManager::SystemDofMapCache* WSS_in_dof_map_cache = NULL;
        FEType WSS_in_fe_type = INVALID_FE;
        
        System* WSS_out_system;
        const DofMap* WSS_out_dof_map = NULL;
        FEDataManager::SystemDofMapCache* WSS_out_dof_map_cache = NULL;
        FEType WSS_out_fe_type = INVALID_FE;
        
        
        if (d_use_velocity_jump_conditions)
        {
            WSS_in_system = &equation_systems->get_system(WSS_IN_SYSTEM_NAME);
            WSS_in_dof_map = &WSS_in_system->get_dof_map();
            WSS_in_dof_map_cache = d_fe_data_managers[part]->getDofMapCache(WSS_IN_SYSTEM_NAME);
            WSS_in_fe_type = WSS_in_dof_map->variable_type(0);
            for (unsigned i = 0; i < NDIM; ++i)
            {
                TBOX_ASSERT(WSS_in_dof_map->variable_type(i) == WSS_in_fe_type);
            }
            
            WSS_out_system = &equation_systems->get_system(WSS_OUT_SYSTEM_NAME);
            WSS_out_dof_map = &WSS_out_system->get_dof_map();
            WSS_out_dof_map_cache = d_fe_data_managers[part]->getDofMapCache(WSS_OUT_SYSTEM_NAME);
            WSS_out_fe_type = WSS_out_dof_map->variable_type(0);
            for (unsigned i = 0; i < NDIM; ++i)
            {
                TBOX_ASSERT(WSS_out_dof_map->variable_type(i) == WSS_out_fe_type);
            }
        }
        TBOX_ASSERT(WSS_in_fe_type == DU_jump_fe_type);
        TBOX_ASSERT(WSS_out_fe_type == DU_jump_fe_type);

        std::unique_ptr<FEBase> fe_X = FEBase::build(dim, X_fe_type);
        const std::vector<double>& JxW = fe_X->get_JxW();
        const std::vector<std::vector<double> >& phi_X = fe_X->get_phi();
        std::array<const std::vector<std::vector<double> >*, NDIM - 1> dphi_dxi_X;
        dphi_dxi_X[0] = &fe_X->get_dphidxi();
        if (NDIM > 2) dphi_dxi_X[1] = &fe_X->get_dphideta();

        std::unique_ptr<FEBase> fe_DU_jump = FEBase::build(dim, DU_jump_fe_type);
        const std::vector<std::vector<double> >& phi_DU_jump = fe_DU_jump->get_phi();
        // Communicate any unsynchronized ghost data and extract the underlying
        // solution data.
        for (const auto& u_ghost_fill_sched : u_ghost_fill_scheds)
        {
            if (u_ghost_fill_sched) u_ghost_fill_sched->fillData(data_time);
        }
        X_ghost_vec->close();
        auto X_petsc_vec = static_cast<PetscVector<double>*>(X_ghost_vec);
        Vec X_global_vec = X_petsc_vec->vec();
        Vec X_local_vec;
        VecGhostGetLocalForm(X_global_vec, &X_local_vec);
        double* X_local_soln;
        VecGetArray(X_local_vec, &X_local_soln);
        std::unique_ptr<NumericVector<double> > X0_vec = X_petsc_vec->clone();
        copy_and_synch(X_system.get_vector("INITIAL_COORDINATES"), *X0_vec);
        // Loop over the patches to interpolate values to the element quadrature
        // points from the grid, then use these values to compute the projection
        // of the interpolated velocity field onto the FE basis functions.
        std::unique_ptr<NumericVector<double> > U_rhs_vec = U_vec->zero_clone();
        std::array<DenseVector<double>, NDIM> U_rhs_e;
        std::unique_ptr<NumericVector<double> > U_n_rhs_vec = U_n_vec->zero_clone();
        std::array<DenseVector<double>, NDIM> U_n_rhs_e;
        std::unique_ptr<NumericVector<double> > U_t_rhs_vec = U_t_vec->zero_clone();
        std::array<DenseVector<double>, NDIM> U_t_rhs_e;
<<<<<<< HEAD

        std::unique_ptr<NumericVector<double> > WSS_in_rhs_vec;
        std::array<DenseVector<double>, NDIM> WSS_in_rhs_e;
        if (d_use_velocity_jump_conditions)
        {
            WSS_in_rhs_vec = WSS_in_vec->zero_clone();
        }
        
        std::unique_ptr<NumericVector<double> > WSS_out_rhs_vec;
        std::array<DenseVector<double>, NDIM> WSS_out_rhs_e;
        if (d_use_velocity_jump_conditions)
        {
            WSS_out_rhs_vec = WSS_out_vec->zero_clone();
        }

=======

        std::unique_ptr<NumericVector<double> > WSS_in_rhs_vec;
        std::array<DenseVector<double>, NDIM> WSS_in_rhs_e;
        if (d_use_velocity_jump_conditions)
        {
            WSS_in_rhs_vec = WSS_in_vec->zero_clone();
        }
        
        std::unique_ptr<NumericVector<double> > WSS_out_rhs_vec;
        std::array<DenseVector<double>, NDIM> WSS_out_rhs_e;
        if (d_use_velocity_jump_conditions)
        {
            WSS_out_rhs_vec = WSS_out_vec->zero_clone();
        }

>>>>>>> 02b927b2
        boost::multi_array<double, 2> x_node;
        std::array<boost::multi_array<double, 2>, NDIM> DU_jump_node;
        std::vector<double> U_qp, U_in_qp, U_out_qp, WSS_in_qp, WSS_out_qp, n_qp, x_qp, x_in_qp, x_out_qp;
        std::array<std::vector<double>, NDIM> DU_jump_qp;
        VectorValue<double> U, WSS_in, WSS_out, U_n, U_t, n;
        std::array<VectorValue<double>, 2> dx_dxi;
        std::vector<libMesh::dof_id_type> dof_id_scratch;
        Pointer<PatchLevel<NDIM> > level = d_hierarchy->getPatchLevel(d_fe_data_managers[part]->getLevelNumber());
        int local_patch_num = 0;
        for (PatchLevel<NDIM>::Iterator p(level); p; p++, ++local_patch_num)
        {
            // The relevant collection of elements.
            const std::vector<Elem*>& patch_elems =
                d_fe_data_managers[part]->getActivePatchElementMap()[local_patch_num];
            const size_t num_active_patch_elems = patch_elems.size();
            if (!num_active_patch_elems) continue;
            const Pointer<Patch<NDIM> > patch = level->getPatch(p());
            const Box<NDIM>& patch_box = patch->getBox();
            const Pointer<CartesianPatchGeometry<NDIM> > patch_geom = patch->getPatchGeometry();
            const double* const patch_dx = patch_geom->getDx();
            const double patch_dx_min = *std::min_element(patch_dx, patch_dx + NDIM);
            const double* const patch_x_lower = patch_geom->getXLower();
            const double* const patch_x_upper = patch_geom->getXUpper();

            double diag_dis = 0.0;
            for (unsigned int d = 0; d < NDIM; ++d)
            {
                diag_dis += patch_dx[d] * patch_dx[d];
            }
            const double dh = d_wss_calc_width * sqrt(diag_dis);
            const int u_ghost_num = static_cast<int>(ceil(2.0 * dh / patch_dx_min));
            std::array<double, NDIM> x_lower_gh, x_upper_gh;
            for (unsigned int d = 0; d < NDIM; ++d)
            {
                x_lower_gh[d] = patch_x_lower[d] - (static_cast<double>(u_ghost_num)) * patch_dx[d];
                x_upper_gh[d] = patch_x_upper[d] + (static_cast<double>(u_ghost_num)) * patch_dx[d];
            }
            double* x_upper_ghost = &x_upper_gh[0];
            double* x_lower_ghost = &x_lower_gh[0];

            // Setup vectors to store the values of U, DU_j, x, and n at the
            // quadrature points.
            unsigned int n_qpoints_patch = 0;
            for (unsigned int e_idx = 0; e_idx < num_active_patch_elems; ++e_idx)
            {
                Elem* const elem = patch_elems[e_idx];
                const auto& X_dof_indices = X_dof_map_cache.dof_indices(elem);
                get_values_for_interpolation(x_node, *X_ghost_vec, X_dof_indices);
                FEDataManager::updateInterpQuadratureRule(qrule, d_default_interp_spec, elem, x_node, patch_dx_min);
                n_qpoints_patch += qrule->n_points();
            }

            if (!n_qpoints_patch) continue;
            U_qp.resize(NDIM * n_qpoints_patch);
            WSS_in_qp.resize(NDIM * n_qpoints_patch);
            WSS_out_qp.resize(NDIM * n_qpoints_patch);
            U_in_qp.resize(NDIM * n_qpoints_patch);
            U_out_qp.resize(NDIM * n_qpoints_patch);
            x_qp.resize(NDIM * n_qpoints_patch);
            x_in_qp.resize(NDIM * n_qpoints_patch);
            x_out_qp.resize(NDIM * n_qpoints_patch);
            n_qp.resize(NDIM * n_qpoints_patch);
            for (unsigned int axis = 0; axis < NDIM; ++axis)
            {
                DU_jump_qp[axis].resize(NDIM * n_qpoints_patch);
            }
            std::fill(U_qp.begin(), U_qp.end(), 0.0);
            std::fill(U_in_qp.begin(), U_in_qp.end(), 0.0);
            std::fill(U_out_qp.begin(), U_out_qp.end(), 0.0);
            std::fill(WSS_in_qp.begin(), WSS_in_qp.end(), 0.0);
            std::fill(WSS_out_qp.begin(), WSS_out_qp.end(), 0.0);

            // Loop over the elements and compute the positions of the quadrature points.
            qrule.reset();
            unsigned int qp_offset = 0;
            for (unsigned int e_idx = 0; e_idx < num_active_patch_elems; ++e_idx)
            {
                Elem* const elem = patch_elems[e_idx];
                const auto& X_dof_indices = X_dof_map_cache.dof_indices(elem);
                get_values_for_interpolation(x_node, *X_petsc_vec, X_local_soln, X_dof_indices);
                if (d_use_velocity_jump_conditions)
                {
                    for (unsigned int axis = 0; axis < NDIM; ++axis)
                    {
                        const auto& DU_jump_dof_indices = DU_jump_dof_map_cache[axis]->dof_indices(elem);
                        get_values_for_interpolation(DU_jump_node[axis], *DU_jump_ghost_vec[axis], DU_jump_dof_indices);
                    }
                }
                const bool qrule_changed =
                    FEDataManager::updateInterpQuadratureRule(qrule, d_default_interp_spec, elem, x_node, patch_dx_min);
                if (qrule_changed) fe_X->attach_quadrature_rule(qrule.get());
                fe_X->reinit(elem);
                if (d_use_velocity_jump_conditions)
                {
                    if (qrule_changed) fe_DU_jump->attach_quadrature_rule(qrule.get());
                    fe_DU_jump->reinit(elem);
                }
                const unsigned int n_nodes = elem->n_nodes();
                const unsigned int n_qpoints = qrule->n_points();

                // Zero out the values prior to accumulation.
                double* x_begin = &x_qp[NDIM * qp_offset];
                std::fill(x_begin, x_begin + NDIM * n_qpoints, 0.0);

                double* x_in_begin = &x_in_qp[NDIM * qp_offset];
                std::fill(x_in_begin, x_in_begin + NDIM * n_qpoints, 0.0);

                double* x_out_begin = &x_out_qp[NDIM * qp_offset];
                std::fill(x_out_begin, x_out_begin + NDIM * n_qpoints, 0.0);
                
                double* n_begin = &n_qp[NDIM * qp_offset];
                std::fill(n_begin, n_begin + NDIM * n_qpoints, 0.0);

                for (unsigned int axis = 0; axis < NDIM; ++axis)
                {
                    double* DU_jump_begin = &DU_jump_qp[axis][NDIM * qp_offset];
                    std::fill(DU_jump_begin, DU_jump_begin + NDIM * n_qpoints, 0.0);
                }
                // Interpolate x, du, and dv at the quadrature points via
                // accumulation, e.g., x(qp) = sum_k x_k * phi_k(qp) for each
                // qp.
                //
                // TODO: Switch to using interpolate() helper functions instead of manually accumulating.
                for (unsigned int k = 0; k < n_nodes; ++k)
                {
                    for (unsigned int qp = 0; qp < n_qpoints; ++qp)
                    {
                        const double& p = phi_X[k][qp];
                        for (unsigned int d = 0; d < NDIM; ++d)
                        {
                            x_qp[NDIM * (qp_offset + qp) + d] += x_node[k][d] * p;
                        }
                        if (d_use_velocity_jump_conditions)
                        {
							const double& p2 = phi_DU_jump[k][qp];
                            for (unsigned int axis = 0; axis < NDIM; ++axis)
                            {
                                for (unsigned int d = 0; d < NDIM; ++d)
                                {
                                    DU_jump_qp[axis][NDIM * (qp_offset + qp) + d] += DU_jump_node[axis][k][d] * p2;
                                }
                            }
                        }
                    }
                }
                for (unsigned int qp = 0; qp < n_qpoints; ++qp)
                {
                    for (unsigned int l = 0; l < NDIM - 1; ++l)
                    {
                        interpolate(dx_dxi[l], qp, x_node, *dphi_dxi_X[l]);
                    }
                    if (NDIM == 2)
                    {
                        dx_dxi[1] = VectorValue<double>(0.0, 0.0, 1.0);
                    }
                    n = (dx_dxi[0].cross(dx_dxi[1])).unit();
                    for (unsigned int d = 0; d < NDIM; ++d)
                    {
                        n_qp[NDIM * (qp_offset + qp) + d] = n(d);
                        x_in_qp[NDIM * (qp_offset + qp) + d] =
                            x_qp[NDIM * (qp_offset + qp) + d] - n(d) * dh;
                        x_out_qp[NDIM * (qp_offset + qp) + d] =
                            x_qp[NDIM * (qp_offset + qp) + d] + n(d) * dh;
                    }
                }
                qp_offset += n_qpoints;
            }
            // Interpolate values from the Cartesian grid patch to the
            // quadrature points.
            //
            // NOTE: Values are interpolated only to those quadrature points
            // that are within the patch interior.
            const Box<NDIM>& interp_box = patch->getBox();
            Pointer<PatchData<NDIM> > u_data = patch->getPatchData(u_data_idx);

            const Box<NDIM> ghost_box = Box<NDIM>::grow(patch->getBox(), IntVector<NDIM>(u_ghost_num));

            Pointer<CellData<NDIM, double> > u_cc_data = u_data;
            if (u_cc_data)
            {
                LEInteractor::interpolate(
                    U_qp, NDIM, x_qp, NDIM, u_cc_data, patch, interp_box, d_default_interp_spec.kernel_fcn);
            }
            Pointer<SideData<NDIM, double> > u_sc_data = u_data;
            if (u_sc_data && !d_use_velocity_jump_conditions)
            {
                LEInteractor::interpolate(
                    U_qp, NDIM, x_qp, NDIM, u_sc_data, patch, interp_box, d_default_interp_spec.kernel_fcn);
            }
            else if (u_sc_data && d_use_velocity_jump_conditions)
            {
                LEInteractor::interpolate(
                    U_in_qp, NDIM, x_in_qp, NDIM, u_sc_data, patch, ghost_box, d_default_interp_spec.kernel_fcn);
                    
                LEInteractor::interpolate(
                    U_out_qp, NDIM, x_out_qp, NDIM, u_sc_data, patch, ghost_box, d_default_interp_spec.kernel_fcn);

                const IntVector<NDIM>& u_gcw = u_sc_data->getGhostCellWidth();
                const int u_depth = u_sc_data->getDepth();
                TBOX_ASSERT(u_depth == 1);

                // Keep the quadrature points that are inside the interpolation box.
                std::vector<int> local_indices;
                for (unsigned int k = 0; k < n_qpoints_patch; ++k)
                {
                    const double* const x = &x_qp[NDIM * k];
                    const Index<NDIM> i = IndexUtilities::getCellIndex(x, patch_geom, patch_box);
                    if (interp_box.contains(i)) local_indices.push_back(k);

                    const double* const x_in = &x_in_qp[NDIM * k];
                    const Index<NDIM> in = IndexUtilities::getCellIndex(
                        x_in, x_lower_ghost, x_upper_ghost, patch_geom->getDx(), ghost_box.lower(), ghost_box.upper());
                        
                    const double* const x_out = &x_out_qp[NDIM * k];
                    const Index<NDIM> out = IndexUtilities::getCellIndex(
                        x_out, x_lower_ghost, x_upper_ghost, patch_geom->getDx(), ghost_box.lower(), ghost_box.upper());

                    // Some kind of assertation can be applied here using the indices of the cells away from the
                    // interfce
                }
                if (local_indices.empty()) continue;
                Index<NDIM> ic_lower, ic_upper, ic_center;
                std::array<std::array<double, 2>, NDIM> w, wr;
                std::vector<double> U_axis(n_qpoints_patch, 0.0);
                std::vector<double> U_axis_o(n_qpoints_patch, 0.0);
                Box<NDIM> side_boxes[NDIM];

                for (int axis = 0; axis < NDIM; ++axis)
                {
                    side_boxes[axis] = SideGeometry<NDIM>::toSideBox(patch_box, axis);
                }
                for (unsigned int axis = 0; axis < NDIM; ++axis)
                {
                    IBTK::Point x_lower_axis, x_upper_axis;

                    for (unsigned int d = 0; d < NDIM; ++d)
                    {
                        x_lower_axis[d] = patch_x_lower[d];
                        x_upper_axis[d] = patch_x_upper[d];
                    }
                    x_lower_axis[axis] -= 0.5 * patch_dx[axis];
                    x_upper_axis[axis] += 0.5 * patch_dx[axis];

                    const Index<NDIM>& ilower = side_boxes[axis].lower();
                    const Index<NDIM>& iupper = side_boxes[axis].upper();

                    typedef boost::multi_array_types::extent_range range;
                    boost::const_multi_array_ref<double, NDIM> u_sc_data_array(
                        u_sc_data->getPointer(axis),
                        (boost::extents[range(ilower[0] - u_gcw[0], iupper[0] + u_gcw[0] + 1)]
                                       [range(ilower[1] - u_gcw[1], iupper[1] + u_gcw[1] + 1)]
#if (NDIM == 3)
                                       [range(ilower[2] - u_gcw[2], iupper[2] + u_gcw[2] + 1)]
#endif
                         ),
                        boost::fortran_storage_order());

                    for (unsigned int k = 0; k < local_indices.size(); ++k)
                    {
                        const int s = local_indices[k];
                        IBTK::Point x, x_cell, xo, x_cell_o;
                        const double* const dx = patch_dx;
                        for (unsigned int d = 0; d < NDIM; ++d)
                        {
                            x[d] = x_qp[s * NDIM + d];
                            ic_center[d] = ilower[d] + boost::math::iround((x[d] - x_lower_axis[d]) / dx[d] - 0.5);
                            x_cell[d] = x_lower_axis[d] + ((ic_center[d] - ilower[d]) + 0.5) * dx[d];
                            if (x[d] <= x_cell[d])
                            {
                                ic_lower[d] = ic_center[d] - 1;
                                ic_upper[d] = ic_center[d];
                            }
                            else
                            {
                                ic_lower[d] = ic_center[d];
                                ic_upper[d] = ic_center[d] + 1;
                            }

                            if (x[d] <= x_cell[d])
                            {
                                w[d][0] = (x_cell[d] - x[d]) / dx[d];
                            }
                            else
                            {
                                w[d][0] = 1.0 + (x_cell[d] - x[d]) / dx[d];
                            }
                            w[d][1] = 1.0 - w[d][0];
                            wr[d][0] = +w[d][0];
                            wr[d][1] = -w[d][1];
                        }

                        boost::multi_array<double, NDIM + 1> Ujump(
                            boost::extents[range(ic_lower[0], ic_upper[0] + 1)][range(ic_lower[1], ic_upper[1] + 1)]
#if (NDIM == 3)
                                          [range(ic_lower[2], ic_upper[2] + 1)]
#endif
                                          [range(0, NDIM)]);

                        boost::multi_array<double, NDIM + 1> interpCoeff(
                            boost::extents[range(ic_lower[0], ic_upper[0] + 1)][range(ic_lower[1], ic_upper[1] + 1)]
#if (NDIM == 3)
                                          [range(ic_lower[2], ic_upper[2] + 1)]
#endif
                                          [range(0, NDIM)]);

                        VectorValue<double> norm_vec, du_jump, coeff_vec, wrc;
                        // Loop over indices to calculate the interp coefficients (Lower=0, Upper=1)

                        for (int d = 0; d < NDIM; ++d) norm_vec(d) = n_qp[s * NDIM + d];

                        Box<NDIM> stencil_box(ic_lower, ic_upper);

                        for (int d = 0; d < NDIM; ++d)
                        {
                            for (BoxIterator<NDIM> b(stencil_box); b; b++)
                            {
                                const Index<NDIM>& ic = b();
                                for (int j = 0; j < NDIM; ++j) wrc(j) = wr[j][ic_upper[j] - ic[j]];
#if (NDIM == 2)
                                interpCoeff[ic[0]][ic[1]][d] = (norm_vec * wrc) * norm_vec(d);
#endif
#if (NDIM == 3)
                                interpCoeff[ic[0]][ic[1]][ic[2]][d] = (norm_vec * wrc) * norm_vec(d);
#endif
                            }
                        }

                        for (int d = 0; d < NDIM; ++d)
                        {
                            for (BoxIterator<NDIM> b(stencil_box); b; b++)
                            {
                                const Index<NDIM>& ic = b();
                                for (int j = 0; j < NDIM; ++j) du_jump(j) = DU_jump_qp[d][s * NDIM + j];
#if (NDIM == 2)
                                coeff_vec =
                                    VectorValue<double>(interpCoeff[ic[0]][ic[1]][0], interpCoeff[ic[0]][ic[1]][1]);
                                Ujump[ic[0]][ic[1]][d] = dx[0] * w[0][ic[0] - ic_lower[0]] * w[1][ic[1] - ic_lower[1]] *
                                                         (coeff_vec * du_jump);
#endif

#if (NDIM == 3)
                                coeff_vec = VectorValue<double>(interpCoeff[ic[0]][ic[1]][ic[2]][0],
                                                                interpCoeff[ic[0]][ic[1]][ic[2]][1],
                                                                interpCoeff[ic[0]][ic[1]][ic[2]][2]);
                                Ujump[ic[0]][ic[1]][ic[2]][d] = dx[0] * w[0][ic[0] - ic_lower[0]] *
                                                                w[1][ic[1] - ic_lower[1]] * w[2][ic[2] - ic_lower[2]] *
                                                                (coeff_vec * du_jump);
#endif
                            }
                        }
                        // Accumulate the value of U at the current location.
                        U_axis[s] = 0.0;

                        for (BoxIterator<NDIM> b(stencil_box); b; b++)
                        {
                            const Index<NDIM>& ic = b();
#if (NDIM == 2)

                            U_axis[s] +=
                                w[0][ic[0] - ic_lower[0]] * w[1][ic[1] - ic_lower[1]] * u_sc_data_array[ic[0]][ic[1]];
                            const double nproj = n_qp[s * NDIM + 0] * wr[0][ic_upper[0] - ic[0]] +
                                                 n_qp[s * NDIM + 1] * wr[1][ic_upper[1] - ic[1]];
                            if (d_use_velocity_jump_conditions)
                            {
                                const double CC = (nproj > 0.0) ? Ujump[ic[0]][ic[1]][axis] : 0.0;
                                U_axis[s] -= CC / mu;
                            }
#endif
#if (NDIM == 3)

                            U_axis[s] += w[0][ic[0] - ic_lower[0]] * w[1][ic[1] - ic_lower[1]] *
                                         w[2][ic[2] - ic_lower[2]] * u_sc_data_array[ic[0]][ic[1]][ic[2]];
                            const double nproj = n_qp[s * NDIM + 0] * wr[0][ic_upper[0] - ic[0]] +
                                                 n_qp[s * NDIM + 1] * wr[1][ic_upper[1] - ic[1]] +
                                                 n_qp[s * NDIM + 2] * wr[2][ic_upper[2] - ic[2]];
                            if (d_use_velocity_jump_conditions)
                            {
                                const double CC = (nproj > 0.0) ? Ujump[ic[0]][ic[1]][ic[2]][axis] : 0.0;
                                U_axis[s] -= CC / mu;
                            }
#endif
                        }
                    }
                    for (unsigned int k = 0; k < local_indices.size(); ++k)
                    {
                        U_qp[NDIM * local_indices[k] + axis] = U_axis[local_indices[k]];
                        if (dh != 0.0)
                        {
                            WSS_in_qp[NDIM * local_indices[k] + axis] =
                                 mu * (1.0 / dh) * (U_qp[NDIM * local_indices[k] + axis] - U_in_qp[NDIM * local_indices[k] + axis]);
                                
                            WSS_out_qp[NDIM * local_indices[k] + axis] =
                                mu * (1.0 / dh) * (U_out_qp[NDIM * local_indices[k] + axis] - U_qp[NDIM * local_indices[k] + axis]);
                        }
                        else
                        {
                            TBOX_ERROR(d_object_name << ": The width for the wall shear stress hasn't been setup!"
                                                     << std::endl);
                        }
                    }
                }
            }
            // Loop over the elements and accumulate the right-hand-side values.
            qrule.reset();
            qp_offset = 0;
            for (unsigned int e_idx = 0; e_idx < num_active_patch_elems; ++e_idx)
            {
                Elem* const elem = patch_elems[e_idx];
                const auto& U_dof_indices = U_dof_map_cache.dof_indices(elem);
                const auto& X_dof_indices = X_dof_map_cache.dof_indices(elem);
                for (unsigned int d = 0; d < NDIM; ++d)
                {
                    U_rhs_e[d].resize(static_cast<int>(U_dof_indices[d].size()));
                    U_n_rhs_e[d].resize(static_cast<int>(U_dof_indices[d].size()));
                    U_t_rhs_e[d].resize(static_cast<int>(U_dof_indices[d].size()));
                    if (d_use_velocity_jump_conditions)
                    {
                        const auto& WSS_in_dof_indices = WSS_in_dof_map_cache->dof_indices(elem);
                        WSS_in_rhs_e[d].resize(static_cast<int>(WSS_in_dof_indices.size()));
                        const auto& WSS_out_dof_indices = WSS_out_dof_map_cache->dof_indices(elem);
                        WSS_out_rhs_e[d].resize(static_cast<int>(WSS_out_dof_indices.size()));
                    }
                }
                get_values_for_interpolation(x_node, *X_ghost_vec, X_dof_indices);
                const bool qrule_changed =
                    FEDataManager::updateInterpQuadratureRule(qrule, d_default_interp_spec, elem, x_node, patch_dx_min);
                if (qrule_changed) fe_X->attach_quadrature_rule(qrule.get());

                fe_X->reinit(elem);
                if (d_use_velocity_jump_conditions)
                {
                    if (qrule_changed)
                    {
                        fe_DU_jump->attach_quadrature_rule(qrule.get());
                    }
                    fe_DU_jump->reinit(elem);
                }
                const unsigned int n_qpoints = qrule->n_points();
                const size_t n_basis = U_rhs_e[0].size();
                const size_t n_basis_DU_jump = WSS_in_rhs_e[0].size();
                for (unsigned int qp = 0; qp < n_qpoints; ++qp)
                {
                    for (unsigned int k = 0; k < NDIM - 1; ++k)
                    {
                        interpolate(dx_dxi[k], qp, x_node, *dphi_dxi_X[k]);
                    }
                    if (NDIM == 2)
                    {
                        dx_dxi[1] = VectorValue<double>(0.0, 0.0, 1.0);
                    }
                    n = (dx_dxi[0].cross(dx_dxi[1])).unit();
                    for (unsigned int d = 0; d < NDIM; ++d)
                    {
                        U(d) = U_qp[NDIM * (qp_offset + qp) + d];
                        if (d_use_velocity_jump_conditions)
                        {
                            WSS_in(d) = WSS_in_qp[NDIM * (qp_offset + qp) + d];
                            WSS_out(d) = WSS_out_qp[NDIM * (qp_offset + qp) + d];
                        }
                    }
                    U_n = (U * n) * n;
                    U_t = U - U_n;
                    for (unsigned int k = 0; k < n_basis; ++k)
                    {
                        const double p_JxW = phi_X[k][qp] * JxW[qp];
                        for (unsigned int d = 0; d < NDIM; ++d)
                        {
                            U_rhs_e[d](k) += U(d) * p_JxW;
                        }
                    }

                    for (unsigned int k = 0; k < n_basis_DU_jump; ++k)
                    {
                        const double p_JxW = phi_DU_jump[k][qp] * JxW[qp];
                        for (unsigned int d = 0; d < NDIM; ++d)
                        {
                            U_n_rhs_e[d](k) += U_n(d) * p_JxW;
                            U_t_rhs_e[d](k) += U_t(d) * p_JxW;
                            if (d_use_velocity_jump_conditions)
                            {
                                WSS_in_rhs_e[d](k) +=  WSS_in(d) * p_JxW;
                                WSS_out_rhs_e[d](k) += WSS_out(d) * p_JxW;
                            }
                        }
                    }
<<<<<<< HEAD

                    for (unsigned int k = 0; k < n_basis_DU_jump; ++k)
                    {
                        const double p_JxW = phi_DU_jump[k][qp] * JxW[qp];
                        for (unsigned int d = 0; d < NDIM; ++d)
                        {
                            U_n_rhs_e[d](k) += U_n(d) * p_JxW;
                            U_t_rhs_e[d](k) += U_t(d) * p_JxW;
                            if (d_use_velocity_jump_conditions)
                            {
                                WSS_rhs_e[d](k) += WSS(d) * p_JxW;
                            }
                        }
                    }

                    for (unsigned int k = 0; k < n_basis_DU_jump; ++k)
                    {
                        const double p_JxW = phi_DU_jump[k][qp] * JxW[qp];
                        for (unsigned int d = 0; d < NDIM; ++d)
                        {
                            U_n_rhs_e[d](k) += U_n(d) * p_JxW;
                            U_t_rhs_e[d](k) += U_t(d) * p_JxW;
                            if (d_use_velocity_jump_conditions)
                            {
                                WSS_rhs_e[d](k) += WSS(d) * p_JxW;
                            }
                        }
                    }
=======
>>>>>>> 02b927b2
                }
                for (unsigned int d = 0; d < NDIM; ++d)
                {
                    dof_id_scratch = U_dof_indices[d];
                    U_dof_map.constrain_element_vector(U_rhs_e[d], dof_id_scratch);
                    U_rhs_vec->add_vector(U_rhs_e[d], dof_id_scratch);

                    dof_id_scratch = U_dof_indices[d];
                    U_dof_map.constrain_element_vector(U_n_rhs_e[d], dof_id_scratch);
                    U_n_rhs_vec->add_vector(U_n_rhs_e[d], dof_id_scratch);

                    dof_id_scratch = U_dof_indices[d];
                    U_dof_map.constrain_element_vector(U_t_rhs_e[d], dof_id_scratch);
                    U_t_rhs_vec->add_vector(U_t_rhs_e[d], dof_id_scratch);

                    if (d_use_velocity_jump_conditions)
                    {
                        const auto& WSS_in_dof_indices = WSS_in_dof_map_cache->dof_indices(elem);
                        dof_id_scratch = WSS_in_dof_indices[d];
                        WSS_in_dof_map->constrain_element_vector(WSS_in_rhs_e[d], dof_id_scratch);
                        WSS_in_rhs_vec->add_vector(WSS_in_rhs_e[d], dof_id_scratch);
                        
                        const auto& WSS_out_dof_indices = WSS_out_dof_map_cache->dof_indices(elem);
                        dof_id_scratch = WSS_out_dof_indices[d];
                        WSS_out_dof_map->constrain_element_vector(WSS_out_rhs_e[d], dof_id_scratch);
                        WSS_out_rhs_vec->add_vector(WSS_out_rhs_e[d], dof_id_scratch);
                    }
                }
                qp_offset += n_qpoints;
            }
        }
        U_rhs_vec->close();
        U_n_rhs_vec->close();
        U_t_rhs_vec->close();

        if (d_use_velocity_jump_conditions)
        {
            WSS_in_rhs_vec->close();
            d_fe_data_managers[part]->computeL2Projection(
                *WSS_in_vec, *WSS_in_rhs_vec, WSS_IN_SYSTEM_NAME, d_default_interp_spec.use_consistent_mass_matrix);
                
            WSS_out_rhs_vec->close();
            d_fe_data_managers[part]->computeL2Projection(
                *WSS_out_vec, *WSS_out_rhs_vec, WSS_OUT_SYSTEM_NAME, d_default_interp_spec.use_consistent_mass_matrix);
        }
        // Solve for the nodal values.
        d_fe_data_managers[part]->computeL2Projection(
            *U_vec, *U_rhs_vec, VELOCITY_SYSTEM_NAME, d_default_interp_spec.use_consistent_mass_matrix);
        d_fe_data_managers[part]->computeL2Projection(
            *U_n_vec, *U_n_rhs_vec, VELOCITY_SYSTEM_NAME, d_default_interp_spec.use_consistent_mass_matrix);
        d_fe_data_managers[part]->computeL2Projection(
            *U_t_vec, *U_t_rhs_vec, VELOCITY_SYSTEM_NAME, d_default_interp_spec.use_consistent_mass_matrix);
    }
    return;
} // interpolateVelocity

void
IBFESurfaceMethod::forwardEulerStep(const double current_time, const double new_time)
{
    const double dt = new_time - current_time;
    int ierr;
    for (unsigned int part = 0; part < d_num_parts; ++part)
    {
        if (d_use_direct_forcing)
        {
            ierr = VecCopy(d_X_current_vecs[part]->vec(), d_X_new_vecs[part]->vec());
            IBTK_CHKERRQ(ierr);
        }
        else
        {
            ierr =
                VecWAXPY(d_X_new_vecs[part]->vec(), dt, d_U_current_vecs[part]->vec(), d_X_current_vecs[part]->vec());
            IBTK_CHKERRQ(ierr);
        }
        ierr = VecAXPBYPCZ(
            d_X_half_vecs[part]->vec(), 0.5, 0.5, 0.0, d_X_current_vecs[part]->vec(), d_X_new_vecs[part]->vec());
        IBTK_CHKERRQ(ierr);
        d_X_new_vecs[part]->close();
        d_X_half_vecs[part]->close();
    }
    return;
} // eulerStep

void
IBFESurfaceMethod::midpointStep(const double current_time, const double new_time)
{
    const double dt = new_time - current_time;
    int ierr;
    for (unsigned int part = 0; part < d_num_parts; ++part)
    {
        if (d_use_direct_forcing)
        {
            ierr = VecCopy(d_X_current_vecs[part]->vec(), d_X_new_vecs[part]->vec());
            IBTK_CHKERRQ(ierr);
        }
        else
        {
            ierr = VecWAXPY(d_X_new_vecs[part]->vec(), dt, d_U_half_vecs[part]->vec(), d_X_current_vecs[part]->vec());
            IBTK_CHKERRQ(ierr);
        }
        ierr = VecAXPBYPCZ(
            d_X_half_vecs[part]->vec(), 0.5, 0.5, 0.0, d_X_current_vecs[part]->vec(), d_X_new_vecs[part]->vec());
        IBTK_CHKERRQ(ierr);
        d_X_new_vecs[part]->close();
        d_X_half_vecs[part]->close();
    }
    return;
} // midpointStep

void
IBFESurfaceMethod::trapezoidalStep(const double current_time, const double new_time)
{
    const double dt = new_time - current_time;
    int ierr;
    for (unsigned int part = 0; part < d_num_parts; ++part)
    {
        if (d_use_direct_forcing)
        {
            ierr = VecCopy(d_X_current_vecs[part]->vec(), d_X_new_vecs[part]->vec());
            IBTK_CHKERRQ(ierr);
        }
        else
        {
            ierr = VecWAXPY(
                d_X_new_vecs[part]->vec(), 0.5 * dt, d_U_current_vecs[part]->vec(), d_X_current_vecs[part]->vec());
            IBTK_CHKERRQ(ierr);
            ierr = VecAXPY(d_X_new_vecs[part]->vec(), 0.5 * dt, d_U_new_vecs[part]->vec());
            IBTK_CHKERRQ(ierr);
        }
        ierr = VecAXPBYPCZ(
            d_X_half_vecs[part]->vec(), 0.5, 0.5, 0.0, d_X_current_vecs[part]->vec(), d_X_new_vecs[part]->vec());
        IBTK_CHKERRQ(ierr);
        d_X_new_vecs[part]->close();
        d_X_half_vecs[part]->close();
    }
    return;
} // trapezoidalStep

void
IBFESurfaceMethod::computeLagrangianForce(const double data_time)
{
    TBOX_ASSERT(MathUtilities<double>::equalEps(data_time, d_half_time));
    for (unsigned part = 0; part < d_num_parts; ++part)
    {
        EquationSystems* equation_systems = d_fe_data_managers[part]->getEquationSystems();
        const MeshBase& mesh = equation_systems->get_mesh();
        const unsigned int dim = mesh.mesh_dimension();

        // Setup global and elemental right-hand-side vectors.
        NumericVector<double>* F_vec = d_F_half_vecs[part];
        std::unique_ptr<NumericVector<double> > F_rhs_vec = F_vec->zero_clone();
        std::array<DenseVector<double>, NDIM> F_rhs_e;
        VectorValue<double>& F_integral = d_lag_surface_force_integral[part];
        F_integral.zero();

        NumericVector<double>* X_vec = d_X_half_vecs[part];
        double surface_area = 0.0;

        NumericVector<double>* P_jump_vec = d_P_jump_half_vecs[part];
        std::unique_ptr<NumericVector<double> > P_jump_rhs_vec;
        DenseVector<double> P_jump_rhs_e;
        if (d_use_pressure_jump_conditions)
        {
            P_jump_rhs_vec = P_jump_vec->zero_clone();
        }
        double P_jump_rhs_integral = 0.0;

        std::array<NumericVector<double>*, NDIM> DU_jump_vec;
        std::array<std::unique_ptr<NumericVector<double> >, NDIM> DU_jump_rhs_vec;
        std::array<std::array<DenseVector<double>, NDIM>, NDIM> DU_jump_rhs_e;
        if (d_use_velocity_jump_conditions)
        {
            for (unsigned int d = 0; d < NDIM; ++d)
            {
                DU_jump_vec[d] = d_DU_jump_half_vecs[part][d];
                DU_jump_rhs_vec[d] = DU_jump_vec[d]->zero_clone();
            }
        }

        // Extract the FE systems and DOF maps, and setup the FE objects.
        System& F_system = equation_systems->get_system(FORCE_SYSTEM_NAME);
        const DofMap& F_dof_map = F_system.get_dof_map();
        FEDataManager::SystemDofMapCache& F_dof_map_cache =
            *d_fe_data_managers[part]->getDofMapCache(FORCE_SYSTEM_NAME);
        FEType F_fe_type = F_dof_map.variable_type(0);
        for (unsigned int d = 0; d < NDIM; ++d)
        {
            TBOX_ASSERT(F_dof_map.variable_type(d) == F_fe_type);
        }

        System& X_system = equation_systems->get_system(COORDS_SYSTEM_NAME);
        const DofMap& X_dof_map = X_system.get_dof_map();
        FEDataManager::SystemDofMapCache& X_dof_map_cache =
            *d_fe_data_managers[part]->getDofMapCache(COORDS_SYSTEM_NAME);
        FEType X_fe_type = X_dof_map.variable_type(0);
        for (unsigned int d = 0; d < NDIM; ++d)
        {
            TBOX_ASSERT(X_dof_map.variable_type(d) == X_fe_type);
        }
        TBOX_ASSERT(X_fe_type == F_fe_type);
        NumericVector<double>& X0_vec = X_system.get_vector("INITIAL_COORDINATES");
        System* P_jump_system;
        const DofMap* P_jump_dof_map = NULL;
        FEDataManager::SystemDofMapCache* P_jump_dof_map_cache = NULL;
        FEType P_jump_fe_type = INVALID_FE;
        if (d_use_pressure_jump_conditions)
        {
            P_jump_system = &equation_systems->get_system(PRESSURE_JUMP_SYSTEM_NAME);
            P_jump_dof_map = &P_jump_system->get_dof_map();
            P_jump_dof_map_cache = d_fe_data_managers[part]->getDofMapCache(PRESSURE_JUMP_SYSTEM_NAME);
            P_jump_fe_type = P_jump_dof_map->variable_type(0);
        }

        std::array<System*, NDIM> DU_jump_system;
        std::array<DofMap*, NDIM> DU_jump_dof_map;
        std::array<FEDataManager::SystemDofMapCache*, NDIM> DU_jump_dof_map_cache;
        FEType DU_jump_fe_type = INVALID_FE;
        if (d_use_velocity_jump_conditions)
        {
            for (unsigned int i = 0; i < NDIM; ++i)
            {
                DU_jump_system[i] = &equation_systems->get_system(VELOCITY_JUMP_SYSTEM_NAME[i]);
                DU_jump_dof_map[i] = &DU_jump_system[i]->get_dof_map();
                DU_jump_dof_map_cache[i] = d_fe_data_managers[part]->getDofMapCache(VELOCITY_JUMP_SYSTEM_NAME[i]);
            }
            DU_jump_fe_type = DU_jump_dof_map[0]->variable_type(0);
            for (unsigned int i = 0; i < NDIM; ++i)
            {
                for (unsigned int j = 0; j < NDIM; ++j)
                {
                    TBOX_ASSERT(DU_jump_dof_map[i]->variable_type(j) == DU_jump_fe_type);
                }
            }
        }

        // The P_jump_fe_type and DU_jump_fe_type are equal only if we are applying both jumps
        // or none of the jumps.
        if (d_use_pressure_jump_conditions && d_use_velocity_jump_conditions)
        {
            TBOX_ASSERT(P_jump_fe_type == DU_jump_fe_type);
        }


        std::unique_ptr<QBase> qrule = QBase::build(d_default_quad_type[part], dim, d_default_quad_order[part]);

        std::unique_ptr<FEBase> fe_X = FEBase::build(dim, X_fe_type);
        fe_X->attach_quadrature_rule(qrule.get());
        const std::vector<double>& JxW = fe_X->get_JxW();
        const std::vector<std::vector<double> >& phi_X = fe_X->get_phi();
        std::array<const std::vector<std::vector<double> >*, NDIM - 1> dphi_dxi_X;
        dphi_dxi_X[0] = &fe_X->get_dphidxi();
        if (NDIM > 2) dphi_dxi_X[1] = &fe_X->get_dphideta();

        FEType fe_jump_type = INVALID_FE;
        if (d_use_pressure_jump_conditions)
        {
			fe_jump_type = P_jump_fe_type;
		}
		else
		{
			fe_jump_type = DU_jump_fe_type;
		}

        std::unique_ptr<FEBase> fe_jump = FEBase::build(dim, fe_jump_type);
        fe_jump->attach_quadrature_rule(qrule.get());
        const std::vector<std::vector<double> >& phi_jump = fe_jump->get_phi();

        FEDataInterpolation fe_interpolator(dim, d_fe_data_managers[part]);
        fe_interpolator.attachQuadratureRule(qrule.get());

        std::vector<size_t> surface_force_fcn_system_idxs;
        fe_interpolator.setupInterpolatedSystemDataIndexes(
            surface_force_fcn_system_idxs, d_lag_surface_force_fcn_data[part].system_data, equation_systems);
        std::vector<size_t> surface_pressure_fcn_system_idxs;
        fe_interpolator.setupInterpolatedSystemDataIndexes(
            surface_pressure_fcn_system_idxs, d_lag_surface_pressure_fcn_data[part].system_data, equation_systems);
        fe_interpolator.init(/*use_IB_ghosted_vecs*/ false);

        std::vector<const std::vector<double>*> surface_force_var_data, surface_pressure_var_data;
        std::vector<const std::vector<VectorValue<double> >*> surface_force_grad_var_data,
            surface_pressure_grad_var_data;

        // Loop over the elements to compute the right-hand side vector.
        boost::multi_array<double, 2> X_node, x_node;
        double DU[NDIM][NDIM];
        TensorValue<double> FF;
        VectorValue<double> F, F_b, F_s, F_qp, N, X, n, x;
        std::array<VectorValue<double>, 2> dX_dxi, dx_dxi;
        std::vector<libMesh::dof_id_type> dof_id_scratch;
        const MeshBase::const_element_iterator el_begin = mesh.active_local_elements_begin();
        const MeshBase::const_element_iterator el_end = mesh.active_local_elements_end();
        for (MeshBase::const_element_iterator el_it = el_begin; el_it != el_end; ++el_it)
        {
            Elem* const elem = *el_it;
            const auto& F_dof_indices = F_dof_map_cache.dof_indices(elem);
            const auto& X_dof_indices = X_dof_map_cache.dof_indices(elem);

            for (unsigned int d = 0; d < NDIM; ++d)
            {
                F_rhs_e[d].resize(static_cast<int>(F_dof_indices[d].size()));
            }
            if (d_use_pressure_jump_conditions)
            {
                const auto& P_jump_dof_indices = P_jump_dof_map_cache->dof_indices(elem);
                P_jump_rhs_e.resize(static_cast<int>(P_jump_dof_indices[0].size()));
            }

            if (d_use_velocity_jump_conditions)
            {
                for (unsigned int d = 0; d < NDIM; ++d)
                {
                    const auto& DU_jump_dof_indices = DU_jump_dof_map_cache[d]->dof_indices(elem);
                    for (unsigned int k = 0; k < NDIM; ++k)
                    {
                        DU_jump_rhs_e[d][k].resize(static_cast<int>(DU_jump_dof_indices[k].size()));
                    }
                }
            }

            fe_X->reinit(elem);

            fe_interpolator.reinit(elem);
            fe_interpolator.collectDataForInterpolation(elem);
            fe_interpolator.interpolate(elem);


            if (d_use_pressure_jump_conditions || d_use_velocity_jump_conditions)
            {
                fe_jump->reinit(elem);
            }


            get_values_for_interpolation(x_node, *X_vec, X_dof_indices);
            get_values_for_interpolation(X_node, X0_vec, X_dof_indices);
            const unsigned int n_qpoints = qrule->n_points();
            const size_t n_basis = phi_X.size();
            const size_t n_basis2 = phi_jump.size();
            for (unsigned int qp = 0; qp < n_qpoints; ++qp)
            {
                interpolate(X, qp, X_node, phi_X);
                interpolate(x, qp, x_node, phi_X);
                for (unsigned int k = 0; k < NDIM - 1; ++k)
                {
                    interpolate(dX_dxi[k], qp, X_node, *dphi_dxi_X[k]);
                    interpolate(dx_dxi[k], qp, x_node, *dphi_dxi_X[k]);
                }
                if (NDIM == 2)
                {
                    dX_dxi[1] = VectorValue<double>(0.0, 0.0, 1.0);
                    dx_dxi[1] = VectorValue<double>(0.0, 0.0, 1.0);
                }

                // Construct unit vectors in the reference and current
                // configurations.
                N = dX_dxi[0].cross(dX_dxi[1]);
                const double dA = N.norm();
                N = N.unit();
                n = dx_dxi[0].cross(dx_dxi[1]);
                const double da = n.norm();
                n = n.unit();

                F.zero();

                if (d_lag_surface_pressure_fcn_data[part].fcn)
                {
                    // Compute the value of the pressure at the quadrature point
                    // and add the corresponding force to the right-hand-side
                    // vector.
                    double P = 0;
                    fe_interpolator.setInterpolatedDataPointers(surface_pressure_var_data,
                                                                surface_pressure_grad_var_data,
                                                                surface_pressure_fcn_system_idxs,
                                                                elem,
                                                                qp);
                    d_lag_surface_pressure_fcn_data[part].fcn(P,
                                                              n,
                                                              N,
                                                              FF,
                                                              x,
                                                              X,
                                                              elem,
                                                              /*side*/ 0,
                                                              surface_pressure_var_data,
                                                              surface_pressure_grad_var_data,
                                                              data_time,
                                                              d_lag_surface_pressure_fcn_data[part].ctx);
                    F -= P * n * da / dA;
                }

                if (d_lag_surface_force_fcn_data[part].fcn)
                {
                    // Compute the value of the surface force at the quadrature
                    // point and add the corresponding force to the
                    // right-hand-side vector.
                    fe_interpolator.setInterpolatedDataPointers(
                        surface_force_var_data, surface_force_grad_var_data, surface_force_fcn_system_idxs, elem, qp);
                    d_lag_surface_force_fcn_data[part].fcn(F_s,
                                                           n,
                                                           N,
                                                           FF,
                                                           x,
                                                           X,
                                                           elem,
                                                           /*side*/ 0,
                                                           surface_force_var_data,
                                                           surface_force_grad_var_data,
                                                           data_time,
                                                           d_lag_surface_force_fcn_data[part].ctx);
                    F += F_s;
                }

                const double P_j = F * n * dA / da;
                for (unsigned int i = 0; i < NDIM; ++i)
                    for (unsigned int k = 0; k < NDIM; ++k)
                        DU[i][k] = -(dA / da) * (F(i) - F * n * n(i)) * n(k); // [Ux] , [Uy], [Uz]

                for (unsigned int d = 0; d < NDIM; ++d) F_integral(d) += F(d) * JxW[qp];

                // Remote the part of the force that has been already included in the jump

                if (d_use_pressure_jump_conditions && !d_use_velocity_jump_conditions)
                {
                    F -= (F * n) * n;
                }
                if (!d_use_pressure_jump_conditions && d_use_velocity_jump_conditions)
                {
                    F = (F * n) * n;
                }
                if (d_use_pressure_jump_conditions && d_use_velocity_jump_conditions)
                {
                    F = 0.0;
                }

                // Add the boundary forces to the right-hand-side vector.
                for (unsigned int k = 0; k < n_basis; ++k)
                {
                    F_qp = F * phi_X[k][qp] * JxW[qp];
                    for (unsigned int i = 0; i < NDIM; ++i)
                    {
                        F_rhs_e[i](k) += F_qp(i);
                    }
                }
                for (unsigned int k = 0; k < n_basis2; ++k)
                {
                    if (d_use_pressure_jump_conditions)
                    {
                        P_jump_rhs_e(k) += P_j * phi_jump[k][qp] * JxW[qp];
                    }
                    if (d_use_velocity_jump_conditions)
                    {
                        for (unsigned int i = 0; i < NDIM; ++i)
                        {
                            for (unsigned int j = 0; j < NDIM; ++j)
                            {
                                DU_jump_rhs_e[i][j](k) += DU[i][j] * phi_jump[k][qp] * JxW[qp];
                            }
                        }
                    }
                }
                if (d_use_pressure_jump_conditions)
                {
                    P_jump_rhs_integral += P_j * JxW[qp];
                    surface_area += JxW[qp];
                }
            }

            // Apply constraints (e.g., enforce periodic boundary conditions)
            // and add the elemental contributions to the global vector.
            for (unsigned int i = 0; i < NDIM; ++i)
            {
                dof_id_scratch = F_dof_indices[i];
                F_dof_map.constrain_element_vector(F_rhs_e[i], dof_id_scratch);
                F_rhs_vec->add_vector(F_rhs_e[i], dof_id_scratch);
                if (d_use_velocity_jump_conditions)
                {
                    const auto& DU_jump_dof_indices = DU_jump_dof_map_cache[i]->dof_indices(elem);
                    for (unsigned int k = 0; k < NDIM; ++k)
                    {
                        dof_id_scratch = DU_jump_dof_indices[k];
                        DU_jump_dof_map[i]->constrain_element_vector(DU_jump_rhs_e[i][k], dof_id_scratch);
                        DU_jump_rhs_vec[i]->add_vector(DU_jump_rhs_e[i][k], dof_id_scratch);
                    }
                }
            }
            if (d_use_pressure_jump_conditions)
            {
                const auto& P_jump_dof_indices = P_jump_dof_map_cache->dof_indices(elem);
                dof_id_scratch = P_jump_dof_indices[0];
                P_jump_dof_map->constrain_element_vector(P_jump_rhs_e, dof_id_scratch);
                P_jump_rhs_vec->add_vector(P_jump_rhs_e, dof_id_scratch);
            }
        }

        SAMRAI_MPI::sumReduction(&F_integral(0), NDIM);

        // Solve for F.
        d_fe_data_managers[part]->computeL2Projection(
            *F_vec, *F_rhs_vec, FORCE_SYSTEM_NAME, d_use_consistent_mass_matrix);
        if (d_use_pressure_jump_conditions)
        {
            d_fe_data_managers[part]->computeL2Projection(
                *P_jump_vec, *P_jump_rhs_vec, PRESSURE_JUMP_SYSTEM_NAME, d_use_consistent_mass_matrix);
            P_jump_rhs_integral = SAMRAI_MPI::sumReduction(P_jump_rhs_integral);
            surface_area = SAMRAI_MPI::sumReduction(surface_area);
            if (d_normalize_pressure_jump) P_jump_vec->add(-P_jump_rhs_integral / surface_area);
            P_jump_vec->close();
        }
        if (d_use_velocity_jump_conditions)
        {
            for (unsigned int d = 0; d < NDIM; ++d)
            {
                d_fe_data_managers[part]->computeL2Projection(
                    *DU_jump_vec[d], *DU_jump_rhs_vec[d], VELOCITY_JUMP_SYSTEM_NAME[d], d_use_consistent_mass_matrix);
                DU_jump_vec[d]->close();
            }
        }
    }
    return;
} // computeLagrangianForce

void
IBFESurfaceMethod::spreadForce(const int f_data_idx,
                               RobinPhysBdryPatchStrategy* f_phys_bdry_op,
                               const std::vector<Pointer<RefineSchedule<NDIM> > >& /*f_prolongation_scheds*/,
                               const double data_time)
{
    TBOX_ASSERT(MathUtilities<double>::equalEps(data_time, d_half_time));
    batch_vec_ghost_update({ d_F_half_vecs, d_X_half_vecs, d_P_jump_half_vecs }, INSERT_VALUES, SCATTER_FORWARD);

    for (unsigned int part = 0; part < d_num_parts; ++part)
    {
        PetscVector<double>* X_vec = d_X_half_vecs[part];
        PetscVector<double>* X_ghost_vec = d_X_IB_ghost_vecs[part];
        PetscVector<double>* F_vec = d_F_half_vecs[part];
        PetscVector<double>* F_ghost_vec = d_F_IB_ghost_vecs[part];
        copy_and_synch(*X_vec, *X_ghost_vec);
        copy_and_synch(*F_vec, *F_ghost_vec);
        d_fe_data_managers[part]->spread(
            f_data_idx, *F_ghost_vec, *X_ghost_vec, FORCE_SYSTEM_NAME, f_phys_bdry_op, data_time);
        PetscVector<double>* P_jump_ghost_vec = NULL;
        std::array<PetscVector<double>*, NDIM> DU_jump_ghost_vec;
        std::array<PetscVector<double>*, NDIM> DU_jump_vec;
        if (d_use_pressure_jump_conditions)
        {
            PetscVector<double>* P_jump_vec = d_P_jump_half_vecs[part];
            P_jump_ghost_vec = d_P_jump_IB_ghost_vecs[part];
            copy_and_synch(*P_jump_vec, *P_jump_ghost_vec);
        }
        if (d_use_velocity_jump_conditions)
        {
            DU_jump_ghost_vec = d_DU_jump_IB_ghost_vecs[part];
            DU_jump_vec = d_DU_jump_half_vecs[part];
            for (unsigned int d = 0; d < NDIM; ++d)
            {
                copy_and_synch(*DU_jump_vec[d], *DU_jump_ghost_vec[d]);
            }
        }

        if (d_use_pressure_jump_conditions || d_use_velocity_jump_conditions)
        {
            imposeJumpConditions(f_data_idx, *P_jump_ghost_vec, DU_jump_ghost_vec, *X_ghost_vec, data_time, part);
        }
    }
    return;
} // spreadForce

FEDataManager::InterpSpec
IBFESurfaceMethod::getDefaultInterpSpec() const
{
    return d_default_interp_spec;
}

FEDataManager::SpreadSpec
IBFESurfaceMethod::getDefaultSpreadSpec() const
{
    return d_default_spread_spec;
}

void
IBFESurfaceMethod::setInterpSpec(const FEDataManager::InterpSpec& interp_spec, const unsigned int part)
{
    TBOX_ASSERT(!d_fe_equation_systems_initialized);
    TBOX_ASSERT(part < d_num_parts);
    d_interp_spec[part] = interp_spec;
    return;
}

void
IBFESurfaceMethod::setSpreadSpec(const FEDataManager::SpreadSpec& spread_spec, const unsigned int part)
{
    TBOX_ASSERT(!d_fe_equation_systems_initialized);
    TBOX_ASSERT(part < d_num_parts);
    d_spread_spec[part] = spread_spec;
    return;
}

void
IBFESurfaceMethod::initializeFEEquationSystems()
{
    if (d_fe_equation_systems_initialized) return;

    const bool from_restart = RestartManager::getManager()->isFromRestart();

    // Create the FE data managers that manage mappings between the FE mesh
    // parts and the Cartesian grid.
    d_equation_systems.resize(d_num_parts, nullptr);
    d_fe_data_managers.resize(d_num_parts, nullptr);
    IntVector<NDIM> min_ghost_width(0);
    if (!d_eulerian_data_cache) d_eulerian_data_cache.reset(new SAMRAIDataCache());
    for (unsigned int part = 0; part < d_num_parts; ++part)
    {
        // Create FE data managers.
        const std::string manager_name = "IBFESurfaceMethod FEDataManager::" + std::to_string(part);
        d_fe_data_managers[part] = FEDataManager::getManager(manager_name,
                                                             d_interp_spec[part],
                                                             d_spread_spec[part],
                                                             d_default_workload_spec,
                                                             min_ghost_width,
                                                             d_eulerian_data_cache);
        d_ghosts = IntVector<NDIM>::max(d_ghosts, d_fe_data_managers[part]->getGhostCellWidth());

        // Create FE equation systems objects and corresponding variables.
        d_equation_systems[part] = new EquationSystems(*d_meshes[part]);
        EquationSystems* equation_systems = d_equation_systems[part];
        d_fe_data_managers[part]->setEquationSystems(equation_systems, d_max_level_number - 1);
        d_fe_data_managers[part]->COORDINATES_SYSTEM_NAME = COORDS_SYSTEM_NAME;
        if (from_restart)
        {
            const std::string& file_name = libmesh_restart_file_name(
                d_libmesh_restart_read_dir, d_libmesh_restart_restore_number, part, d_libmesh_restart_file_extension);
            const XdrMODE xdr_mode = (d_libmesh_restart_file_extension == "xdr" ? DECODE : READ);
            const int read_mode =
                EquationSystems::READ_HEADER | EquationSystems::READ_DATA | EquationSystems::READ_ADDITIONAL_DATA;
            equation_systems->read(file_name, xdr_mode, read_mode, /*partition_agnostic*/ true);
        }
        else
        {
            auto& X_system = equation_systems->add_system<System>(COORDS_SYSTEM_NAME);
            for (unsigned int d = 0; d < NDIM; ++d)
            {
                X_system.add_variable("X_" + std::to_string(d), d_fe_order[part], d_fe_family[part]);
            }
            X_system.add_vector("INITIAL_COORDINATES", /*projections*/ true, GHOSTED);

            auto& dX_system = equation_systems->add_system<System>(COORD_MAPPING_SYSTEM_NAME);
            for (unsigned int d = 0; d < NDIM; ++d)
            {
                dX_system.add_variable("dX_" + std::to_string(d), d_fe_order[part], d_fe_family[part]);
            }

            auto& U_system = equation_systems->add_system<System>(VELOCITY_SYSTEM_NAME);
            for (unsigned int d = 0; d < NDIM; ++d)
            {
                U_system.add_variable("U_" + std::to_string(d), d_fe_order[part], d_fe_family[part]);
            }

            auto& U_n_system = equation_systems->add_system<System>(NORMAL_VELOCITY_SYSTEM_NAME);
            for (unsigned int d = 0; d < NDIM; ++d)
            {
                U_n_system.add_variable("U_n_" + std::to_string(d), d_fe_order[part], d_fe_family[part]);
            }

            auto& U_t_system = equation_systems->add_system<System>(TANGENTIAL_VELOCITY_SYSTEM_NAME);
            for (unsigned int d = 0; d < NDIM; ++d)
            {
                U_t_system.add_variable("U_t_" + std::to_string(d), d_fe_order[part], d_fe_family[part]);
            }

            auto& F_system = equation_systems->add_system<System>(FORCE_SYSTEM_NAME);
            for (unsigned int d = 0; d < NDIM; ++d)
            {
                F_system.add_variable("F_" + std::to_string(d), d_fe_order[part], d_fe_family[part]);
            }

            if (d_use_pressure_jump_conditions)
            {
                System& P_jump_system = equation_systems->add_system<System>(PRESSURE_JUMP_SYSTEM_NAME);
                System& P_in_system = equation_systems->add_system<System>(PRESSURE_IN_SYSTEM_NAME);
                System& P_out_system = equation_systems->add_system<System>(PRESSURE_OUT_SYSTEM_NAME);
                if (d_use_l2_lagrange_family)
                {
                    P_jump_system.add_variable("P_jump_", d_fe_order[part], L2_LAGRANGE);
                    P_in_system.add_variable("P_in_", d_fe_order[part], L2_LAGRANGE);
                    P_out_system.add_variable("P_out_", d_fe_order[part], L2_LAGRANGE);
                }
                else
                {
                    P_jump_system.add_variable("P_jump_", d_fe_order[part], d_fe_family[part]);
                    P_in_system.add_variable("P_in_", d_fe_order[part], d_fe_family[part]);
                    P_out_system.add_variable("P_out_", d_fe_order[part], d_fe_family[part]);
                }
            }

            if (d_use_velocity_jump_conditions)
            {
                std::array<System*, NDIM> DU_jump_system;
                for (unsigned int d = 0; d < NDIM; ++d)
                {
                    DU_jump_system[d] = &equation_systems->add_system<System>(VELOCITY_JUMP_SYSTEM_NAME[d]);
                    for (unsigned int i = 0; i < NDIM; ++i)
                    {
                        const std::string system_name = "DU_jump_" + std::to_string(d) + "_" + std::to_string(i);
                        // TODO: The value of the FEFamily should just be read in from the input file directly instead
                        // of using a boolean.
                        if (d_use_l2_lagrange_family)
                        {
                            DU_jump_system[d]->add_variable(system_name, d_fe_order[part], L2_LAGRANGE);
                        }
                        else
                        {
                            DU_jump_system[d]->add_variable(system_name, d_fe_order[part], d_fe_family[part]);
                        }
                    }
                }

                System& WSS_in_system = equation_systems->add_system<System>(WSS_IN_SYSTEM_NAME);
                for (unsigned int d = 0; d < NDIM; ++d)
                {
                    const std::string system_name = "WSS_in_" + std::to_string(d);
                    // TODO: The value of the FEFamily should just be read in from the input file directly instead of
                    // using a boolean.
                    if (d_use_l2_lagrange_family)
                    {
                        WSS_in_system.add_variable(system_name, d_fe_order[part], L2_LAGRANGE);
                    }
                    else
                    {
                        WSS_in_system.add_variable(system_name, d_fe_order[part], d_fe_family[part]);
                    }
                }
                
                System& WSS_out_system = equation_systems->add_system<System>(WSS_OUT_SYSTEM_NAME);
                for (unsigned int d = 0; d < NDIM; ++d)
                {
                    const std::string system_name = "WSS_out_" + std::to_string(d);
                    // TODO: The value of the FEFamily should just be read in from the input file directly instead of
                    // using a boolean.
                    if (d_use_l2_lagrange_family)
                    {
                        WSS_out_system.add_variable(system_name, d_fe_order[part], L2_LAGRANGE);
                    }
                    else
                    {
                        WSS_out_system.add_variable(system_name, d_fe_order[part], d_fe_family[part]);
                    }
                }
            }

            if (d_use_pressure_jump_conditions && d_use_velocity_jump_conditions)
            {
                auto& TAU_in_system = equation_systems->add_system<System>(TAU_IN_SYSTEM_NAME);
                for (unsigned int d = 0; d < NDIM; ++d)
                {
                    std::string system_name = "TAU_IN_" + std::to_string(d);
                    // TODO: The value of the FEFamily should just be read in from the input file directly instead of
                    // using a boolean.
                    if (d_use_l2_lagrange_family)
                    {
                        TAU_in_system.add_variable(system_name, d_fe_order[part], L2_LAGRANGE);
                    }
                    else
                    {
                        TAU_in_system.add_variable(system_name, d_fe_order[part], d_fe_family[part]);
                    }
                }
                
                auto& TAU_out_system = equation_systems->add_system<System>(TAU_OUT_SYSTEM_NAME);
                for (unsigned int d = 0; d < NDIM; ++d)
                {
                    std::string system_name = "TAU_OUT_" + std::to_string(d);
                    // TODO: The value of the FEFamily should just be read in from the input file directly instead of
                    // using a boolean.
                    if (d_use_l2_lagrange_family)
                    {
                        TAU_out_system.add_variable(system_name, d_fe_order[part], L2_LAGRANGE);
                    }
                    else
                    {
                        TAU_out_system.add_variable(system_name, d_fe_order[part], d_fe_family[part]);
                    }
                }
                
            }
        }
    }
    d_fe_equation_systems_initialized = true;
    return;
}

void
IBFESurfaceMethod::initializeFEData()
{
    if (d_fe_data_initialized) return;
    initializeFEEquationSystems();
    const bool from_restart = RestartManager::getManager()->isFromRestart();
    for (unsigned int part = 0; part < d_num_parts; ++part)
    {
        // Initialize FE equation systems.
        EquationSystems* equation_systems = d_equation_systems[part];
        if (from_restart)
        {
            equation_systems->reinit();
        }
        else
        {
            equation_systems->init();
            initializeCoordinates(part);
            initializeVelocity(part);
        }
        updateCoordinateMapping(part);

        // Assemble systems.
        auto& X_system = equation_systems->get_system<System>(COORDS_SYSTEM_NAME);
        auto& dX_system = equation_systems->get_system<System>(COORD_MAPPING_SYSTEM_NAME);
        auto& U_system = equation_systems->get_system<System>(VELOCITY_SYSTEM_NAME);
        auto& U_n_system = equation_systems->get_system<System>(NORMAL_VELOCITY_SYSTEM_NAME);
        auto& U_t_system = equation_systems->get_system<System>(TANGENTIAL_VELOCITY_SYSTEM_NAME);
        auto& F_system = equation_systems->get_system<System>(FORCE_SYSTEM_NAME);

        X_system.assemble_before_solve = false;
        X_system.assemble();

        dX_system.assemble_before_solve = false;
        dX_system.assemble();

        U_system.assemble_before_solve = false;
        U_system.assemble();

        U_n_system.assemble_before_solve = false;
        U_n_system.assemble();

        U_t_system.assemble_before_solve = false;
        U_t_system.assemble();

        F_system.assemble_before_solve = false;
        F_system.assemble();

        if (d_use_pressure_jump_conditions)
        {
            System& P_jump_system = equation_systems->get_system<System>(PRESSURE_JUMP_SYSTEM_NAME);
            P_jump_system.assemble_before_solve = false;
            P_jump_system.assemble();

            System& P_in_system = equation_systems->get_system<System>(PRESSURE_IN_SYSTEM_NAME);
            P_in_system.assemble_before_solve = false;
            P_in_system.assemble();

            System& P_out_system = equation_systems->get_system<System>(PRESSURE_OUT_SYSTEM_NAME);
            P_out_system.assemble_before_solve = false;
            P_out_system.assemble();
        }
        if (d_use_velocity_jump_conditions)
        {
            std::array<System*, NDIM> DU_jump_system;
            for (unsigned int d = 0; d < NDIM; ++d)
            {
                DU_jump_system[d] = &equation_systems->get_system<System>(VELOCITY_JUMP_SYSTEM_NAME[d]);
                DU_jump_system[d]->assemble_before_solve = false;
                DU_jump_system[d]->assemble();
            }
            System& WSS_in_system = equation_systems->get_system<System>(WSS_IN_SYSTEM_NAME);
            WSS_in_system.assemble_before_solve = false;
            WSS_in_system.assemble();
            
            System& WSS_out_system = equation_systems->get_system<System>(WSS_OUT_SYSTEM_NAME);
            WSS_out_system.assemble_before_solve = false;
            WSS_out_system.assemble();
        }
        if (d_use_pressure_jump_conditions && d_use_velocity_jump_conditions)
        {
            System& TAU_in_system = equation_systems->get_system<System>(TAU_IN_SYSTEM_NAME);
            TAU_in_system.assemble_before_solve = false;
            TAU_in_system.assemble();
            
            System& TAU_out_system = equation_systems->get_system<System>(TAU_OUT_SYSTEM_NAME);
            TAU_out_system.assemble_before_solve = false;
            TAU_out_system.assemble();
        }
    }
    d_fe_data_initialized = true;
    return;
} // initializeFEData

void
IBFESurfaceMethod::registerEulerianVariables()
{
    p_var = new CellVariable<NDIM, double>(d_object_name + "::p");
    registerVariable(p_current_idx,
					 p_new_idx,
					 p_scratch_idx,
                     p_var,
                     d_ghosts,
                     "CONSERVATIVE_COARSEN",
                     "CONSERVATIVE_LINEAR_REFINE");
    return;
} // registerEulerianVariables

void
IBFESurfaceMethod::initializePatchHierarchy(Pointer<PatchHierarchy<NDIM> > hierarchy,
                                            Pointer<GriddingAlgorithm<NDIM> > gridding_alg,
                                            int /*u_data_idx*/,
                                            const std::vector<Pointer<CoarsenSchedule<NDIM> > >& /*u_synch_scheds*/,
                                            const std::vector<Pointer<RefineSchedule<NDIM> > >& /*u_ghost_fill_scheds*/,
                                            int /*integrator_step*/,
                                            double /*init_data_time*/,
                                            bool /*initial_time*/)
{
    // Cache pointers to the patch hierarchy and gridding algorithm.
    d_hierarchy = hierarchy;
    d_gridding_alg = gridding_alg;

    // Initialize the FE data manager.
    for (unsigned int part = 0; part < d_num_parts; ++part)
    {
        d_fe_data_managers[part]->reinitElementMappings();
    }

    d_is_initialized = true;
    return;
} // initializePatchHierarchy

void
IBFESurfaceMethod::registerLoadBalancer(Pointer<LoadBalancer<NDIM> > load_balancer, int workload_data_idx)
{
    IBAMR_DEPRECATED_MEMBER_FUNCTION1("IBFESurfaceMethod", "registerLoadBalancer");
    TBOX_ASSERT(load_balancer);
    d_load_balancer = load_balancer;
    d_workload_idx = workload_data_idx;

    for (unsigned int part = 0; part < d_num_parts; ++part)
    {
        d_fe_data_managers[part]->registerLoadBalancer(load_balancer, workload_data_idx);
    }
    return;
} // registerLoadBalancer

void
IBFESurfaceMethod::addWorkloadEstimate(Pointer<PatchHierarchy<NDIM> > hierarchy, const int workload_data_idx)
{
    for (unsigned int part = 0; part < d_num_parts; ++part)
    {
        d_fe_data_managers[part]->addWorkloadEstimate(hierarchy, workload_data_idx);
    }
    return;
} // addWorkloadEstimate

void IBFESurfaceMethod::beginDataRedistribution(Pointer<PatchHierarchy<NDIM> > /*hierarchy*/,
                                                Pointer<GriddingAlgorithm<NDIM> > /*gridding_alg*/)
{
    // intentionally blank
    return;
} // beginDataRedistribution

void IBFESurfaceMethod::endDataRedistribution(Pointer<PatchHierarchy<NDIM> > /*hierarchy*/,
                                              Pointer<GriddingAlgorithm<NDIM> > /*gridding_alg*/)
{
    if (d_is_initialized)
    {
        for (unsigned int part = 0; part < d_num_parts; ++part)
        {
            d_fe_data_managers[part]->reinitElementMappings();
        }
    }
    return;
} // endDataRedistribution

void
IBFESurfaceMethod::initializeLevelData(Pointer<BasePatchHierarchy<NDIM> > hierarchy,
                                       int /*level_number*/,
                                       double /*init_data_time*/,
                                       bool /*can_be_refined*/,
                                       bool /*initial_time*/,
                                       Pointer<BasePatchLevel<NDIM> > /*old_level*/,
                                       bool /*allocate_data*/)
{
    const int finest_hier_level = hierarchy->getFinestLevelNumber();
    for (unsigned int part = 0; part < d_num_parts; ++part)
    {
        d_fe_data_managers[part]->setPatchHierarchy(hierarchy);
        d_fe_data_managers[part]->setPatchLevels(0, finest_hier_level);
    }
    return;
} // initializeLevelData

void
IBFESurfaceMethod::resetHierarchyConfiguration(Pointer<BasePatchHierarchy<NDIM> > hierarchy,
                                               int /*coarsest_level*/,
                                               int /*finest_level*/)
{
    // const int finest_hier_level = hierarchy->getFinestLevelNumber();
    for (unsigned int part = 0; part < d_num_parts; ++part)
    {
        d_fe_data_managers[part]->setPatchHierarchy(hierarchy);
        d_fe_data_managers[part]->setPatchLevels(0, hierarchy->getFinestLevelNumber());
    }
    return;
} // resetHierarchyConfiguration

void
IBFESurfaceMethod::applyGradientDetector(Pointer<BasePatchHierarchy<NDIM> > base_hierarchy,
                                         int level_number,
                                         double error_data_time,
                                         int tag_index,
                                         bool initial_time,
                                         bool uses_richardson_extrapolation_too)
{
    Pointer<PatchHierarchy<NDIM> > hierarchy = base_hierarchy;
    TBOX_ASSERT(hierarchy);
    TBOX_ASSERT((level_number >= 0) && (level_number <= hierarchy->getFinestLevelNumber()));
    TBOX_ASSERT(hierarchy->getPatchLevel(level_number));
    for (unsigned int part = 0; part < d_num_parts; ++part)
    {
        d_fe_data_managers[part]->applyGradientDetector(
            hierarchy, level_number, error_data_time, tag_index, initial_time, uses_richardson_extrapolation_too);
    }
    return;
} // applyGradientDetector

void
IBFESurfaceMethod::putToDatabase(Pointer<Database> db)
{
    db->putInteger("IBFE_METHOD_VERSION", IBFE_METHOD_VERSION);
    db->putInteger("d_num_parts", d_num_parts);
    db->putIntegerArray("d_ghosts", d_ghosts, NDIM);
    db->putBool("d_use_velocity_jump_conditions", d_use_velocity_jump_conditions);
    db->putBool("d_use_l2_lagrange_family", d_use_l2_lagrange_family);
    db->putBool("d_use_pressure_jump_conditions", d_use_pressure_jump_conditions);
    db->putBool("d_compute_fluid_traction", d_compute_fluid_traction);
    db->putBool("d_traction_interior_side", d_traction_interior_side);
    db->putDouble("d_traction_activation_time", d_traction_activation_time);
    db->putBool("d_use_consistent_mass_matrix", d_use_consistent_mass_matrix);
    db->putBool("d_use_direct_forcing", d_use_direct_forcing);
    return;
} // putToDatabase

void
IBFESurfaceMethod::writeFEDataToRestartFile(const std::string& restart_dump_dirname, unsigned int time_step_number)
{
    for (unsigned int part = 0; part < d_num_parts; ++part)
    {
        const std::string& file_name =
            libmesh_restart_file_name(restart_dump_dirname, time_step_number, part, d_libmesh_restart_file_extension);
        const XdrMODE xdr_mode = (d_libmesh_restart_file_extension == "xdr" ? ENCODE : WRITE);
        const int write_mode = EquationSystems::WRITE_DATA | EquationSystems::WRITE_ADDITIONAL_DATA;
        d_equation_systems[part]->write(file_name, xdr_mode, write_mode, /*partition_agnostic*/ true);
    }
    return;
}

/////////////////////////////// PROTECTED ////////////////////////////////////

namespace
{
struct IndexOrder
{
    inline bool operator()(const SAMRAI::hier::Index<NDIM>& lhs, const SAMRAI::hier::Index<NDIM>& rhs) const
    {
        return (lhs(0) < rhs(0)
#if (NDIM > 1)
                || (lhs(0) == rhs(0) && lhs(1) < rhs(1))
#if (NDIM > 2)
                || (lhs(0) == rhs(0) && lhs(1) == rhs(1) && lhs(2) < rhs(2))
#endif
#endif
        );
    }
};
} // namespace

void
IBFESurfaceMethod::extrapolatePressureForTraction(const int p_data_idx, const double data_time, unsigned int part)
{

    //~ batch_vec_ghost_update({ d_P_half_vecs[part], d_X_new_vecs[part] }, INSERT_VALUES, SCATTER_FORWARD);
    Pointer<PatchHierarchy<NDIM> > patch_hierarchy = d_fe_data_managers[part]->getPatchHierarchy();

    NumericVector<double>* P_in_vec = d_P_in_half_vecs[part];
    NumericVector<double>* P_out_vec = d_P_out_half_vecs[part];
    NumericVector<double>* P_jump_ghost_vec = d_P_jump_IB_ghost_vecs[part];
    NumericVector<double>* X_vec = NULL;
    NumericVector<double>* X_ghost_vec = d_X_IB_ghost_vecs[part];

    std::unique_ptr<NumericVector<double> > P_in_rhs_vec = (*P_in_vec).zero_clone();
    (*P_in_rhs_vec).zero();
    DenseVector<double> P_in_rhs_e;
    
    std::unique_ptr<NumericVector<double> > P_out_rhs_vec = (*P_out_vec).zero_clone();
    (*P_out_rhs_vec).zero();
    DenseVector<double> P_out_rhs_e;

    if (MathUtilities<double>::equalEps(data_time, d_current_time))
    {
        X_vec = d_X_current_vecs[part];
    }
    else if (MathUtilities<double>::equalEps(data_time, d_half_time))
    {
        X_vec = d_X_half_vecs[part];
    }
    else if (MathUtilities<double>::equalEps(data_time, d_new_time))
    {
        X_vec = d_X_new_vecs[part];
    }
    copy_and_synch(*X_vec, *X_ghost_vec);

    // Extract the FE systems and DOF maps, and setup the FE object.
    EquationSystems* equation_systems = d_fe_data_managers[part]->getEquationSystems();
    const MeshBase& mesh = equation_systems->get_mesh();
    const unsigned int dim = mesh.mesh_dimension();
    std::unique_ptr<QBase> qrule;

    System& X_system = equation_systems->get_system(COORDS_SYSTEM_NAME);
    DofMap& X_dof_map = X_system.get_dof_map();
    std::vector<std::vector<unsigned int> > X_dof_indices(NDIM);
    FEType X_fe_type = X_dof_map.variable_type(0);
    for (unsigned int d = 0; d < NDIM; ++d)
    {
        TBOX_ASSERT(X_dof_map.variable_type(d) == X_fe_type);
    }

    FEDataManager::SystemDofMapCache& P_jump_dof_map_cache =
    *d_fe_data_managers[part]->getDofMapCache(PRESSURE_JUMP_SYSTEM_NAME);
    std::vector<unsigned int> P_jump_dof_indices;
    std::unique_ptr<FEBase> fe_X = FEBase::build(dim, X_fe_type);
    const std::vector<double>& JxW = fe_X->get_JxW();
    const std::vector<std::vector<double> >& phi_X = fe_X->get_phi();
    std::array<const std::vector<std::vector<double> >*, NDIM - 1> dphi_dxi_X;
    dphi_dxi_X[0] = &fe_X->get_dphidxi();
    if (NDIM > 2) dphi_dxi_X[1] = &fe_X->get_dphideta();

    System& P_in_system = equation_systems->get_system(PRESSURE_IN_SYSTEM_NAME);
    const DofMap& P_in_dof_map = P_in_system.get_dof_map();
    FEDataManager::SystemDofMapCache& P_in_dof_map_cache = *d_fe_data_managers[part]->getDofMapCache(PRESSURE_IN_SYSTEM_NAME);
    std::vector<unsigned int> P_in_dof_indices;
    
    
    System& P_out_system = equation_systems->get_system(PRESSURE_OUT_SYSTEM_NAME);
    const DofMap& P_out_dof_map = P_out_system.get_dof_map();
    FEDataManager::SystemDofMapCache& P_out_dof_map_cache = *d_fe_data_managers[part]->getDofMapCache(PRESSURE_OUT_SYSTEM_NAME);
    FEType P_out_fe_type = P_out_dof_map.variable_type(0);
    std::vector<unsigned int> P_out_dof_indices;

    std::unique_ptr<FEBase> fe_P = FEBase::build(dim, P_out_fe_type);
    const std::vector<std::vector<double> >& phi_P = fe_P->get_phi();

    const std::vector<std::vector<Elem*> >& active_patch_element_map =
        d_fe_data_managers[part]->getActivePatchElementMap();

    boost::multi_array<double, 2> x_node;
    std::vector<double> x_qp, x_in_qp, x_out_qp;
    boost::multi_array<double, 1> P_jump_node;
    std::vector<double> P_in_qp, P_out_qp, P_jump_qp, N_qp;
    std::array<VectorValue<double>, 2> dx_dxi;

    Pointer<PatchLevel<NDIM> > level = d_hierarchy->getPatchLevel(d_fe_data_managers[part]->getLevelNumber());
    const Pointer<CartesianGridGeometry<NDIM> > grid_geom = level->getGridGeometry();
    VectorValue<double> tau1, tau2, n;
    X_ghost_vec->close();
    int local_patch_num = 0;
    for (PatchLevel<NDIM>::Iterator p(level); p; p++, ++local_patch_num)
    {
        // The relevant collection of elements.
        const std::vector<Elem*>& patch_elems = active_patch_element_map[local_patch_num];
        const size_t num_active_patch_elems = patch_elems.size();
        if (!num_active_patch_elems) continue;
        const Pointer<Patch<NDIM> > patch = level->getPatch(p());
        const Pointer<CartesianPatchGeometry<NDIM> > patch_geom = patch->getPatchGeometry();
        const double* const patch_dx = patch_geom->getDx();
        const double patch_dx_min = *std::min_element(patch_dx, patch_dx + NDIM);

        const Pointer<CartesianPatchGeometry<NDIM> > pgeom = patch->getPatchGeometry();
        const double* const x_lower = pgeom->getXLower();
        const double* const x_upper = pgeom->getXUpper();

        const double* const dx = pgeom->getDx();

        double diag_dis = 0.0;
        for (unsigned int d = 0; d < NDIM; ++d)
        {
            diag_dis += dx[d] * dx[d];
        }

        if (d_p_calc_width == 0)
        {
           TBOX_ERROR(d_object_name << ": The width for the interfacial pressure calc hasn't been setup!"
                      << std::endl);
        }
        const double dh = d_p_calc_width * sqrt(diag_dis);

        const int p_ghost_num = static_cast<int>(ceil(2.0 * dh / patch_dx_min));

        std::array<double, NDIM> x_lower_gh, x_upper_gh;
        for (unsigned int d = 0; d < NDIM; ++d)
        {
            x_lower_gh[d] = x_lower[d] - (static_cast<double>(p_ghost_num)) * dx[d];
            x_upper_gh[d] = x_upper[d] + (static_cast<double>(p_ghost_num)) * dx[d];
        }

        double* x_upper_ghost = x_upper_gh.data();
        double* x_lower_ghost = x_lower_gh.data();

        // Setup vectors to store the values of U and X at the quadrature
        // points.
        //
        // All this loop is doing is computing the total number of quadraturee
        // points associated with all of the elements we are currently
        // processing.  That number is n_qp_patch.
        unsigned int n_qp_patch = 0;
        for (unsigned int e_idx = 0; e_idx < num_active_patch_elems; ++e_idx)
        {
            Elem* const elem = patch_elems[e_idx];
            for (unsigned int d = 0; d < NDIM; ++d)
            {
                X_dof_map.dof_indices(elem, X_dof_indices[d], d);
            }
            get_values_for_interpolation(x_node, *X_ghost_vec, X_dof_indices);
<<<<<<< HEAD

            FEDataManager::updateInterpQuadratureRule(qrule, d_default_interp_spec, elem, x_node, patch_dx_min);

            n_qp_patch += qrule->n_points();
        }

        if (!n_qp_patch) continue;
        P_jump_qp.resize(n_qp_patch);
        P_in_qp.resize(n_qp_patch);
        P_out_qp.resize(n_qp_patch);
        x_in_qp.resize(NDIM * n_qp_patch);
        x_out_qp.resize(NDIM * n_qp_patch);
        x_qp.resize(NDIM * n_qp_patch);
        N_qp.resize(NDIM * n_qp_patch);
        std::fill(P_in_qp.begin(), P_in_qp.end(), 0.0);
        std::fill(P_out_qp.begin(), P_out_qp.end(), 0.0);
		std::fill(P_jump_qp.begin(), P_jump_qp.end(), 0.0);
        std::fill(N_qp.begin(), N_qp.end(), 0.0);

        // Loop over the elements and compute the positions of the quadrature points.
        qrule.reset();
        unsigned int qp_offset = 0;
        for (unsigned int e_idx = 0; e_idx < num_active_patch_elems; ++e_idx)
        {
            Elem* const elem = patch_elems[e_idx];
            for (unsigned int d = 0; d < NDIM; ++d)
            {
                X_dof_map.dof_indices(elem, X_dof_indices[d], d);
            }
            get_values_for_interpolation(x_node, *X_ghost_vec, X_dof_indices);
            
            P_jump_dof_map_cache.dof_indices(elem, P_jump_dof_indices);
            get_values_for_interpolation(P_jump_node, *P_jump_ghost_vec, P_jump_dof_indices);

            const bool qrule_changed =
                FEDataManager::updateInterpQuadratureRule(qrule, d_default_interp_spec, elem, x_node, patch_dx_min);

            if (qrule_changed)
            {
                fe_X->attach_quadrature_rule(qrule.get());
                fe_P->attach_quadrature_rule(qrule.get());
            }
            fe_X->reinit(elem);
            fe_P->reinit(elem);

=======

            FEDataManager::updateInterpQuadratureRule(qrule, d_default_interp_spec, elem, x_node, patch_dx_min);

            n_qp_patch += qrule->n_points();
        }

        if (!n_qp_patch) continue;
        P_jump_qp.resize(n_qp_patch);
        P_in_qp.resize(n_qp_patch);
        P_out_qp.resize(n_qp_patch);
        x_in_qp.resize(NDIM * n_qp_patch);
        x_out_qp.resize(NDIM * n_qp_patch);
        x_qp.resize(NDIM * n_qp_patch);
        N_qp.resize(NDIM * n_qp_patch);
        std::fill(P_in_qp.begin(), P_in_qp.end(), 0.0);
        std::fill(P_out_qp.begin(), P_out_qp.end(), 0.0);
		std::fill(P_jump_qp.begin(), P_jump_qp.end(), 0.0);
        std::fill(N_qp.begin(), N_qp.end(), 0.0);

        // Loop over the elements and compute the positions of the quadrature points.
        qrule.reset();
        unsigned int qp_offset = 0;
        for (unsigned int e_idx = 0; e_idx < num_active_patch_elems; ++e_idx)
        {
            Elem* const elem = patch_elems[e_idx];
            for (unsigned int d = 0; d < NDIM; ++d)
            {
                X_dof_map.dof_indices(elem, X_dof_indices[d], d);
            }
            get_values_for_interpolation(x_node, *X_ghost_vec, X_dof_indices);
            
            P_jump_dof_map_cache.dof_indices(elem, P_jump_dof_indices);
            get_values_for_interpolation(P_jump_node, *P_jump_ghost_vec, P_jump_dof_indices);

            const bool qrule_changed =
                FEDataManager::updateInterpQuadratureRule(qrule, d_default_interp_spec, elem, x_node, patch_dx_min);

            if (qrule_changed)
            {
                fe_X->attach_quadrature_rule(qrule.get());
                fe_P->attach_quadrature_rule(qrule.get());
            }
            fe_X->reinit(elem);
            fe_P->reinit(elem);

>>>>>>> 02b927b2
            const unsigned int n_node = elem->n_nodes();
            const unsigned int n_qp = qrule->n_points();

            // Zero out the values of X, du, and dv prior to accumulation.
            double* x_begin = &x_qp[NDIM * qp_offset];
            std::fill(x_begin, x_begin + NDIM * n_qp, 0.0);

            double* x_in_begin = &x_in_qp[NDIM * qp_offset];
            std::fill(x_in_begin, x_in_begin + NDIM * n_qp, 0.0);
            
            double* x_out_begin = &x_out_qp[NDIM * qp_offset];
            std::fill(x_out_begin, x_out_begin + NDIM * n_qp, 0.0);

            double* N_begin = &N_qp[NDIM * qp_offset];
            std::fill(N_begin, N_begin + NDIM * n_qp, 0.0);

            // Interpolate X, du, and dv at all of the quadrature points
            // via accumulation, i.e., X(qp) = sum_k X_k * phi_k(qp) for
            // each qp.

            for (unsigned int qp = 0; qp < n_qp; ++qp)
<<<<<<< HEAD
            {
                for (unsigned int k = 0; k < NDIM - 1; ++k)
                {
                    interpolate(dx_dxi[k], qp, x_node, *dphi_dxi_X[k]);
                }
                if (NDIM == 2)
                {
                    dx_dxi[1] = VectorValue<double>(0.0, 0.0, 1.0);
                }
                n = (dx_dxi[0].cross(dx_dxi[1])).unit();

                for (unsigned int i = 0; i < NDIM; ++i)
                {
                    for (unsigned int k = 0; k < n_node; ++k)
                    {
                        const double& p_X = phi_X[k][qp];
                        x_qp[NDIM * (qp_offset + qp) + i] += x_node[k][i] * p_X;
                    }
                    N_qp[NDIM * (qp_offset + qp) + i] = n(i);
                    // Note that here we calculate the pressure on one side as the jump plus the pressure on the other
                    // side.
                    x_in_qp[NDIM * (qp_offset + qp) + i] =
                        x_qp[NDIM * (qp_offset + qp) + i] - n(i) * dh;
                    x_out_qp[NDIM * (qp_offset + qp) + i] =
                        x_qp[NDIM * (qp_offset + qp) + i] + n(i) * dh;
                }
                for (unsigned int k = 0; k < n_node; ++k)
                {
                    const double& p_P = phi_P[k][qp];

                    P_jump_qp[qp_offset + qp] += P_jump_node[k] * p_P;
                }
            }
            qp_offset += n_qp;
        }
        // Interpolate values from the Cartesian grid patch to the quadrature
        // points.
        // Note: Values are interpolated only to those quadrature points that
        // are within the patch interior

        const Box<NDIM>& interp_box = patch->getBox();

        Pointer<CellData<NDIM, double> > p_data = patch->getPatchData(p_data_idx);

        const Box<NDIM> ghost_box = Box<NDIM>::grow(patch->getBox(), IntVector<NDIM>(p_ghost_num));

        LEInteractor::interpolate(
            P_in_qp, 1, x_in_qp, NDIM, p_data, patch, ghost_box, d_default_interp_spec.kernel_fcn);
            
        LEInteractor::interpolate(
            P_out_qp, 1, x_out_qp, NDIM, p_data, patch, ghost_box, d_default_interp_spec.kernel_fcn);

        std::vector<int> local_indices;
        local_indices.clear();
        const int upper_bound = n_qp_patch;
        if (upper_bound == 0) return;

        local_indices.reserve(upper_bound);
        for (unsigned int k = 0; k < n_qp_patch; ++k)
        {
            const double* const xx = &x_qp[NDIM * k];
            const Index<NDIM> i = IndexUtilities::getCellIndex(xx, patch_geom, interp_box);
            if (interp_box.contains(i)) local_indices.push_back(k);

            const double* const x_i = &x_in_qp[NDIM * k];
            const Index<NDIM> ip = IndexUtilities::getCellIndex(
                x_i, x_lower_ghost, x_upper_ghost, patch_geom->getDx(), ghost_box.lower(), ghost_box.upper());
            if (!ghost_box.contains(ip) && interp_box.contains(i))
                TBOX_ERROR(d_object_name << "::IBFESurfaceMethod():\n"
                                         << " the pressure interpolation ghost width hasn't beeen properly set"
                                         << std::endl);
            const double* const x_o = &x_out_qp[NDIM * k];
            const Index<NDIM> op = IndexUtilities::getCellIndex(
                x_o, x_lower_ghost, x_upper_ghost, patch_geom->getDx(), ghost_box.lower(), ghost_box.upper());
            if (!ghost_box.contains(op) && interp_box.contains(i))
                TBOX_ERROR(d_object_name << "::IBFESurfaceMethod():\n"
                                         << " the pressure interpolation ghost width hasn't beeen properly set"
                                         << std::endl);
        }

        const unsigned int nindices = static_cast<int>(local_indices.size());

        if (!local_indices.empty())
        {
            for (unsigned int k = 0; k < nindices; ++k)
            {
                P_out_qp[local_indices[k]] = P_jump_qp[local_indices[k]] + P_in_qp[local_indices[k]];
            }
        }

        // Loop over the elements and accumulate the right-hand-side values.
        qrule.reset();
        qp_offset = 0;
        for (unsigned int e_idx = 0; e_idx < num_active_patch_elems; ++e_idx)
        {
            Elem* const elem = patch_elems[e_idx];

            P_in_dof_map_cache.dof_indices(elem, P_in_dof_indices);
            P_in_rhs_e.resize(static_cast<int>(P_in_dof_indices.size()));
            
            P_out_dof_map_cache.dof_indices(elem, P_out_dof_indices);
            P_out_rhs_e.resize(static_cast<int>(P_out_dof_indices.size()));

            for (unsigned int d = 0; d < NDIM; ++d)
            {
                X_dof_map.dof_indices(elem, X_dof_indices[d], d);
            }
            get_values_for_interpolation(x_node, *X_ghost_vec, X_dof_indices);
            const bool qrule_changed =
                FEDataManager::updateInterpQuadratureRule(qrule, d_default_interp_spec, elem, x_node, patch_dx_min);
            if (qrule_changed)
            {
                fe_X->attach_quadrature_rule(qrule.get());
                fe_P->attach_quadrature_rule(qrule.get());
            }

            fe_X->reinit(elem);
            fe_P->reinit(elem);

            const unsigned int n_qp = qrule->n_points();
            const size_t n_basis2 = P_in_dof_indices.size();
            for (unsigned int qp = 0; qp < n_qp; ++qp)
            {
                const int idx = qp_offset + qp;
                for (unsigned int k = 0; k < n_basis2; ++k)
                {
                    const double p_JxW = phi_P[k][qp] * JxW[qp];
                    P_in_rhs_e(k) += P_in_qp[idx] * p_JxW;
                    P_out_rhs_e(k) += P_out_qp[idx] * p_JxW;
                }
            }

            P_in_dof_map.constrain_element_vector(P_in_rhs_e, P_in_dof_indices);
            P_in_rhs_vec->add_vector(P_in_rhs_e, P_in_dof_indices);
            
            P_out_dof_map.constrain_element_vector(P_out_rhs_e, P_out_dof_indices);
            P_out_rhs_vec->add_vector(P_out_rhs_e, P_out_dof_indices);

            qp_offset += n_qp;
        }
    }
    P_in_rhs_vec->close();
    P_out_rhs_vec->close();

    d_fe_data_managers[part]->computeL2Projection(
        *P_in_vec, *P_in_rhs_vec, PRESSURE_IN_SYSTEM_NAME, d_default_interp_spec.use_consistent_mass_matrix);
        
    d_fe_data_managers[part]->computeL2Projection(
        *P_out_vec, *P_out_rhs_vec, PRESSURE_OUT_SYSTEM_NAME, d_default_interp_spec.use_consistent_mass_matrix);

    d_X_half_vecs[part]->close();
    d_X_current_vecs[part]->close();
    d_X_new_vecs[part]->close();

    d_P_in_half_vecs[part]->close();
    d_P_out_half_vecs[part]->close();
    d_X_IB_ghost_vecs[part]->close();

    return;

} // extrapolatePressureForTraction

void
IBFESurfaceMethod::computeFluidTraction(const double data_time, unsigned int part)
{
    batch_vec_ghost_update({ d_WSS_in_half_vecs[part],
                             d_WSS_out_half_vecs[part],
                            // d_P_in_half_vecs[part], 
                             d_P_out_half_vecs[part],
                             d_TAU_in_half_vecs[part],
                             d_TAU_out_half_vecs[part],
                             d_X_new_vecs[part] },
                           INSERT_VALUES,
                           SCATTER_FORWARD);
    NumericVector<double>* WSS_in_vec = NULL;
    NumericVector<double>* WSS_in_ghost_vec = d_WSS_in_IB_ghost_vecs[part];
    
    NumericVector<double>* WSS_out_vec = NULL;
    NumericVector<double>* WSS_out_ghost_vec = d_WSS_out_IB_ghost_vecs[part];

    NumericVector<double>* P_in_vec = NULL;
    NumericVector<double>* P_in_ghost_vec = d_P_in_IB_ghost_vecs[part];
    
    NumericVector<double>* P_out_vec = NULL;
    NumericVector<double>* P_out_ghost_vec = d_P_out_IB_ghost_vecs[part];

    NumericVector<double>* TAU_in_vec = d_TAU_in_half_vecs[part];
    NumericVector<double>* TAU_out_vec = d_TAU_out_half_vecs[part];

    NumericVector<double>* X_vec = NULL;

    if (MathUtilities<double>::equalEps(data_time, d_current_time))
    {
        X_vec = d_X_current_vecs[part];
    }
    else if (MathUtilities<double>::equalEps(data_time, d_half_time))
    {
        X_vec = d_X_half_vecs[part];
    }
    else if (MathUtilities<double>::equalEps(data_time, d_new_time))
    {
        X_vec = d_X_new_vecs[part];
    }
    NumericVector<double>* X_ghost_vec = d_X_IB_ghost_vecs[part];
    copy_and_synch(*X_vec, *X_ghost_vec);

    WSS_in_vec = d_WSS_in_half_vecs[part];
    copy_and_synch(*WSS_in_vec, *WSS_in_ghost_vec);

    WSS_out_vec = d_WSS_out_half_vecs[part];
    copy_and_synch(*WSS_out_vec, *WSS_out_ghost_vec);
    
    P_in_vec = d_P_in_half_vecs[part];
    copy_and_synch(*P_in_vec, *P_in_ghost_vec);
    
    P_out_vec = d_P_out_half_vecs[part];
    copy_and_synch(*P_out_vec, *P_out_ghost_vec);

    std::unique_ptr<NumericVector<double> > TAU_in_rhs_vec = TAU_in_vec->zero_clone();
    std::array<DenseVector<double>, NDIM> TAU_in_rhs_e;
    
    std::unique_ptr<NumericVector<double> > TAU_out_rhs_vec = TAU_out_vec->zero_clone();
    std::array<DenseVector<double>, NDIM> TAU_out_rhs_e;

    // Extract the FE systems and DOF maps, and setup the FE objects.
    EquationSystems* equation_systems = d_fe_data_managers[part]->getEquationSystems();
    const MeshBase& mesh = equation_systems->get_mesh();
    const unsigned int dim = mesh.mesh_dimension();
    std::unique_ptr<QBase> qrule;

    System& X_system = equation_systems->get_system(COORDS_SYSTEM_NAME);
    const DofMap& X_dof_map = X_system.get_dof_map();
    FEDataManager::SystemDofMapCache& X_dof_map_cache = *d_fe_data_managers[part]->getDofMapCache(COORDS_SYSTEM_NAME);
    FEType X_fe_type = X_dof_map.variable_type(0);
    for (unsigned int d = 0; d < NDIM; ++d)
    {
        TBOX_ASSERT(X_dof_map.variable_type(d) == X_fe_type);
    }

    System& P_in_system = equation_systems->get_system(PRESSURE_IN_SYSTEM_NAME);
    const DofMap& P_in_dof_map = P_in_system.get_dof_map();
    FEDataManager::SystemDofMapCache& P_in_dof_map_cache = *d_fe_data_managers[part]->getDofMapCache(PRESSURE_IN_SYSTEM_NAME);
    FEType P_in_fe_type = P_in_dof_map.variable_type(0);
    
    System& P_out_system = equation_systems->get_system(PRESSURE_OUT_SYSTEM_NAME);
    const DofMap& P_out_dof_map = P_out_system.get_dof_map();
    FEDataManager::SystemDofMapCache& P_out_dof_map_cache = *d_fe_data_managers[part]->getDofMapCache(PRESSURE_OUT_SYSTEM_NAME);
    FEType P_out_fe_type = P_out_dof_map.variable_type(0);

    System& WSS_in_system = equation_systems->get_system(WSS_IN_SYSTEM_NAME);
    const DofMap& WSS_in_dof_map = WSS_in_system.get_dof_map();
    FEDataManager::SystemDofMapCache& WSS_in_dof_map_cache = *d_fe_data_managers[part]->getDofMapCache(WSS_IN_SYSTEM_NAME);
    FEType WSS_in_fe_type = WSS_in_dof_map.variable_type(0);
    for (unsigned int d = 0; d < NDIM; ++d)
    {
        TBOX_ASSERT(WSS_in_dof_map.variable_type(d) == WSS_in_fe_type);
    }
    TBOX_ASSERT(WSS_in_fe_type == P_in_fe_type);
    
    
    System& WSS_out_system = equation_systems->get_system(WSS_OUT_SYSTEM_NAME);
    const DofMap& WSS_out_dof_map = WSS_out_system.get_dof_map();
    FEDataManager::SystemDofMapCache& WSS_out_dof_map_cache = *d_fe_data_managers[part]->getDofMapCache(WSS_OUT_SYSTEM_NAME);
    FEType WSS_out_fe_type = WSS_out_dof_map.variable_type(0);
    for (unsigned int d = 0; d < NDIM; ++d)
    {
        TBOX_ASSERT(WSS_out_dof_map.variable_type(d) == WSS_out_fe_type);
    }
    TBOX_ASSERT(WSS_out_fe_type == P_out_fe_type);

    System& TAU_in_system = equation_systems->get_system(TAU_IN_SYSTEM_NAME);
    const DofMap& TAU_in_dof_map = TAU_in_system.get_dof_map();
    FEDataManager::SystemDofMapCache& TAU_in_dof_map_cache = *d_fe_data_managers[part]->getDofMapCache(TAU_IN_SYSTEM_NAME);
    FEType TAU_in_fe_type = TAU_in_dof_map.variable_type(0);
    for (unsigned int d = 0; d < NDIM; ++d)
    {
        TBOX_ASSERT(TAU_in_dof_map.variable_type(d) == TAU_in_fe_type);
    }
    TBOX_ASSERT(TAU_in_fe_type == P_in_fe_type);
    
    System& TAU_out_system = equation_systems->get_system(TAU_OUT_SYSTEM_NAME);
    const DofMap& TAU_out_dof_map = TAU_out_system.get_dof_map();
    FEDataManager::SystemDofMapCache& TAU_out_dof_map_cache = *d_fe_data_managers[part]->getDofMapCache(TAU_OUT_SYSTEM_NAME);
    FEType TAU_out_fe_type = TAU_out_dof_map.variable_type(0);
    for (unsigned int d = 0; d < NDIM; ++d)
    {
        TBOX_ASSERT(TAU_out_dof_map.variable_type(d) == TAU_out_fe_type);
    }
    TBOX_ASSERT(TAU_out_fe_type == P_out_fe_type);
    
    std::unique_ptr<FEBase> fe_X = FEBase::build(dim, X_fe_type);
    const std::vector<double>& JxW = fe_X->get_JxW();
    const std::vector<std::vector<double> >& phi_X = fe_X->get_phi();
    std::array<const std::vector<std::vector<double> >*, NDIM - 1> dphi_dxi_X;
    dphi_dxi_X[0] = &fe_X->get_dphidxi();
    if (NDIM > 2) dphi_dxi_X[1] = &fe_X->get_dphideta();

    std::unique_ptr<FEBase> fe_P = FEBase::build(dim, P_out_fe_type);
    const std::vector<std::vector<double> >& phi_P = fe_P->get_phi();

    X_ghost_vec->close();
    PetscVector<double>* X_petsc_vec = static_cast<PetscVector<double>*>(X_ghost_vec);
    Vec X_global_vec = X_petsc_vec->vec();
    Vec X_local_vec;
    VecGhostGetLocalForm(X_global_vec, &X_local_vec);
    double* X_local_soln;
    VecGetArray(X_local_vec, &X_local_soln);
    std::unique_ptr<NumericVector<double> > X0_vec = X_petsc_vec->clone();
    copy_and_synch(X_system.get_vector("INITIAL_COORDINATES"), *X0_vec);
    X0_vec->close();

    const std::vector<std::vector<Elem*> >& active_patch_element_map =
        d_fe_data_managers[part]->getActivePatchElementMap();

    boost::multi_array<double, 2> x_node, X_node, WSS_in_node, WSS_out_node, n_qp_node;
    boost::multi_array<double, 1> P_in_node, P_out_node;
    std::vector<double> x_in_qp, x_out_qp, x_qp;
    std::vector<double> P_in_qp, P_out_qp, Normal_qp, WSS_in_qp, WSS_out_qp, TAU_in_qp, TAU_out_qp;
    std::array<VectorValue<double>, 2> dX_dxi, dx_dxi;
    VectorValue<double> n, N, x, X;

    Pointer<PatchLevel<NDIM> > level = d_hierarchy->getPatchLevel(d_fe_data_managers[part]->getLevelNumber());
    const Pointer<CartesianGridGeometry<NDIM> > grid_geom = level->getGridGeometry();
    int local_patch_num = 0;
    for (PatchLevel<NDIM>::Iterator p(level); p; p++, ++local_patch_num)
    {
        // The relevant collection of elements.
        const std::vector<Elem*>& patch_elems = active_patch_element_map[local_patch_num];
        const size_t num_active_patch_elems = patch_elems.size();
        if (!num_active_patch_elems) continue;
        const Pointer<Patch<NDIM> > patch = level->getPatch(p());
        const Pointer<CartesianPatchGeometry<NDIM> > patch_geom = patch->getPatchGeometry();
        const double* const patch_dx = patch_geom->getDx();
        const double patch_dx_min = *std::min_element(patch_dx, patch_dx + NDIM);

        const Pointer<CartesianPatchGeometry<NDIM> > pgeom = patch->getPatchGeometry();

        const double* const dx = pgeom->getDx();

        double diag_dis = 0.0;
        for (unsigned int d = 0; d < NDIM; ++d)
        {
            diag_dis += dx[d] * dx[d];
        }

        unsigned int n_qp_patch = 0;
        for (unsigned int e_idx = 0; e_idx < num_active_patch_elems; ++e_idx)
        {
            Elem* const elem = patch_elems[e_idx];
            const auto& X_dof_indices = X_dof_map_cache.dof_indices(elem);
            get_values_for_interpolation(x_node, *X_petsc_vec, X_local_soln, X_dof_indices);
            FEDataManager::updateInterpQuadratureRule(qrule, d_default_interp_spec, elem, x_node, patch_dx_min);
            n_qp_patch += qrule->n_points();
        }

        if (!n_qp_patch) continue;
        P_in_qp.resize(n_qp_patch);
        P_out_qp.resize(n_qp_patch);
        x_qp.resize(NDIM * n_qp_patch);
        WSS_in_qp.resize(NDIM * n_qp_patch);
        WSS_out_qp.resize(NDIM * n_qp_patch);

        TAU_in_qp.resize(NDIM * n_qp_patch);
        TAU_out_qp.resize(NDIM * n_qp_patch);
        Normal_qp.resize(NDIM * n_qp_patch);
        std::fill(Normal_qp.begin(), Normal_qp.end(), 0.0);
        std::fill(x_qp.begin(), x_qp.end(), 0.0);
        std::fill(WSS_in_qp.begin(), WSS_in_qp.end(), 0.0);
        std::fill(WSS_out_qp.begin(), WSS_out_qp.end(), 0.0);
        std::fill(P_in_qp.begin(), P_in_qp.end(), 0.0);
        std::fill(P_out_qp.begin(), P_out_qp.end(), 0.0);
        std::fill(TAU_in_qp.begin(), TAU_in_qp.end(), 0.0);
        std::fill(TAU_out_qp.begin(), TAU_out_qp.end(), 0.0);

        // Loop over the elements and compute the positions of the quadrature points.
        qrule.reset();
        unsigned int qp_offset = 0;
        for (unsigned int e_idx = 0; e_idx < num_active_patch_elems; ++e_idx)
        {
            Elem* const elem = patch_elems[e_idx];
            const auto& X_dof_indices = X_dof_map_cache.dof_indices(elem);
            const auto& WSS_in_dof_indices = WSS_in_dof_map_cache.dof_indices(elem);
            const auto& WSS_out_dof_indices = WSS_out_dof_map_cache.dof_indices(elem);
            const auto& P_in_dof_indices = P_in_dof_map_cache.dof_indices(elem);
            const auto& P_out_dof_indices = P_out_dof_map_cache.dof_indices(elem);
            get_values_for_interpolation(x_node, *X_petsc_vec, X_local_soln, X_dof_indices);
            get_values_for_interpolation(WSS_in_node, *WSS_in_ghost_vec, WSS_in_dof_indices);
            get_values_for_interpolation(WSS_out_node, *WSS_out_ghost_vec, WSS_out_dof_indices);
            get_values_for_interpolation(P_in_node, *P_in_ghost_vec, P_in_dof_indices[0]);
            get_values_for_interpolation(P_out_node, *P_out_ghost_vec, P_out_dof_indices[0]);
            get_values_for_interpolation(X_node, *X0_vec, X_dof_indices);

            const bool qrule_changed =
                FEDataManager::updateInterpQuadratureRule(qrule, d_default_interp_spec, elem, x_node, patch_dx_min);
            if (qrule_changed)
            {
                fe_X->attach_quadrature_rule(qrule.get());
                fe_P->attach_quadrature_rule(qrule.get());
            }
            fe_X->reinit(elem);
            fe_P->reinit(elem);

            const unsigned int n_node = elem->n_nodes();
            const unsigned int n_qp = qrule->n_points();

            // Zero out the values of X, du, and dv prior to accumulation.
            double* x_begin = &x_qp[NDIM * qp_offset];
            std::fill(x_begin, x_begin + NDIM * n_qp, 0.0);

            double* Normal_begin = &Normal_qp[NDIM * qp_offset];
            std::fill(Normal_begin, Normal_begin + NDIM * n_qp, 0.0);

            double* WSS_in_begin = &WSS_in_qp[NDIM * qp_offset];
            std::fill(WSS_in_begin, WSS_in_begin + NDIM * n_qp, 0.0);
            
            double* WSS_out_begin = &WSS_out_qp[NDIM * qp_offset];
            std::fill(WSS_out_begin, WSS_out_begin + NDIM * n_qp, 0.0);

            double* TAU_in_begin = &TAU_in_qp[NDIM * qp_offset];
            std::fill(TAU_in_begin, TAU_in_begin + NDIM * n_qp, 0.0);
            
            double* TAU_out_begin = &TAU_out_qp[NDIM * qp_offset];
            std::fill(TAU_out_begin, TAU_out_begin + NDIM * n_qp, 0.0);

            double* P_in_begin = &P_in_qp[qp_offset];
            std::fill(P_in_begin, P_in_begin + n_qp, 0.0);
            
            double* P_out_begin = &P_out_qp[qp_offset];
            std::fill(P_out_begin, P_out_begin + n_qp, 0.0);

            for (unsigned int qp = 0; qp < n_qp; ++qp)
            {
                interpolate(X, qp, X_node, phi_X);
                interpolate(x, qp, x_node, phi_X);
                for (unsigned int k = 0; k < NDIM - 1; ++k)
                {
                    interpolate(dX_dxi[k], qp, X_node, *dphi_dxi_X[k]);
                    interpolate(dx_dxi[k], qp, x_node, *dphi_dxi_X[k]);
                }
                if (NDIM == 2)
                {
                    dX_dxi[1] = dx_dxi[1] = VectorValue<double>(0.0, 0.0, 1.0);
                }

                // Construct unit vectors in the reference and current
                // configurations.
                N = dX_dxi[0].cross(dX_dxi[1]);
                const double dA = N.norm();
                N = N.unit();
                n = dx_dxi[0].cross(dx_dxi[1]);
                const double da = n.norm();
                n = n.unit();

                for (unsigned int i = 0; i < NDIM; ++i)
                {
                    for (unsigned int k = 0; k < n_node; ++k)
                    {
                        const double& p_X = phi_X[k][qp];
                        x_qp[NDIM * (qp_offset + qp) + i] += x_node[k][i] * p_X;
                        const double& p_P = phi_P[k][qp];
                        WSS_in_qp[NDIM * (qp_offset + qp) + i] += (da / dA) * WSS_in_node[k][i] * p_P;
                        WSS_out_qp[NDIM * (qp_offset + qp) + i] += (da / dA) * WSS_out_node[k][i] * p_P;
                    }
                    Normal_qp[NDIM * (qp_offset + qp) + i] = n(i);
                }

                for (unsigned int k = 0; k < n_node; ++k)
                {
                    const double& p_P = phi_P[k][qp];
                    P_in_qp[qp_offset + qp] += (da / dA) * P_in_node[k] * p_P;
                    P_out_qp[qp_offset + qp] += (da / dA) * P_out_node[k] * p_P;
                }
            }
            qp_offset += n_qp;
        }

        const Box<NDIM>& interp_box = patch->getBox();
        std::vector<int> local_indices;
        local_indices.clear();
        const int upper_bound = n_qp_patch;
        if (upper_bound == 0) return;

        local_indices.reserve(upper_bound);
        for (unsigned int k = 0; k < n_qp_patch; ++k)
        {
            const double* const XX = &x_qp[NDIM * k];
            const Index<NDIM> i = IndexUtilities::getCellIndex(XX, patch_geom, interp_box);
            if (interp_box.contains(i)) local_indices.push_back(k);
        }

        const unsigned int nindices = static_cast<int>(local_indices.size());

        if (!local_indices.empty())
        {
            for (unsigned int axis = 0; axis < NDIM; ++axis)
            {
                for (unsigned int k = 0; k < nindices; ++k)
                {
                    // calculate the fluid traciton tau
                    TAU_in_qp[NDIM * local_indices[k] + axis] =
                        WSS_in_qp[NDIM * local_indices[k] + axis] -
                        P_in_qp[local_indices[k]] * Normal_qp[NDIM * local_indices[k] + axis];

                    TAU_out_qp[NDIM * local_indices[k] + axis] =
                        WSS_out_qp[NDIM * local_indices[k] + axis] -
                        P_out_qp[local_indices[k]] * Normal_qp[NDIM * local_indices[k] + axis];
                }
            }
        }

        // Loop over the elements and accumulate the right-hand-side values.
        qrule.reset();
        qp_offset = 0;
        for (unsigned int e_idx = 0; e_idx < num_active_patch_elems; ++e_idx)
        {
            Elem* const elem = patch_elems[e_idx];
            const auto& X_dof_indices = X_dof_map_cache.dof_indices(elem);
            const auto& WSS_in_dof_indices = WSS_in_dof_map_cache.dof_indices(elem);
            const auto& TAU_in_dof_indices = TAU_in_dof_map_cache.dof_indices(elem);
            const auto& TAU_out_dof_indices = TAU_out_dof_map_cache.dof_indices(elem);
            
            for (unsigned int i = 0; i < NDIM; ++i)
            {
                TAU_in_rhs_e[i].resize(static_cast<int>(TAU_in_dof_indices[i].size()));
                TAU_out_rhs_e[i].resize(static_cast<int>(TAU_out_dof_indices[i].size()));
            }

            get_values_for_interpolation(x_node, *X_petsc_vec, X_local_soln, X_dof_indices);
            const bool qrule_changed =
                FEDataManager::updateInterpQuadratureRule(qrule, d_default_interp_spec, elem, x_node, patch_dx_min);
            if (qrule_changed)
            {
                fe_X->attach_quadrature_rule(qrule.get());
                fe_P->attach_quadrature_rule(qrule.get());
            }
            fe_X->reinit(elem);
            fe_P->reinit(elem);
            const unsigned int n_qp = qrule->n_points();
            const size_t n_basis2 = WSS_in_dof_indices[0].size();
            for (unsigned int qp = 0; qp < n_qp; ++qp)
            {
                const int idx = NDIM * (qp_offset + qp);
                for (unsigned int k = 0; k < n_basis2; ++k)
                {
                    const double p_JxW = phi_P[k][qp] * JxW[qp];
                    for (unsigned int i = 0; i < NDIM; ++i)
                    {
                        TAU_in_rhs_e[i](k) += TAU_in_qp[idx + i] * p_JxW;
                        TAU_out_rhs_e[i](k) += TAU_out_qp[idx + i] * p_JxW;
                    }
                }
            }
            for (unsigned int d = 0; d < NDIM; ++d)
            {
                auto dof_id_in_scratch = TAU_in_dof_indices[d];
                TAU_in_dof_map.constrain_element_vector(TAU_in_rhs_e[d], dof_id_in_scratch);
                TAU_in_rhs_vec->add_vector(TAU_in_rhs_e[d], dof_id_in_scratch);
                
                auto dof_id_out_scratch = TAU_out_dof_indices[d];
                TAU_out_dof_map.constrain_element_vector(TAU_out_rhs_e[d], dof_id_out_scratch);
                TAU_out_rhs_vec->add_vector(TAU_out_rhs_e[d], dof_id_out_scratch);
            }
            qp_offset += n_qp;
        }
    }

    TAU_in_rhs_vec->close();
    TAU_out_rhs_vec->close();

    d_fe_data_managers[part]->computeL2Projection(
        *TAU_in_vec, *TAU_in_rhs_vec, TAU_IN_SYSTEM_NAME, d_default_interp_spec.use_consistent_mass_matrix);
        
   d_fe_data_managers[part]->computeL2Projection(
        *TAU_out_vec, *TAU_out_rhs_vec, TAU_OUT_SYSTEM_NAME, d_default_interp_spec.use_consistent_mass_matrix);

    d_X_half_vecs[part]->close();
    d_X_current_vecs[part]->close();
    d_X_new_vecs[part]->close();
    d_TAU_in_half_vecs[part]->close();
    d_WSS_in_half_vecs[part]->close();
    d_P_in_half_vecs[part]->close();
    d_TAU_out_half_vecs[part]->close();
    d_WSS_out_half_vecs[part]->close();
    d_P_out_half_vecs[part]->close();

void
IBFESurfaceMethod::putToDatabase(Pointer<Database> db)
{
    db->putInteger("IBFE_METHOD_VERSION", IBFE_METHOD_VERSION);
    db->putInteger("d_num_parts", d_num_parts);
    db->putIntegerArray("d_ghosts", d_ghosts, NDIM);
    db->putBool("d_use_velocity_jump_conditions", d_use_velocity_jump_conditions);
    db->putBool("d_use_l2_lagrange_family", d_use_l2_lagrange_family);
    db->putBool("d_use_pressure_jump_conditions", d_use_pressure_jump_conditions);
    db->putBool("d_compute_fluid_traction", d_compute_fluid_traction);
    db->putBool("d_traction_interior_side", d_traction_interior_side);
    db->putDouble("d_traction_activation_time", d_traction_activation_time);
    db->putBool("d_use_consistent_mass_matrix", d_use_consistent_mass_matrix);
    db->putBool("d_use_direct_forcing", d_use_direct_forcing);
    return;
} // putToDatabase

    d_WSS_in_IB_ghost_vecs[part]->close();
    d_WSS_out_IB_ghost_vecs[part]->close();
    
    d_P_in_IB_ghost_vecs[part]->close();
    d_P_out_IB_ghost_vecs[part]->close();
    d_X_IB_ghost_vecs[part]->close();

    return;
} // computeFluidTraction

void
IBFESurfaceMethod::extrapolatePressureForTraction(const int p_data_idx, const double data_time, unsigned int part)
{

    //~ batch_vec_ghost_update({ d_P_half_vecs[part], d_X_new_vecs[part] }, INSERT_VALUES, SCATTER_FORWARD);
    Pointer<PatchHierarchy<NDIM> > patch_hierarchy = d_fe_data_managers[part]->getPatchHierarchy();

    NumericVector<double>* P_in_vec = d_P_in_half_vecs[part];
    NumericVector<double>* P_out_vec = d_P_out_half_vecs[part];
    NumericVector<double>* P_jump_ghost_vec = d_P_jump_IB_ghost_vecs[part];
    NumericVector<double>* X_vec = NULL;
    NumericVector<double>* X_ghost_vec = d_X_IB_ghost_vecs[part];

    std::unique_ptr<NumericVector<double> > P_in_rhs_vec = (*P_in_vec).zero_clone();
    (*P_in_rhs_vec).zero();
    DenseVector<double> P_in_rhs_e;
    
    std::unique_ptr<NumericVector<double> > P_out_rhs_vec = (*P_out_vec).zero_clone();
    (*P_out_rhs_vec).zero();
    DenseVector<double> P_out_rhs_e;

    if (MathUtilities<double>::equalEps(data_time, d_current_time))
    {
        X_vec = d_X_current_vecs[part];
    }
    else if (MathUtilities<double>::equalEps(data_time, d_half_time))
    {
        X_vec = d_X_half_vecs[part];
    }
    else if (MathUtilities<double>::equalEps(data_time, d_new_time))
    {
        X_vec = d_X_new_vecs[part];
    }
    copy_and_synch(*X_vec, *X_ghost_vec);

    // Extract the FE systems and DOF maps, and setup the FE object.
    EquationSystems* equation_systems = d_fe_data_managers[part]->getEquationSystems();
    const MeshBase& mesh = equation_systems->get_mesh();
    const unsigned int dim = mesh.mesh_dimension();
    std::unique_ptr<QBase> qrule;

    System& X_system = equation_systems->get_system(COORDS_SYSTEM_NAME);
    DofMap& X_dof_map = X_system.get_dof_map();
    std::vector<std::vector<unsigned int> > X_dof_indices(NDIM);
    FEType X_fe_type = X_dof_map.variable_type(0);
    for (unsigned d = 0; d < NDIM; ++d) TBOX_ASSERT(X_dof_map.variable_type(d) == X_fe_type);

    System* P_jump_system;
    const DofMap* P_jump_dof_map;
    FEDataManager::SystemDofMapCache* P_jump_dof_map_cache = NULL;
    FEType P_jump_fe_type;
    if (d_use_pressure_jump_conditions)
    {
        P_jump_system = &equation_systems->get_system(PRESSURE_JUMP_SYSTEM_NAME);
        P_jump_dof_map = &P_jump_system->get_dof_map();
        P_jump_dof_map_cache = d_fe_data_managers[part]->getDofMapCache(PRESSURE_JUMP_SYSTEM_NAME);
        P_jump_fe_type = P_jump_dof_map->variable_type(0);
    }

    FEDataManager::SystemDofMapCache& P_jump_dof_map_cache =
    *d_fe_data_managers[part]->getDofMapCache(PRESSURE_JUMP_SYSTEM_NAME);
    std::vector<unsigned int> P_jump_dof_indices;
    std::unique_ptr<FEBase> fe_X = FEBase::build(dim, X_fe_type);
    const std::vector<double>& JxW = fe_X->get_JxW();
    const std::vector<std::vector<double> >& phi_X = fe_X->get_phi();
    std::array<const std::vector<std::vector<double> >*, NDIM - 1> dphi_dxi_X;
    dphi_dxi_X[0] = &fe_X->get_dphidxi();
    if (NDIM > 2) dphi_dxi_X[1] = &fe_X->get_dphideta();

    System& P_in_system = equation_systems->get_system(PRESSURE_IN_SYSTEM_NAME);
    const DofMap& P_in_dof_map = P_in_system.get_dof_map();
    FEDataManager::SystemDofMapCache& P_in_dof_map_cache = *d_fe_data_managers[part]->getDofMapCache(PRESSURE_IN_SYSTEM_NAME);
    std::vector<unsigned int> P_in_dof_indices;
    
    
    System& P_out_system = equation_systems->get_system(PRESSURE_OUT_SYSTEM_NAME);
    const DofMap& P_out_dof_map = P_out_system.get_dof_map();
    FEDataManager::SystemDofMapCache& P_out_dof_map_cache = *d_fe_data_managers[part]->getDofMapCache(PRESSURE_OUT_SYSTEM_NAME);
    FEType P_out_fe_type = P_out_dof_map.variable_type(0);
    std::vector<unsigned int> P_out_dof_indices;

    std::unique_ptr<FEBase> fe_P = FEBase::build(dim, P_out_fe_type);
    const std::vector<std::vector<double> >& phi_P = fe_P->get_phi();

    const std::vector<std::vector<Elem*> >& active_patch_element_map =
        d_fe_data_managers[part]->getActivePatchElementMap();

    boost::multi_array<double, 2> x_node;
    std::vector<double> x_qp, x_in_qp, x_out_qp;
    boost::multi_array<double, 1> P_jump_node;
    std::vector<double> P_in_qp, P_out_qp, P_jump_qp, N_qp;
    std::array<VectorValue<double>, 2> dx_dxi;

    Pointer<PatchLevel<NDIM> > level = d_hierarchy->getPatchLevel(d_fe_data_managers[part]->getLevelNumber());
    const Pointer<CartesianGridGeometry<NDIM> > grid_geom = level->getGridGeometry();
    VectorValue<double> tau1, tau2, n;
    X_ghost_vec->close();
    int local_patch_num = 0;
    for (PatchLevel<NDIM>::Iterator p(level); p; p++, ++local_patch_num)
    {
        // The relevant collection of elements.
        const std::vector<Elem*>& patch_elems = active_patch_element_map[local_patch_num];
        const size_t num_active_patch_elems = patch_elems.size();
        if (!num_active_patch_elems) continue;
        const Pointer<Patch<NDIM> > patch = level->getPatch(p());
        const Pointer<CartesianPatchGeometry<NDIM> > patch_geom = patch->getPatchGeometry();
        const double* const patch_dx = patch_geom->getDx();
        const double patch_dx_min = *std::min_element(patch_dx, patch_dx + NDIM);

        const Pointer<CartesianPatchGeometry<NDIM> > pgeom = patch->getPatchGeometry();
        const double* const x_lower = pgeom->getXLower();
        const double* const x_upper = pgeom->getXUpper();

        const double* const dx = pgeom->getDx();

        double diag_dis = 0.0;
        for (unsigned int d = 0; d < NDIM; ++d)
        {
            diag_dis += dx[d] * dx[d];
        }

        if (d_p_calc_width == 0)
        {
           TBOX_ERROR(d_object_name << ": The width for the interfacial pressure calc hasn't been setup!"
                      << std::endl);
        }
        const double dh = d_p_calc_width * sqrt(diag_dis);

        const int p_ghost_num = static_cast<int>(ceil(2.0 * dh / patch_dx_min));

        std::array<double, NDIM> x_lower_gh, x_upper_gh;
        for (unsigned int d = 0; d < NDIM; ++d)
        {
            x_lower_gh[d] = x_lower[d] - (static_cast<double>(p_ghost_num)) * dx[d];
            x_upper_gh[d] = x_upper[d] + (static_cast<double>(p_ghost_num)) * dx[d];
        }

        double* x_upper_ghost = x_upper_gh.data();
        double* x_lower_ghost = x_lower_gh.data();

        // Setup vectors to store the values of U and X at the quadrature
        // points.
        //
        // All this loop is doing is computing the total number of quadraturee
        // points associated with all of the elements we are currently
        // processing.  That number is n_qp_patch.
        unsigned int n_qp_patch = 0;
        for (unsigned int e_idx = 0; e_idx < num_active_patch_elems; ++e_idx)
        {
            Elem* const elem = patch_elems[e_idx];
            for (unsigned int d = 0; d < NDIM; ++d)
            {
                X_dof_map.dof_indices(elem, X_dof_indices[d], d);
            }
            get_values_for_interpolation(x_node, *X_ghost_vec, X_dof_indices);

            FEDataManager::updateInterpQuadratureRule(qrule, d_default_interp_spec, elem, x_node, patch_dx_min);

            n_qp_patch += qrule->n_points();
        }

        if (!n_qp_patch) continue;
        P_jump_qp.resize(n_qp_patch);
        P_in_qp.resize(n_qp_patch);
        P_out_qp.resize(n_qp_patch);
        x_in_qp.resize(NDIM * n_qp_patch);
        x_out_qp.resize(NDIM * n_qp_patch);
        x_qp.resize(NDIM * n_qp_patch);
        N_qp.resize(NDIM * n_qp_patch);
        std::fill(P_in_qp.begin(), P_in_qp.end(), 0.0);
        std::fill(P_out_qp.begin(), P_out_qp.end(), 0.0);
		std::fill(P_jump_qp.begin(), P_jump_qp.end(), 0.0);
        std::fill(N_qp.begin(), N_qp.end(), 0.0);

        // Loop over the elements and compute the positions of the quadrature points.
        qrule.reset();
        unsigned int qp_offset = 0;
        for (unsigned int e_idx = 0; e_idx < num_active_patch_elems; ++e_idx)
        {
            Elem* const elem = patch_elems[e_idx];
            for (unsigned int d = 0; d < NDIM; ++d)
            {
                X_dof_map.dof_indices(elem, X_dof_indices[d], d);
            }
            get_values_for_interpolation(x_node, *X_ghost_vec, X_dof_indices);
            
            P_jump_dof_map_cache.dof_indices(elem, P_jump_dof_indices);
            get_values_for_interpolation(P_jump_node, *P_jump_ghost_vec, P_jump_dof_indices);

            const bool qrule_changed =
                FEDataManager::updateInterpQuadratureRule(qrule, d_default_interp_spec, elem, x_node, patch_dx_min);

            if (qrule_changed)
            {
                fe_X->attach_quadrature_rule(qrule.get());
                fe_P->attach_quadrature_rule(qrule.get());
            }
            fe_X->reinit(elem);
            fe_P->reinit(elem);

            const unsigned int n_node = elem->n_nodes();
            const unsigned int n_qp = qrule->n_points();

            // Zero out the values of X, du, and dv prior to accumulation.
            double* x_begin = &x_qp[NDIM * qp_offset];
            std::fill(x_begin, x_begin + NDIM * n_qp, 0.0);

            double* x_in_begin = &x_in_qp[NDIM * qp_offset];
            std::fill(x_in_begin, x_in_begin + NDIM * n_qp, 0.0);
            
            double* x_out_begin = &x_out_qp[NDIM * qp_offset];
            std::fill(x_out_begin, x_out_begin + NDIM * n_qp, 0.0);

            double* N_begin = &N_qp[NDIM * qp_offset];
            std::fill(N_begin, N_begin + NDIM * n_qp, 0.0);

            // Interpolate X, du, and dv at all of the quadrature points
            // via accumulation, i.e., X(qp) = sum_k X_k * phi_k(qp) for
            // each qp.

            for (unsigned int qp = 0; qp < n_qp; ++qp)
            {
                for (unsigned int k = 0; k < NDIM - 1; ++k)
                {
                    interpolate(dx_dxi[k], qp, x_node, *dphi_dxi_X[k]);
                }
                if (NDIM == 2)
                {
                    dx_dxi[1] = VectorValue<double>(0.0, 0.0, 1.0);
                }
                n = (dx_dxi[0].cross(dx_dxi[1])).unit();

                for (unsigned int i = 0; i < NDIM; ++i)
                {
                    for (unsigned int k = 0; k < n_node; ++k)
                    {
                        const double& p_X = phi_X[k][qp];
                        x_qp[NDIM * (qp_offset + qp) + i] += x_node[k][i] * p_X;
                    }
                    N_qp[NDIM * (qp_offset + qp) + i] = n(i);
                    // Note that here we calculate the pressure on one side as the jump plus the pressure on the other
                    // side.
                    x_in_qp[NDIM * (qp_offset + qp) + i] =
                        x_qp[NDIM * (qp_offset + qp) + i] - n(i) * dh;
                    x_out_qp[NDIM * (qp_offset + qp) + i] =
                        x_qp[NDIM * (qp_offset + qp) + i] + n(i) * dh;
                }
                for (unsigned int k = 0; k < n_node; ++k)
                {
                    const double& p_P = phi_P[k][qp];

                    P_jump_qp[qp_offset + qp] += P_jump_node[k] * p_P;
                }
            }
            qp_offset += n_qp;
        }
        // Interpolate values from the Cartesian grid patch to the quadrature
        // points.
        // Note: Values are interpolated only to those quadrature points that
        // are within the patch interior

        const Box<NDIM>& interp_box = patch->getBox();

        Pointer<CellData<NDIM, double> > p_data = patch->getPatchData(p_data_idx);

        const Box<NDIM> ghost_box = Box<NDIM>::grow(patch->getBox(), IntVector<NDIM>(p_ghost_num));

        LEInteractor::interpolate(
            P_in_qp, 1, x_in_qp, NDIM, p_data, patch, ghost_box, d_default_interp_spec.kernel_fcn);
            
        LEInteractor::interpolate(
            P_out_qp, 1, x_out_qp, NDIM, p_data, patch, ghost_box, d_default_interp_spec.kernel_fcn);

        std::vector<int> local_indices;
        local_indices.clear();
        const int upper_bound = n_qp_patch;
        if (upper_bound == 0) return;

        local_indices.reserve(upper_bound);
        for (unsigned int k = 0; k < n_qp_patch; ++k)
        {
            const double* const xx = &x_qp[NDIM * k];
            const Index<NDIM> i = IndexUtilities::getCellIndex(xx, patch_geom, interp_box);
            if (interp_box.contains(i)) local_indices.push_back(k);

            const double* const x_i = &x_in_qp[NDIM * k];
            const Index<NDIM> ip = IndexUtilities::getCellIndex(
                x_i, x_lower_ghost, x_upper_ghost, patch_geom->getDx(), ghost_box.lower(), ghost_box.upper());
            if (!ghost_box.contains(ip) && interp_box.contains(i))
                TBOX_ERROR(d_object_name << "::IBFESurfaceMethod():\n"
                                         << " the pressure interpolation ghost width hasn't beeen properly set"
                                         << std::endl);
            const double* const x_o = &x_out_qp[NDIM * k];
            const Index<NDIM> op = IndexUtilities::getCellIndex(
                x_o, x_lower_ghost, x_upper_ghost, patch_geom->getDx(), ghost_box.lower(), ghost_box.upper());
            if (!ghost_box.contains(op) && interp_box.contains(i))
                TBOX_ERROR(d_object_name << "::IBFESurfaceMethod():\n"
                                         << " the pressure interpolation ghost width hasn't beeen properly set"
                                         << std::endl);
        }

        const unsigned int nindices = static_cast<int>(local_indices.size());

        if (!local_indices.empty())
        {
            for (unsigned int k = 0; k < nindices; ++k)
            {
                P_out_qp[local_indices[k]] = P_jump_qp[local_indices[k]] + P_in_qp[local_indices[k]];
            }
        }

        // Loop over the elements and accumulate the right-hand-side values.
        qrule.reset();
        qp_offset = 0;
        for (unsigned int e_idx = 0; e_idx < num_active_patch_elems; ++e_idx)
        {
            Elem* const elem = patch_elems[e_idx];

            P_in_dof_map_cache.dof_indices(elem, P_in_dof_indices);
            P_in_rhs_e.resize(static_cast<int>(P_in_dof_indices.size()));
            
            P_out_dof_map_cache.dof_indices(elem, P_out_dof_indices);
            P_out_rhs_e.resize(static_cast<int>(P_out_dof_indices.size()));

            for (unsigned int d = 0; d < NDIM; ++d)
            {
                X_dof_map.dof_indices(elem, X_dof_indices[d], d);
            }
            get_values_for_interpolation(x_node, *X_ghost_vec, X_dof_indices);
            const bool qrule_changed =
                FEDataManager::updateInterpQuadratureRule(qrule, d_default_interp_spec, elem, x_node, patch_dx_min);
            if (qrule_changed)
            {
                fe_X->attach_quadrature_rule(qrule.get());
                fe_P->attach_quadrature_rule(qrule.get());
            }

            fe_X->reinit(elem);
            fe_P->reinit(elem);

            const unsigned int n_qp = qrule->n_points();
            const size_t n_basis2 = P_in_dof_indices.size();
            for (unsigned int qp = 0; qp < n_qp; ++qp)
            {
                const int idx = qp_offset + qp;
                for (unsigned int k = 0; k < n_basis2; ++k)
                {
                    const double p_JxW = phi_P[k][qp] * JxW[qp];
                    P_in_rhs_e(k) += P_in_qp[idx] * p_JxW;
                    P_out_rhs_e(k) += P_out_qp[idx] * p_JxW;
                }
            }

            P_in_dof_map.constrain_element_vector(P_in_rhs_e, P_in_dof_indices);
            P_in_rhs_vec->add_vector(P_in_rhs_e, P_in_dof_indices);
            
            P_out_dof_map.constrain_element_vector(P_out_rhs_e, P_out_dof_indices);
            P_out_rhs_vec->add_vector(P_out_rhs_e, P_out_dof_indices);

            qp_offset += n_qp;
        }
    }
    P_in_rhs_vec->close();
    P_out_rhs_vec->close();

    d_fe_data_managers[part]->computeL2Projection(
        *P_in_vec, *P_in_rhs_vec, PRESSURE_IN_SYSTEM_NAME, d_default_interp_spec.use_consistent_mass_matrix);
        
    d_fe_data_managers[part]->computeL2Projection(
        *P_out_vec, *P_out_rhs_vec, PRESSURE_OUT_SYSTEM_NAME, d_default_interp_spec.use_consistent_mass_matrix);

    d_X_half_vecs[part]->close();
    d_X_current_vecs[part]->close();
    d_X_new_vecs[part]->close();

    d_P_in_half_vecs[part]->close();
    d_P_out_half_vecs[part]->close();
    d_X_IB_ghost_vecs[part]->close();

    return;

} // extrapolatePressureForTraction

void
IBFESurfaceMethod::computeFluidTraction(const double data_time, unsigned int part)
{
    batch_vec_ghost_update({ d_WSS_in_half_vecs[part],
                             d_WSS_out_half_vecs[part],
                            // d_P_in_half_vecs[part], 
                             d_P_out_half_vecs[part],
                             d_TAU_in_half_vecs[part],
                             d_TAU_out_half_vecs[part],
                             d_X_new_vecs[part] },
                           INSERT_VALUES,
                           SCATTER_FORWARD);
    NumericVector<double>* WSS_in_vec = NULL;
    NumericVector<double>* WSS_in_ghost_vec = d_WSS_in_IB_ghost_vecs[part];
    
    NumericVector<double>* WSS_out_vec = NULL;
    NumericVector<double>* WSS_out_ghost_vec = d_WSS_out_IB_ghost_vecs[part];

    NumericVector<double>* P_in_vec = NULL;
    NumericVector<double>* P_in_ghost_vec = d_P_in_IB_ghost_vecs[part];
    
    NumericVector<double>* P_out_vec = NULL;
    NumericVector<double>* P_out_ghost_vec = d_P_out_IB_ghost_vecs[part];

    NumericVector<double>* TAU_in_vec = d_TAU_in_half_vecs[part];
    NumericVector<double>* TAU_out_vec = d_TAU_out_half_vecs[part];

    NumericVector<double>* X_vec = NULL;

    if (MathUtilities<double>::equalEps(data_time, d_current_time))
    {
        X_vec = d_X_current_vecs[part];
    }
    else if (MathUtilities<double>::equalEps(data_time, d_half_time))
    {
        X_vec = d_X_half_vecs[part];
    }
    else if (MathUtilities<double>::equalEps(data_time, d_new_time))
    {
        X_vec = d_X_new_vecs[part];
    }
    NumericVector<double>* X_ghost_vec = d_X_IB_ghost_vecs[part];
    copy_and_synch(*X_vec, *X_ghost_vec);

    WSS_in_vec = d_WSS_in_half_vecs[part];
    copy_and_synch(*WSS_in_vec, *WSS_in_ghost_vec);

    WSS_out_vec = d_WSS_out_half_vecs[part];
    copy_and_synch(*WSS_out_vec, *WSS_out_ghost_vec);
    
    P_in_vec = d_P_in_half_vecs[part];
    copy_and_synch(*P_in_vec, *P_in_ghost_vec);
    
    P_out_vec = d_P_out_half_vecs[part];
    copy_and_synch(*P_out_vec, *P_out_ghost_vec);

    std::unique_ptr<NumericVector<double> > TAU_in_rhs_vec = TAU_in_vec->zero_clone();
    std::array<DenseVector<double>, NDIM> TAU_in_rhs_e;
    
    std::unique_ptr<NumericVector<double> > TAU_out_rhs_vec = TAU_out_vec->zero_clone();
    std::array<DenseVector<double>, NDIM> TAU_out_rhs_e;

    // Extract the FE systems and DOF maps, and setup the FE objects.
    EquationSystems* equation_systems = d_fe_data_managers[part]->getEquationSystems();
    const MeshBase& mesh = equation_systems->get_mesh();
    const unsigned int dim = mesh.mesh_dimension();
    std::unique_ptr<QBase> qrule;

    System& X_system = equation_systems->get_system(COORDS_SYSTEM_NAME);
    const DofMap& X_dof_map = X_system.get_dof_map();
    FEDataManager::SystemDofMapCache& X_dof_map_cache = *d_fe_data_managers[part]->getDofMapCache(COORDS_SYSTEM_NAME);
    FEType X_fe_type = X_dof_map.variable_type(0);
    for (unsigned int d = 0; d < NDIM; ++d)
    {
        TBOX_ASSERT(X_dof_map.variable_type(d) == X_fe_type);
    }

    System& P_in_system = equation_systems->get_system(PRESSURE_IN_SYSTEM_NAME);
    const DofMap& P_in_dof_map = P_in_system.get_dof_map();
    FEDataManager::SystemDofMapCache& P_in_dof_map_cache = *d_fe_data_managers[part]->getDofMapCache(PRESSURE_IN_SYSTEM_NAME);
    FEType P_in_fe_type = P_in_dof_map.variable_type(0);
    
    System& P_out_system = equation_systems->get_system(PRESSURE_OUT_SYSTEM_NAME);
    const DofMap& P_out_dof_map = P_out_system.get_dof_map();
    FEDataManager::SystemDofMapCache& P_out_dof_map_cache = *d_fe_data_managers[part]->getDofMapCache(PRESSURE_OUT_SYSTEM_NAME);
    FEType P_out_fe_type = P_out_dof_map.variable_type(0);

    System& WSS_in_system = equation_systems->get_system(WSS_IN_SYSTEM_NAME);
    const DofMap& WSS_in_dof_map = WSS_in_system.get_dof_map();
    FEDataManager::SystemDofMapCache& WSS_in_dof_map_cache = *d_fe_data_managers[part]->getDofMapCache(WSS_IN_SYSTEM_NAME);
    FEType WSS_in_fe_type = WSS_in_dof_map.variable_type(0);
    for (unsigned int d = 0; d < NDIM; ++d)
    {
        TBOX_ASSERT(WSS_in_dof_map.variable_type(d) == WSS_in_fe_type);
    }
    TBOX_ASSERT(WSS_in_fe_type == P_in_fe_type);
    
    
    System& WSS_out_system = equation_systems->get_system(WSS_OUT_SYSTEM_NAME);
    const DofMap& WSS_out_dof_map = WSS_out_system.get_dof_map();
    FEDataManager::SystemDofMapCache& WSS_out_dof_map_cache = *d_fe_data_managers[part]->getDofMapCache(WSS_OUT_SYSTEM_NAME);
    FEType WSS_out_fe_type = WSS_out_dof_map.variable_type(0);
    for (unsigned int d = 0; d < NDIM; ++d)
    {
        TBOX_ASSERT(WSS_out_dof_map.variable_type(d) == WSS_out_fe_type);
    }
    TBOX_ASSERT(WSS_out_fe_type == P_out_fe_type);

    System& TAU_in_system = equation_systems->get_system(TAU_IN_SYSTEM_NAME);
    const DofMap& TAU_in_dof_map = TAU_in_system.get_dof_map();
    FEDataManager::SystemDofMapCache& TAU_in_dof_map_cache = *d_fe_data_managers[part]->getDofMapCache(TAU_IN_SYSTEM_NAME);
    FEType TAU_in_fe_type = TAU_in_dof_map.variable_type(0);
    for (unsigned int d = 0; d < NDIM; ++d)
    {
        TBOX_ASSERT(TAU_in_dof_map.variable_type(d) == TAU_in_fe_type);
    }
    TBOX_ASSERT(TAU_in_fe_type == P_in_fe_type);
    
    System& TAU_out_system = equation_systems->get_system(TAU_OUT_SYSTEM_NAME);
    const DofMap& TAU_out_dof_map = TAU_out_system.get_dof_map();
    FEDataManager::SystemDofMapCache& TAU_out_dof_map_cache = *d_fe_data_managers[part]->getDofMapCache(TAU_OUT_SYSTEM_NAME);
    FEType TAU_out_fe_type = TAU_out_dof_map.variable_type(0);
    for (unsigned int d = 0; d < NDIM; ++d)
    {
        TBOX_ASSERT(TAU_out_dof_map.variable_type(d) == TAU_out_fe_type);
    }
    TBOX_ASSERT(TAU_out_fe_type == P_out_fe_type);
    
    std::unique_ptr<FEBase> fe_X = FEBase::build(dim, X_fe_type);
    const std::vector<double>& JxW = fe_X->get_JxW();
    const std::vector<std::vector<double> >& phi_X = fe_X->get_phi();
    std::array<const std::vector<std::vector<double> >*, NDIM - 1> dphi_dxi_X;
    dphi_dxi_X[0] = &fe_X->get_dphidxi();
    if (NDIM > 2) dphi_dxi_X[1] = &fe_X->get_dphideta();

    std::unique_ptr<FEBase> fe_P = FEBase::build(dim, P_out_fe_type);
    const std::vector<std::vector<double> >& phi_P = fe_P->get_phi();

    X_ghost_vec->close();
    PetscVector<double>* X_petsc_vec = static_cast<PetscVector<double>*>(X_ghost_vec);
    Vec X_global_vec = X_petsc_vec->vec();
    Vec X_local_vec;
    VecGhostGetLocalForm(X_global_vec, &X_local_vec);
    double* X_local_soln;
    VecGetArray(X_local_vec, &X_local_soln);
    std::unique_ptr<NumericVector<double> > X0_vec = X_petsc_vec->clone();
    copy_and_synch(X_system.get_vector("INITIAL_COORDINATES"), *X0_vec);
    X0_vec->close();

    const std::vector<std::vector<Elem*> >& active_patch_element_map =
        d_fe_data_managers[part]->getActivePatchElementMap();

    boost::multi_array<double, 2> x_node, X_node, WSS_in_node, WSS_out_node, n_qp_node;
    boost::multi_array<double, 1> P_in_node, P_out_node;
    std::vector<double> x_in_qp, x_out_qp, x_qp;
    std::vector<double> P_in_qp, P_out_qp, Normal_qp, WSS_in_qp, WSS_out_qp, TAU_in_qp, TAU_out_qp;
    std::array<VectorValue<double>, 2> dX_dxi, dx_dxi;
    VectorValue<double> n, N, x, X;

    Pointer<PatchLevel<NDIM> > level = d_hierarchy->getPatchLevel(d_fe_data_managers[part]->getLevelNumber());
    const Pointer<CartesianGridGeometry<NDIM> > grid_geom = level->getGridGeometry();
    int local_patch_num = 0;
    for (PatchLevel<NDIM>::Iterator p(level); p; p++, ++local_patch_num)
    {
        // The relevant collection of elements.
        const std::vector<Elem*>& patch_elems = active_patch_element_map[local_patch_num];
        const size_t num_active_patch_elems = patch_elems.size();
        if (!num_active_patch_elems) continue;
        const Pointer<Patch<NDIM> > patch = level->getPatch(p());
        const Pointer<CartesianPatchGeometry<NDIM> > patch_geom = patch->getPatchGeometry();
        const double* const patch_dx = patch_geom->getDx();
        const double patch_dx_min = *std::min_element(patch_dx, patch_dx + NDIM);

        const Pointer<CartesianPatchGeometry<NDIM> > pgeom = patch->getPatchGeometry();

        const double* const dx = pgeom->getDx();

        double diag_dis = 0.0;
        for (unsigned int d = 0; d < NDIM; ++d)
        {
            diag_dis += dx[d] * dx[d];
        }

        unsigned int n_qp_patch = 0;
        for (unsigned int e_idx = 0; e_idx < num_active_patch_elems; ++e_idx)
        {
            Elem* const elem = patch_elems[e_idx];
            const auto& X_dof_indices = X_dof_map_cache.dof_indices(elem);
            get_values_for_interpolation(x_node, *X_petsc_vec, X_local_soln, X_dof_indices);
            FEDataManager::updateInterpQuadratureRule(qrule, d_default_interp_spec, elem, x_node, patch_dx_min);
            n_qp_patch += qrule->n_points();
        }

        if (!n_qp_patch) continue;
        P_in_qp.resize(n_qp_patch);
        P_out_qp.resize(n_qp_patch);
        x_qp.resize(NDIM * n_qp_patch);
        WSS_in_qp.resize(NDIM * n_qp_patch);
        WSS_out_qp.resize(NDIM * n_qp_patch);

        TAU_in_qp.resize(NDIM * n_qp_patch);
        TAU_out_qp.resize(NDIM * n_qp_patch);
        Normal_qp.resize(NDIM * n_qp_patch);
        std::fill(Normal_qp.begin(), Normal_qp.end(), 0.0);
        std::fill(x_qp.begin(), x_qp.end(), 0.0);
        std::fill(WSS_in_qp.begin(), WSS_in_qp.end(), 0.0);
        std::fill(WSS_out_qp.begin(), WSS_out_qp.end(), 0.0);
        std::fill(P_in_qp.begin(), P_in_qp.end(), 0.0);
        std::fill(P_out_qp.begin(), P_out_qp.end(), 0.0);
        std::fill(TAU_in_qp.begin(), TAU_in_qp.end(), 0.0);
        std::fill(TAU_out_qp.begin(), TAU_out_qp.end(), 0.0);

        // Loop over the elements and compute the positions of the quadrature points.
        qrule.reset();
        unsigned int qp_offset = 0;
        for (unsigned int e_idx = 0; e_idx < num_active_patch_elems; ++e_idx)
        {
            Elem* const elem = patch_elems[e_idx];
            const auto& X_dof_indices = X_dof_map_cache.dof_indices(elem);
            const auto& WSS_in_dof_indices = WSS_in_dof_map_cache.dof_indices(elem);
            const auto& WSS_out_dof_indices = WSS_out_dof_map_cache.dof_indices(elem);
            const auto& P_in_dof_indices = P_in_dof_map_cache.dof_indices(elem);
            const auto& P_out_dof_indices = P_out_dof_map_cache.dof_indices(elem);
            get_values_for_interpolation(x_node, *X_petsc_vec, X_local_soln, X_dof_indices);
            get_values_for_interpolation(WSS_in_node, *WSS_in_ghost_vec, WSS_in_dof_indices);
            get_values_for_interpolation(WSS_out_node, *WSS_out_ghost_vec, WSS_out_dof_indices);
            get_values_for_interpolation(P_in_node, *P_in_ghost_vec, P_in_dof_indices[0]);
            get_values_for_interpolation(P_out_node, *P_out_ghost_vec, P_out_dof_indices[0]);
            get_values_for_interpolation(X_node, *X0_vec, X_dof_indices);

            const bool qrule_changed =
                FEDataManager::updateInterpQuadratureRule(qrule, d_default_interp_spec, elem, x_node, patch_dx_min);
            if (qrule_changed)
            {
                fe_X->attach_quadrature_rule(qrule.get());
                fe_P->attach_quadrature_rule(qrule.get());
            }
            fe_X->reinit(elem);
            fe_P->reinit(elem);

            const unsigned int n_node = elem->n_nodes();
            const unsigned int n_qp = qrule->n_points();

            // Zero out the values of X, du, and dv prior to accumulation.
            double* x_begin = &x_qp[NDIM * qp_offset];
            std::fill(x_begin, x_begin + NDIM * n_qp, 0.0);

            double* Normal_begin = &Normal_qp[NDIM * qp_offset];
            std::fill(Normal_begin, Normal_begin + NDIM * n_qp, 0.0);

            double* WSS_in_begin = &WSS_in_qp[NDIM * qp_offset];
            std::fill(WSS_in_begin, WSS_in_begin + NDIM * n_qp, 0.0);
            
            double* WSS_out_begin = &WSS_out_qp[NDIM * qp_offset];
            std::fill(WSS_out_begin, WSS_out_begin + NDIM * n_qp, 0.0);

            double* TAU_in_begin = &TAU_in_qp[NDIM * qp_offset];
            std::fill(TAU_in_begin, TAU_in_begin + NDIM * n_qp, 0.0);
            
            double* TAU_out_begin = &TAU_out_qp[NDIM * qp_offset];
            std::fill(TAU_out_begin, TAU_out_begin + NDIM * n_qp, 0.0);

            double* P_in_begin = &P_in_qp[qp_offset];
            std::fill(P_in_begin, P_in_begin + n_qp, 0.0);
            
            double* P_out_begin = &P_out_qp[qp_offset];
            std::fill(P_out_begin, P_out_begin + n_qp, 0.0);

            for (unsigned int qp = 0; qp < n_qp; ++qp)
            {
                interpolate(X, qp, X_node, phi_X);
                interpolate(x, qp, x_node, phi_X);
                for (unsigned int k = 0; k < NDIM - 1; ++k)
                {
                    interpolate(dX_dxi[k], qp, X_node, *dphi_dxi_X[k]);
                    interpolate(dx_dxi[k], qp, x_node, *dphi_dxi_X[k]);
                }
                if (NDIM == 2)
                {
                    dX_dxi[1] = dx_dxi[1] = VectorValue<double>(0.0, 0.0, 1.0);
                }

                // Construct unit vectors in the reference and current
                // configurations.
                N = dX_dxi[0].cross(dX_dxi[1]);
                const double dA = N.norm();
                N = N.unit();
                n = dx_dxi[0].cross(dx_dxi[1]);
                const double da = n.norm();
                n = n.unit();

                for (unsigned int i = 0; i < NDIM; ++i)
                {
                    for (unsigned int k = 0; k < n_node; ++k)
                    {
                        const double& p_X = phi_X[k][qp];
                        x_qp[NDIM * (qp_offset + qp) + i] += x_node[k][i] * p_X;
                        const double& p_P = phi_P[k][qp];
                        WSS_in_qp[NDIM * (qp_offset + qp) + i] += (da / dA) * WSS_in_node[k][i] * p_P;
                        WSS_out_qp[NDIM * (qp_offset + qp) + i] += (da / dA) * WSS_out_node[k][i] * p_P;
                    }
                    Normal_qp[NDIM * (qp_offset + qp) + i] = n(i);
                }

                for (unsigned int k = 0; k < n_node; ++k)
                {
                    const double& p_P = phi_P[k][qp];
                    P_in_qp[qp_offset + qp] += (da / dA) * P_in_node[k] * p_P;
                    P_out_qp[qp_offset + qp] += (da / dA) * P_out_node[k] * p_P;
                }
            }
            qp_offset += n_qp;
        }

        const Box<NDIM>& interp_box = patch->getBox();
        std::vector<int> local_indices;
        local_indices.clear();
        const int upper_bound = n_qp_patch;
        if (upper_bound == 0) return;

        local_indices.reserve(upper_bound);
        for (unsigned int k = 0; k < n_qp_patch; ++k)
        {
            const double* const XX = &x_qp[NDIM * k];
            const Index<NDIM> i = IndexUtilities::getCellIndex(XX, patch_geom, interp_box);
            if (interp_box.contains(i)) local_indices.push_back(k);
        }

        const unsigned int nindices = static_cast<int>(local_indices.size());

        if (!local_indices.empty())
        {
            for (unsigned int axis = 0; axis < NDIM; ++axis)
            {
                for (unsigned int k = 0; k < nindices; ++k)
                {
                    // calculate the fluid traciton tau
                    TAU_in_qp[NDIM * local_indices[k] + axis] =
                        WSS_in_qp[NDIM * local_indices[k] + axis] -
                        P_in_qp[local_indices[k]] * Normal_qp[NDIM * local_indices[k] + axis];

                    TAU_out_qp[NDIM * local_indices[k] + axis] =
                        WSS_out_qp[NDIM * local_indices[k] + axis] -
                        P_out_qp[local_indices[k]] * Normal_qp[NDIM * local_indices[k] + axis];
                }
            }
        }

        // Loop over the elements and accumulate the right-hand-side values.
        qrule.reset();
        qp_offset = 0;
        for (unsigned int e_idx = 0; e_idx < num_active_patch_elems; ++e_idx)
        {
            Elem* const elem = patch_elems[e_idx];
            const auto& X_dof_indices = X_dof_map_cache.dof_indices(elem);
            const auto& WSS_in_dof_indices = WSS_in_dof_map_cache.dof_indices(elem);
            const auto& TAU_in_dof_indices = TAU_in_dof_map_cache.dof_indices(elem);
            const auto& TAU_out_dof_indices = TAU_out_dof_map_cache.dof_indices(elem);
            
            for (unsigned int i = 0; i < NDIM; ++i)
            {
                TAU_in_rhs_e[i].resize(static_cast<int>(TAU_in_dof_indices[i].size()));
                TAU_out_rhs_e[i].resize(static_cast<int>(TAU_out_dof_indices[i].size()));
            }

            get_values_for_interpolation(x_node, *X_petsc_vec, X_local_soln, X_dof_indices);
            const bool qrule_changed =
                FEDataManager::updateInterpQuadratureRule(qrule, d_default_interp_spec, elem, x_node, patch_dx_min);
            if (qrule_changed)
            {
                fe_X->attach_quadrature_rule(qrule.get());
                fe_P->attach_quadrature_rule(qrule.get());
            }
            fe_X->reinit(elem);
            fe_P->reinit(elem);
            const unsigned int n_qp = qrule->n_points();
            const size_t n_basis2 = WSS_in_dof_indices[0].size();
            for (unsigned int qp = 0; qp < n_qp; ++qp)
            {
                const int idx = NDIM * (qp_offset + qp);
                for (unsigned int k = 0; k < n_basis2; ++k)
                {
                    const double p_JxW = phi_P[k][qp] * JxW[qp];
                    for (unsigned int i = 0; i < NDIM; ++i)
                    {
                        TAU_in_rhs_e[i](k) += TAU_in_qp[idx + i] * p_JxW;
                        TAU_out_rhs_e[i](k) += TAU_out_qp[idx + i] * p_JxW;
                    }
                }
            }
            for (unsigned int d = 0; d < NDIM; ++d)
            {
                auto dof_id_in_scratch = TAU_in_dof_indices[d];
                TAU_in_dof_map.constrain_element_vector(TAU_in_rhs_e[d], dof_id_in_scratch);
                TAU_in_rhs_vec->add_vector(TAU_in_rhs_e[d], dof_id_in_scratch);
                
                auto dof_id_out_scratch = TAU_out_dof_indices[d];
                TAU_out_dof_map.constrain_element_vector(TAU_out_rhs_e[d], dof_id_out_scratch);
                TAU_out_rhs_vec->add_vector(TAU_out_rhs_e[d], dof_id_out_scratch);
            }
            qp_offset += n_qp;
        }
    }

    TAU_in_rhs_vec->close();
    TAU_out_rhs_vec->close();

    d_fe_data_managers[part]->computeL2Projection(
        *TAU_in_vec, *TAU_in_rhs_vec, TAU_IN_SYSTEM_NAME, d_default_interp_spec.use_consistent_mass_matrix);
        
   d_fe_data_managers[part]->computeL2Projection(
        *TAU_out_vec, *TAU_out_rhs_vec, TAU_OUT_SYSTEM_NAME, d_default_interp_spec.use_consistent_mass_matrix);

    d_X_half_vecs[part]->close();
    d_X_current_vecs[part]->close();
    d_X_new_vecs[part]->close();
    d_TAU_in_half_vecs[part]->close();
    d_WSS_in_half_vecs[part]->close();
    d_P_in_half_vecs[part]->close();
    d_TAU_out_half_vecs[part]->close();
    d_WSS_out_half_vecs[part]->close();
    d_P_out_half_vecs[part]->close();

    VecRestoreArray(X_local_vec, &X_local_soln);
    VecGhostRestoreLocalForm(X_global_vec, &X_local_vec);

    d_WSS_in_IB_ghost_vecs[part]->close();
    d_WSS_out_IB_ghost_vecs[part]->close();
    
    d_P_in_IB_ghost_vecs[part]->close();
    d_P_out_IB_ghost_vecs[part]->close();
    d_X_IB_ghost_vecs[part]->close();

    return;
} // computeFluidTraction

void
IBFESurfaceMethod::imposeJumpConditions(const int f_data_idx,
                                        PetscVector<double>& P_jump_ghost_vec,
                                        std::array<PetscVector<double>*, NDIM>& DU_jump_ghost_vec,
                                        PetscVector<double>& X_ghost_vec,
                                        const double /*data_time*/,
                                        const unsigned int part)
{
    // Extract the mesh.
    EquationSystems* equation_systems = d_fe_data_managers[part]->getEquationSystems();
    const MeshBase& mesh = equation_systems->get_mesh();
    const unsigned int dim = mesh.mesh_dimension();

    // Extract the FE systems and DOF maps, and setup the FE object
    System& X_system = equation_systems->get_system(COORDS_SYSTEM_NAME);
    const DofMap& X_dof_map = X_system.get_dof_map();
    FEDataManager::SystemDofMapCache& X_dof_map_cache = *d_fe_data_managers[part]->getDofMapCache(COORDS_SYSTEM_NAME);
    FEType X_fe_type = X_dof_map.variable_type(0);
    for (unsigned d = 0; d < NDIM; ++d) TBOX_ASSERT(X_dof_map.variable_type(d) == X_fe_type);

    System* P_jump_system;
    const DofMap* P_jump_dof_map;
    FEDataManager::SystemDofMapCache* P_jump_dof_map_cache = NULL;
    FEType P_jump_fe_type;
    if (d_use_pressure_jump_conditions)
    {
        P_jump_system = &equation_systems->get_system(PRESSURE_JUMP_SYSTEM_NAME);
        P_jump_dof_map = &P_jump_system->get_dof_map();
        P_jump_dof_map_cache = d_fe_data_managers[part]->getDofMapCache(PRESSURE_JUMP_SYSTEM_NAME);
        P_jump_fe_type = P_jump_dof_map->variable_type(0);
    }

    std::array<DofMap*, NDIM> DU_jump_dof_map;
    std::array<FEDataManager::SystemDofMapCache*, NDIM> DU_jump_dof_map_cache;
    std::array<System*, NDIM> DU_jump_system;
    FEType DU_jump_fe_type;
    if (d_use_velocity_jump_conditions)
    {
        for (unsigned int i = 0; i < NDIM; ++i)
        {
            DU_jump_system[i] = &equation_systems->get_system(VELOCITY_JUMP_SYSTEM_NAME[i]);
            DU_jump_dof_map_cache[i] = d_fe_data_managers[part]->getDofMapCache(VELOCITY_JUMP_SYSTEM_NAME[i]);
            DU_jump_dof_map[i] = &DU_jump_system[i]->get_dof_map();
            DU_jump_fe_type = DU_jump_dof_map[i]->variable_type(0);
            for (unsigned int d = 0; d < NDIM; ++d)
            {
                TBOX_ASSERT(DU_jump_dof_map[i]->variable_type(d) == DU_jump_fe_type);
            }
        }
    }

    FEType fe_type = X_fe_type;
    std::unique_ptr<FEBase> fe_X = FEBase::build(dim, fe_type);
    std::array<const std::vector<std::vector<double> >*, NDIM - 1> dphi_dxi;
    dphi_dxi[0] = &fe_X->get_dphidxi();
    if (NDIM > 2) dphi_dxi[1] = &fe_X->get_dphideta();

    std::unique_ptr<FEBase> fe_P_jump = FEBase::build(dim, P_jump_fe_type);
    const std::vector<std::vector<double> >& phi_P_jump = fe_P_jump->get_phi();

    // Loop over the patches to impose jump conditions on the Eulerian grid.
    const std::vector<std::vector<Elem*> >& active_patch_element_map =
        d_fe_data_managers[part]->getActivePatchElementMap();
    const int level_num = d_fe_data_managers[part]->getLevelNumber();
    boost::multi_array<double, 1> P_jump_node;
    boost::multi_array<double, 2> x_node;
    std::array<boost::multi_array<double, 2>, NDIM> DU_jump_node;
    std::array<VectorValue<double>, 2> dx_dxi;
    VectorValue<double> n, jn;
    std::vector<libMesh::Point> X_node_cache, x_node_cache;
    IBTK::Point x_min, x_max;
    Pointer<PatchLevel<NDIM> > level = d_hierarchy->getPatchLevel(level_num);
    const IntVector<NDIM>& ratio = level->getRatio();
    const Pointer<CartesianGridGeometry<NDIM> > grid_geom = level->getGridGeometry();
    int local_patch_num = 0;
    for (PatchLevel<NDIM>::Iterator p(level); p; p++, ++local_patch_num)
    {
        // The relevant collection of elements.
        const std::vector<Elem*>& patch_elems = active_patch_element_map[local_patch_num];
        const size_t num_active_patch_elems = patch_elems.size();
        if (num_active_patch_elems == 0) continue;

        const Pointer<Patch<NDIM> > patch = level->getPatch(p());
        Pointer<SideData<NDIM, double> > f_data = patch->getPatchData(f_data_idx);
        const Box<NDIM>& patch_box = patch->getBox();
        const CellIndex<NDIM>& patch_lower = patch_box.lower();
        std::array<Box<NDIM>, NDIM> side_ghost_boxes;
        for (unsigned int d = 0; d < NDIM; ++d)
        {
            side_ghost_boxes[d] = SideGeometry<NDIM>::toSideBox(f_data->getGhostBox(), d);
        }
        const Pointer<CartesianPatchGeometry<NDIM> > patch_geom = patch->getPatchGeometry();
        const double* const x_lower = patch_geom->getXLower();
        const double* const dx = patch_geom->getDx();

        std::array<std::map<hier::Index<NDIM>, std::vector<libMesh::Point>, IndexOrder>, NDIM> intersection_points,
            intersection_ref_coords;
        std::array<std::map<hier::Index<NDIM>, std::vector<VectorValue<double> >, IndexOrder>, NDIM>
            intersection_normals;

        std::array<std::map<hier::Index<NDIM>, std::vector<libMesh::Point>, IndexOrder>, NDIM> intersection_u_points,
            intersection_u_ref_coords;
        std::array<std::map<hier::Index<NDIM>, std::vector<VectorValue<double> >, IndexOrder>, NDIM>
            intersection_u_normals;

        std::array<std::array<std::map<hier::Index<NDIM>, std::vector<libMesh::Point>, IndexOrder>, NDIM>, NDIM>
            intersectionSide_u_points, intersectionSide_u_ref_coords;
        std::array<std::array<std::map<hier::Index<NDIM>, std::vector<VectorValue<double> >, IndexOrder>, NDIM>, NDIM>
            intersectionSide_u_normals;

        // Loop over the elements.
        for (size_t e_idx = 0; e_idx < num_active_patch_elems; ++e_idx)
        {
            Elem* const elem = patch_elems[e_idx];
            const auto& X_dof_indices = X_dof_map_cache.dof_indices(elem);
            get_values_for_interpolation(x_node, X_ghost_vec, X_dof_indices);
            if (d_use_pressure_jump_conditions)
            {
                const auto& P_jump_dof_indices = P_jump_dof_map_cache->dof_indices(elem);
                get_values_for_interpolation(P_jump_node, P_jump_ghost_vec, P_jump_dof_indices[0]);
            }
            if (d_use_velocity_jump_conditions)
            {
                for (unsigned int axis = 0; axis < NDIM; ++axis)
                {
                    const auto& DU_jump_dof_indices = DU_jump_dof_map_cache[axis]->dof_indices(elem);
                    get_values_for_interpolation(DU_jump_node[axis], *DU_jump_ghost_vec[axis], DU_jump_dof_indices);
                }
            }

            // Cache the nodal and physical coordinates of the side element,
            // determine the bounding box of the current configuration of the
            // element, and set the nodal coordinates to correspond to the
            // physical coordinates.
            const unsigned int n_nodes = elem->n_nodes();
            X_node_cache.resize(n_nodes);
            x_node_cache.resize(n_nodes);
            x_min = IBTK::Point::Constant(std::numeric_limits<double>::max());
            x_max = IBTK::Point::Constant(-std::numeric_limits<double>::max());
            for (unsigned int k = 0; k < n_nodes; ++k)
=======
>>>>>>> 02b927b2
            {
                for (unsigned int k = 0; k < NDIM - 1; ++k)
                {
                    interpolate(dx_dxi[k], qp, x_node, *dphi_dxi_X[k]);
                }
                if (NDIM == 2)
                {
                    dx_dxi[1] = VectorValue<double>(0.0, 0.0, 1.0);
                }
                n = (dx_dxi[0].cross(dx_dxi[1])).unit();

                for (unsigned int i = 0; i < NDIM; ++i)
                {
                    for (unsigned int k = 0; k < n_node; ++k)
                    {
                        const double& p_X = phi_X[k][qp];
                        x_qp[NDIM * (qp_offset + qp) + i] += x_node[k][i] * p_X;
                    }
                    N_qp[NDIM * (qp_offset + qp) + i] = n(i);
                    // Note that here we calculate the pressure on one side as the jump plus the pressure on the other
                    // side.
                    x_in_qp[NDIM * (qp_offset + qp) + i] =
                        x_qp[NDIM * (qp_offset + qp) + i] - n(i) * dh;
                    x_out_qp[NDIM * (qp_offset + qp) + i] =
                        x_qp[NDIM * (qp_offset + qp) + i] + n(i) * dh;
                }
                for (unsigned int k = 0; k < n_node; ++k)
                {
                    const double& p_P = phi_P[k][qp];

                    P_jump_qp[qp_offset + qp] += P_jump_node[k] * p_P;
                }
            }
            qp_offset += n_qp;
        }
        // Interpolate values from the Cartesian grid patch to the quadrature
        // points.
        // Note: Values are interpolated only to those quadrature points that
        // are within the patch interior

        const Box<NDIM>& interp_box = patch->getBox();

        Pointer<CellData<NDIM, double> > p_data = patch->getPatchData(p_data_idx);

        const Box<NDIM> ghost_box = Box<NDIM>::grow(patch->getBox(), IntVector<NDIM>(p_ghost_num));

        LEInteractor::interpolate(
            P_in_qp, 1, x_in_qp, NDIM, p_data, patch, ghost_box, d_default_interp_spec.kernel_fcn);
            
        LEInteractor::interpolate(
            P_out_qp, 1, x_out_qp, NDIM, p_data, patch, ghost_box, d_default_interp_spec.kernel_fcn);

        std::vector<int> local_indices;
        local_indices.clear();
        const int upper_bound = n_qp_patch;
        if (upper_bound == 0) return;

        local_indices.reserve(upper_bound);
        for (unsigned int k = 0; k < n_qp_patch; ++k)
        {
            const double* const xx = &x_qp[NDIM * k];
            const Index<NDIM> i = IndexUtilities::getCellIndex(xx, patch_geom, interp_box);
            if (interp_box.contains(i)) local_indices.push_back(k);

            const double* const x_i = &x_in_qp[NDIM * k];
            const Index<NDIM> ip = IndexUtilities::getCellIndex(
                x_i, x_lower_ghost, x_upper_ghost, patch_geom->getDx(), ghost_box.lower(), ghost_box.upper());
            if (!ghost_box.contains(ip) && interp_box.contains(i))
                TBOX_ERROR(d_object_name << "::IBFESurfaceMethod():\n"
                                         << " the pressure interpolation ghost width hasn't beeen properly set"
                                         << std::endl);
            const double* const x_o = &x_out_qp[NDIM * k];
            const Index<NDIM> op = IndexUtilities::getCellIndex(
                x_o, x_lower_ghost, x_upper_ghost, patch_geom->getDx(), ghost_box.lower(), ghost_box.upper());
            if (!ghost_box.contains(op) && interp_box.contains(i))
                TBOX_ERROR(d_object_name << "::IBFESurfaceMethod():\n"
                                         << " the pressure interpolation ghost width hasn't beeen properly set"
                                         << std::endl);
        }

        const unsigned int nindices = static_cast<int>(local_indices.size());

        if (!local_indices.empty())
        {
            for (unsigned int k = 0; k < nindices; ++k)
            {
                P_out_qp[local_indices[k]] = P_jump_qp[local_indices[k]] + P_in_qp[local_indices[k]];
            }
        }

        // Loop over the elements and accumulate the right-hand-side values.
        qrule.reset();
        qp_offset = 0;
        for (unsigned int e_idx = 0; e_idx < num_active_patch_elems; ++e_idx)
        {
            Elem* const elem = patch_elems[e_idx];

            P_in_dof_map_cache.dof_indices(elem, P_in_dof_indices);
            P_in_rhs_e.resize(static_cast<int>(P_in_dof_indices.size()));
            
            P_out_dof_map_cache.dof_indices(elem, P_out_dof_indices);
            P_out_rhs_e.resize(static_cast<int>(P_out_dof_indices.size()));

            for (unsigned int d = 0; d < NDIM; ++d)
            {
                X_dof_map.dof_indices(elem, X_dof_indices[d], d);
            }
            get_values_for_interpolation(x_node, *X_ghost_vec, X_dof_indices);
            const bool qrule_changed =
                FEDataManager::updateInterpQuadratureRule(qrule, d_default_interp_spec, elem, x_node, patch_dx_min);
            if (qrule_changed)
            {
                fe_X->attach_quadrature_rule(qrule.get());
                fe_P->attach_quadrature_rule(qrule.get());
            }

            fe_X->reinit(elem);
            fe_P->reinit(elem);

            const unsigned int n_qp = qrule->n_points();
            const size_t n_basis2 = P_in_dof_indices.size();
            for (unsigned int qp = 0; qp < n_qp; ++qp)
            {
                const int idx = qp_offset + qp;
                for (unsigned int k = 0; k < n_basis2; ++k)
                {
                    const double p_JxW = phi_P[k][qp] * JxW[qp];
                    P_in_rhs_e(k) += P_in_qp[idx] * p_JxW;
                    P_out_rhs_e(k) += P_out_qp[idx] * p_JxW;
                }
            }

            P_in_dof_map.constrain_element_vector(P_in_rhs_e, P_in_dof_indices);
            P_in_rhs_vec->add_vector(P_in_rhs_e, P_in_dof_indices);
            
            P_out_dof_map.constrain_element_vector(P_out_rhs_e, P_out_dof_indices);
            P_out_rhs_vec->add_vector(P_out_rhs_e, P_out_dof_indices);

            qp_offset += n_qp;
        }
    }
    P_in_rhs_vec->close();
    P_out_rhs_vec->close();

    d_fe_data_managers[part]->computeL2Projection(
        *P_in_vec, *P_in_rhs_vec, PRESSURE_IN_SYSTEM_NAME, d_default_interp_spec.use_consistent_mass_matrix);
        
    d_fe_data_managers[part]->computeL2Projection(
        *P_out_vec, *P_out_rhs_vec, PRESSURE_OUT_SYSTEM_NAME, d_default_interp_spec.use_consistent_mass_matrix);

    d_X_half_vecs[part]->close();
    d_X_current_vecs[part]->close();
    d_X_new_vecs[part]->close();

    d_P_in_half_vecs[part]->close();
    d_P_out_half_vecs[part]->close();
    d_X_IB_ghost_vecs[part]->close();

    return;

} // extrapolatePressureForTraction

void
IBFESurfaceMethod::computeFluidTraction(const double data_time, unsigned int part)
{
    batch_vec_ghost_update({ d_WSS_in_half_vecs[part],
                             d_WSS_out_half_vecs[part],
                            // d_P_in_half_vecs[part], 
                             d_P_out_half_vecs[part],
                             d_TAU_in_half_vecs[part],
                             d_TAU_out_half_vecs[part],
                             d_X_new_vecs[part] },
                           INSERT_VALUES,
                           SCATTER_FORWARD);
    NumericVector<double>* WSS_in_vec = NULL;
    NumericVector<double>* WSS_in_ghost_vec = d_WSS_in_IB_ghost_vecs[part];
    
    NumericVector<double>* WSS_out_vec = NULL;
    NumericVector<double>* WSS_out_ghost_vec = d_WSS_out_IB_ghost_vecs[part];

    NumericVector<double>* P_in_vec = NULL;
    NumericVector<double>* P_in_ghost_vec = d_P_in_IB_ghost_vecs[part];
    
    NumericVector<double>* P_out_vec = NULL;
    NumericVector<double>* P_out_ghost_vec = d_P_out_IB_ghost_vecs[part];

    NumericVector<double>* TAU_in_vec = d_TAU_in_half_vecs[part];
    NumericVector<double>* TAU_out_vec = d_TAU_out_half_vecs[part];

    NumericVector<double>* X_vec = NULL;

    if (MathUtilities<double>::equalEps(data_time, d_current_time))
    {
        X_vec = d_X_current_vecs[part];
    }
    else if (MathUtilities<double>::equalEps(data_time, d_half_time))
    {
        X_vec = d_X_half_vecs[part];
    }
    else if (MathUtilities<double>::equalEps(data_time, d_new_time))
    {
        X_vec = d_X_new_vecs[part];
    }
    NumericVector<double>* X_ghost_vec = d_X_IB_ghost_vecs[part];
    copy_and_synch(*X_vec, *X_ghost_vec);

    WSS_in_vec = d_WSS_in_half_vecs[part];
    copy_and_synch(*WSS_in_vec, *WSS_in_ghost_vec);

    WSS_out_vec = d_WSS_out_half_vecs[part];
    copy_and_synch(*WSS_out_vec, *WSS_out_ghost_vec);
    
    P_in_vec = d_P_in_half_vecs[part];
    copy_and_synch(*P_in_vec, *P_in_ghost_vec);
    
    P_out_vec = d_P_out_half_vecs[part];
    copy_and_synch(*P_out_vec, *P_out_ghost_vec);

    std::unique_ptr<NumericVector<double> > TAU_in_rhs_vec = TAU_in_vec->zero_clone();
    std::array<DenseVector<double>, NDIM> TAU_in_rhs_e;
    
    std::unique_ptr<NumericVector<double> > TAU_out_rhs_vec = TAU_out_vec->zero_clone();
    std::array<DenseVector<double>, NDIM> TAU_out_rhs_e;

    // Extract the FE systems and DOF maps, and setup the FE objects.
    EquationSystems* equation_systems = d_fe_data_managers[part]->getEquationSystems();
    const MeshBase& mesh = equation_systems->get_mesh();
    const unsigned int dim = mesh.mesh_dimension();
    std::unique_ptr<QBase> qrule;

    System& X_system = equation_systems->get_system(COORDS_SYSTEM_NAME);
    const DofMap& X_dof_map = X_system.get_dof_map();
    FEDataManager::SystemDofMapCache& X_dof_map_cache = *d_fe_data_managers[part]->getDofMapCache(COORDS_SYSTEM_NAME);
    FEType X_fe_type = X_dof_map.variable_type(0);
    for (unsigned int d = 0; d < NDIM; ++d)
    {
        TBOX_ASSERT(X_dof_map.variable_type(d) == X_fe_type);
    }

    System& P_in_system = equation_systems->get_system(PRESSURE_IN_SYSTEM_NAME);
    const DofMap& P_in_dof_map = P_in_system.get_dof_map();
    FEDataManager::SystemDofMapCache& P_in_dof_map_cache = *d_fe_data_managers[part]->getDofMapCache(PRESSURE_IN_SYSTEM_NAME);
    FEType P_in_fe_type = P_in_dof_map.variable_type(0);
    
    System& P_out_system = equation_systems->get_system(PRESSURE_OUT_SYSTEM_NAME);
    const DofMap& P_out_dof_map = P_out_system.get_dof_map();
    FEDataManager::SystemDofMapCache& P_out_dof_map_cache = *d_fe_data_managers[part]->getDofMapCache(PRESSURE_OUT_SYSTEM_NAME);
    FEType P_out_fe_type = P_out_dof_map.variable_type(0);

    System& WSS_in_system = equation_systems->get_system(WSS_IN_SYSTEM_NAME);
    const DofMap& WSS_in_dof_map = WSS_in_system.get_dof_map();
    FEDataManager::SystemDofMapCache& WSS_in_dof_map_cache = *d_fe_data_managers[part]->getDofMapCache(WSS_IN_SYSTEM_NAME);
    FEType WSS_in_fe_type = WSS_in_dof_map.variable_type(0);
    for (unsigned int d = 0; d < NDIM; ++d)
    {
        TBOX_ASSERT(WSS_in_dof_map.variable_type(d) == WSS_in_fe_type);
    }
    TBOX_ASSERT(WSS_in_fe_type == P_in_fe_type);
    
    
    System& WSS_out_system = equation_systems->get_system(WSS_OUT_SYSTEM_NAME);
    const DofMap& WSS_out_dof_map = WSS_out_system.get_dof_map();
    FEDataManager::SystemDofMapCache& WSS_out_dof_map_cache = *d_fe_data_managers[part]->getDofMapCache(WSS_OUT_SYSTEM_NAME);
    FEType WSS_out_fe_type = WSS_out_dof_map.variable_type(0);
    for (unsigned int d = 0; d < NDIM; ++d)
    {
        TBOX_ASSERT(WSS_out_dof_map.variable_type(d) == WSS_out_fe_type);
    }
    TBOX_ASSERT(WSS_out_fe_type == P_out_fe_type);

    System& TAU_in_system = equation_systems->get_system(TAU_IN_SYSTEM_NAME);
    const DofMap& TAU_in_dof_map = TAU_in_system.get_dof_map();
    FEDataManager::SystemDofMapCache& TAU_in_dof_map_cache = *d_fe_data_managers[part]->getDofMapCache(TAU_IN_SYSTEM_NAME);
    FEType TAU_in_fe_type = TAU_in_dof_map.variable_type(0);
    for (unsigned int d = 0; d < NDIM; ++d)
    {
        TBOX_ASSERT(TAU_in_dof_map.variable_type(d) == TAU_in_fe_type);
    }
    TBOX_ASSERT(TAU_in_fe_type == P_in_fe_type);
    
    System& TAU_out_system = equation_systems->get_system(TAU_OUT_SYSTEM_NAME);
    const DofMap& TAU_out_dof_map = TAU_out_system.get_dof_map();
    FEDataManager::SystemDofMapCache& TAU_out_dof_map_cache = *d_fe_data_managers[part]->getDofMapCache(TAU_OUT_SYSTEM_NAME);
    FEType TAU_out_fe_type = TAU_out_dof_map.variable_type(0);
    for (unsigned int d = 0; d < NDIM; ++d)
    {
        TBOX_ASSERT(TAU_out_dof_map.variable_type(d) == TAU_out_fe_type);
    }
    TBOX_ASSERT(TAU_out_fe_type == P_out_fe_type);
    
    std::unique_ptr<FEBase> fe_X = FEBase::build(dim, X_fe_type);
    const std::vector<double>& JxW = fe_X->get_JxW();
    const std::vector<std::vector<double> >& phi_X = fe_X->get_phi();
    std::array<const std::vector<std::vector<double> >*, NDIM - 1> dphi_dxi_X;
    dphi_dxi_X[0] = &fe_X->get_dphidxi();
    if (NDIM > 2) dphi_dxi_X[1] = &fe_X->get_dphideta();

    std::unique_ptr<FEBase> fe_P = FEBase::build(dim, P_out_fe_type);
    const std::vector<std::vector<double> >& phi_P = fe_P->get_phi();

    X_ghost_vec->close();
    PetscVector<double>* X_petsc_vec = static_cast<PetscVector<double>*>(X_ghost_vec);
    Vec X_global_vec = X_petsc_vec->vec();
    Vec X_local_vec;
    VecGhostGetLocalForm(X_global_vec, &X_local_vec);
    double* X_local_soln;
    VecGetArray(X_local_vec, &X_local_soln);
    std::unique_ptr<NumericVector<double> > X0_vec = X_petsc_vec->clone();
    copy_and_synch(X_system.get_vector("INITIAL_COORDINATES"), *X0_vec);
    X0_vec->close();

    const std::vector<std::vector<Elem*> >& active_patch_element_map =
        d_fe_data_managers[part]->getActivePatchElementMap();

    boost::multi_array<double, 2> x_node, X_node, WSS_in_node, WSS_out_node, n_qp_node;
    boost::multi_array<double, 1> P_in_node, P_out_node;
    std::vector<double> x_in_qp, x_out_qp, x_qp;
    std::vector<double> P_in_qp, P_out_qp, Normal_qp, WSS_in_qp, WSS_out_qp, TAU_in_qp, TAU_out_qp;
    std::array<VectorValue<double>, 2> dX_dxi, dx_dxi;
    VectorValue<double> n, N, x, X;

    Pointer<PatchLevel<NDIM> > level = d_hierarchy->getPatchLevel(d_fe_data_managers[part]->getLevelNumber());
    const Pointer<CartesianGridGeometry<NDIM> > grid_geom = level->getGridGeometry();
    int local_patch_num = 0;
    for (PatchLevel<NDIM>::Iterator p(level); p; p++, ++local_patch_num)
    {
        // The relevant collection of elements.
        const std::vector<Elem*>& patch_elems = active_patch_element_map[local_patch_num];
        const size_t num_active_patch_elems = patch_elems.size();
        if (!num_active_patch_elems) continue;
        const Pointer<Patch<NDIM> > patch = level->getPatch(p());
        const Pointer<CartesianPatchGeometry<NDIM> > patch_geom = patch->getPatchGeometry();
        const double* const patch_dx = patch_geom->getDx();
        const double patch_dx_min = *std::min_element(patch_dx, patch_dx + NDIM);

        const Pointer<CartesianPatchGeometry<NDIM> > pgeom = patch->getPatchGeometry();

        const double* const dx = pgeom->getDx();

        double diag_dis = 0.0;
        for (unsigned int d = 0; d < NDIM; ++d)
        {
            diag_dis += dx[d] * dx[d];
        }

        unsigned int n_qp_patch = 0;
        for (unsigned int e_idx = 0; e_idx < num_active_patch_elems; ++e_idx)
        {
            Elem* const elem = patch_elems[e_idx];
            const auto& X_dof_indices = X_dof_map_cache.dof_indices(elem);
            get_values_for_interpolation(x_node, *X_petsc_vec, X_local_soln, X_dof_indices);
            FEDataManager::updateInterpQuadratureRule(qrule, d_default_interp_spec, elem, x_node, patch_dx_min);
            n_qp_patch += qrule->n_points();
        }

        if (!n_qp_patch) continue;
        P_in_qp.resize(n_qp_patch);
        P_out_qp.resize(n_qp_patch);
        x_qp.resize(NDIM * n_qp_patch);
        WSS_in_qp.resize(NDIM * n_qp_patch);
        WSS_out_qp.resize(NDIM * n_qp_patch);

        TAU_in_qp.resize(NDIM * n_qp_patch);
        TAU_out_qp.resize(NDIM * n_qp_patch);
        Normal_qp.resize(NDIM * n_qp_patch);
        std::fill(Normal_qp.begin(), Normal_qp.end(), 0.0);
        std::fill(x_qp.begin(), x_qp.end(), 0.0);
        std::fill(WSS_in_qp.begin(), WSS_in_qp.end(), 0.0);
        std::fill(WSS_out_qp.begin(), WSS_out_qp.end(), 0.0);
        std::fill(P_in_qp.begin(), P_in_qp.end(), 0.0);
        std::fill(P_out_qp.begin(), P_out_qp.end(), 0.0);
        std::fill(TAU_in_qp.begin(), TAU_in_qp.end(), 0.0);
        std::fill(TAU_out_qp.begin(), TAU_out_qp.end(), 0.0);

        // Loop over the elements and compute the positions of the quadrature points.
        qrule.reset();
        unsigned int qp_offset = 0;
        for (unsigned int e_idx = 0; e_idx < num_active_patch_elems; ++e_idx)
        {
            Elem* const elem = patch_elems[e_idx];
            const auto& X_dof_indices = X_dof_map_cache.dof_indices(elem);
            const auto& WSS_in_dof_indices = WSS_in_dof_map_cache.dof_indices(elem);
            const auto& WSS_out_dof_indices = WSS_out_dof_map_cache.dof_indices(elem);
            const auto& P_in_dof_indices = P_in_dof_map_cache.dof_indices(elem);
            const auto& P_out_dof_indices = P_out_dof_map_cache.dof_indices(elem);
            get_values_for_interpolation(x_node, *X_petsc_vec, X_local_soln, X_dof_indices);
            get_values_for_interpolation(WSS_in_node, *WSS_in_ghost_vec, WSS_in_dof_indices);
            get_values_for_interpolation(WSS_out_node, *WSS_out_ghost_vec, WSS_out_dof_indices);
            get_values_for_interpolation(P_in_node, *P_in_ghost_vec, P_in_dof_indices[0]);
            get_values_for_interpolation(P_out_node, *P_out_ghost_vec, P_out_dof_indices[0]);
            get_values_for_interpolation(X_node, *X0_vec, X_dof_indices);

            const bool qrule_changed =
                FEDataManager::updateInterpQuadratureRule(qrule, d_default_interp_spec, elem, x_node, patch_dx_min);
            if (qrule_changed)
            {
                fe_X->attach_quadrature_rule(qrule.get());
                fe_P->attach_quadrature_rule(qrule.get());
            }
            fe_X->reinit(elem);
            fe_P->reinit(elem);

            const unsigned int n_node = elem->n_nodes();
            const unsigned int n_qp = qrule->n_points();

            // Zero out the values of X, du, and dv prior to accumulation.
            double* x_begin = &x_qp[NDIM * qp_offset];
            std::fill(x_begin, x_begin + NDIM * n_qp, 0.0);

            double* Normal_begin = &Normal_qp[NDIM * qp_offset];
            std::fill(Normal_begin, Normal_begin + NDIM * n_qp, 0.0);

            double* WSS_in_begin = &WSS_in_qp[NDIM * qp_offset];
            std::fill(WSS_in_begin, WSS_in_begin + NDIM * n_qp, 0.0);
            
            double* WSS_out_begin = &WSS_out_qp[NDIM * qp_offset];
            std::fill(WSS_out_begin, WSS_out_begin + NDIM * n_qp, 0.0);

            double* TAU_in_begin = &TAU_in_qp[NDIM * qp_offset];
            std::fill(TAU_in_begin, TAU_in_begin + NDIM * n_qp, 0.0);
            
            double* TAU_out_begin = &TAU_out_qp[NDIM * qp_offset];
            std::fill(TAU_out_begin, TAU_out_begin + NDIM * n_qp, 0.0);

            double* P_in_begin = &P_in_qp[qp_offset];
            std::fill(P_in_begin, P_in_begin + n_qp, 0.0);
            
            double* P_out_begin = &P_out_qp[qp_offset];
            std::fill(P_out_begin, P_out_begin + n_qp, 0.0);

            for (unsigned int qp = 0; qp < n_qp; ++qp)
            {
                interpolate(X, qp, X_node, phi_X);
                interpolate(x, qp, x_node, phi_X);
                for (unsigned int k = 0; k < NDIM - 1; ++k)
                {
                    interpolate(dX_dxi[k], qp, X_node, *dphi_dxi_X[k]);
                    interpolate(dx_dxi[k], qp, x_node, *dphi_dxi_X[k]);
                }
                if (NDIM == 2)
                {
                    dX_dxi[1] = dx_dxi[1] = VectorValue<double>(0.0, 0.0, 1.0);
                }

                // Construct unit vectors in the reference and current
                // configurations.
                N = dX_dxi[0].cross(dX_dxi[1]);
                const double dA = N.norm();
                N = N.unit();
                n = dx_dxi[0].cross(dx_dxi[1]);
                const double da = n.norm();
                n = n.unit();

                for (unsigned int i = 0; i < NDIM; ++i)
                {
                    for (unsigned int k = 0; k < n_node; ++k)
                    {
                        const double& p_X = phi_X[k][qp];
                        x_qp[NDIM * (qp_offset + qp) + i] += x_node[k][i] * p_X;
                        const double& p_P = phi_P[k][qp];
                        WSS_in_qp[NDIM * (qp_offset + qp) + i] += (da / dA) * WSS_in_node[k][i] * p_P;
                        WSS_out_qp[NDIM * (qp_offset + qp) + i] += (da / dA) * WSS_out_node[k][i] * p_P;
                    }
                    Normal_qp[NDIM * (qp_offset + qp) + i] = n(i);
                }

                for (unsigned int k = 0; k < n_node; ++k)
                {
                    const double& p_P = phi_P[k][qp];
                    P_in_qp[qp_offset + qp] += (da / dA) * P_in_node[k] * p_P;
                    P_out_qp[qp_offset + qp] += (da / dA) * P_out_node[k] * p_P;
                }
            }
            qp_offset += n_qp;
        }

        const Box<NDIM>& interp_box = patch->getBox();
        std::vector<int> local_indices;
        local_indices.clear();
        const int upper_bound = n_qp_patch;
        if (upper_bound == 0) return;

        local_indices.reserve(upper_bound);
        for (unsigned int k = 0; k < n_qp_patch; ++k)
        {
            const double* const XX = &x_qp[NDIM * k];
            const Index<NDIM> i = IndexUtilities::getCellIndex(XX, patch_geom, interp_box);
            if (interp_box.contains(i)) local_indices.push_back(k);
        }

        const unsigned int nindices = static_cast<int>(local_indices.size());

        if (!local_indices.empty())
        {
            for (unsigned int axis = 0; axis < NDIM; ++axis)
            {
                for (unsigned int k = 0; k < nindices; ++k)
                {
                    // calculate the fluid traciton tau
                    TAU_in_qp[NDIM * local_indices[k] + axis] =
                        WSS_in_qp[NDIM * local_indices[k] + axis] -
                        P_in_qp[local_indices[k]] * Normal_qp[NDIM * local_indices[k] + axis];

                    TAU_out_qp[NDIM * local_indices[k] + axis] =
                        WSS_out_qp[NDIM * local_indices[k] + axis] -
                        P_out_qp[local_indices[k]] * Normal_qp[NDIM * local_indices[k] + axis];
                }
            }
        }

        // Loop over the elements and accumulate the right-hand-side values.
        qrule.reset();
        qp_offset = 0;
        for (unsigned int e_idx = 0; e_idx < num_active_patch_elems; ++e_idx)
        {
            Elem* const elem = patch_elems[e_idx];
            const auto& X_dof_indices = X_dof_map_cache.dof_indices(elem);
            const auto& WSS_in_dof_indices = WSS_in_dof_map_cache.dof_indices(elem);
            const auto& TAU_in_dof_indices = TAU_in_dof_map_cache.dof_indices(elem);
            const auto& TAU_out_dof_indices = TAU_out_dof_map_cache.dof_indices(elem);
            
            for (unsigned int i = 0; i < NDIM; ++i)
            {
                TAU_in_rhs_e[i].resize(static_cast<int>(TAU_in_dof_indices[i].size()));
                TAU_out_rhs_e[i].resize(static_cast<int>(TAU_out_dof_indices[i].size()));
            }

            get_values_for_interpolation(x_node, *X_petsc_vec, X_local_soln, X_dof_indices);
            const bool qrule_changed =
                FEDataManager::updateInterpQuadratureRule(qrule, d_default_interp_spec, elem, x_node, patch_dx_min);
            if (qrule_changed)
            {
                fe_X->attach_quadrature_rule(qrule.get());
                fe_P->attach_quadrature_rule(qrule.get());
            }
            fe_X->reinit(elem);
            fe_P->reinit(elem);
            const unsigned int n_qp = qrule->n_points();
            const size_t n_basis2 = WSS_in_dof_indices[0].size();
            for (unsigned int qp = 0; qp < n_qp; ++qp)
            {
                const int idx = NDIM * (qp_offset + qp);
                for (unsigned int k = 0; k < n_basis2; ++k)
                {
                    const double p_JxW = phi_P[k][qp] * JxW[qp];
                    for (unsigned int i = 0; i < NDIM; ++i)
                    {
                        TAU_in_rhs_e[i](k) += TAU_in_qp[idx + i] * p_JxW;
                        TAU_out_rhs_e[i](k) += TAU_out_qp[idx + i] * p_JxW;
                    }
                }
            }
            for (unsigned int d = 0; d < NDIM; ++d)
            {
                auto dof_id_in_scratch = TAU_in_dof_indices[d];
                TAU_in_dof_map.constrain_element_vector(TAU_in_rhs_e[d], dof_id_in_scratch);
                TAU_in_rhs_vec->add_vector(TAU_in_rhs_e[d], dof_id_in_scratch);
                
                auto dof_id_out_scratch = TAU_out_dof_indices[d];
                TAU_out_dof_map.constrain_element_vector(TAU_out_rhs_e[d], dof_id_out_scratch);
                TAU_out_rhs_vec->add_vector(TAU_out_rhs_e[d], dof_id_out_scratch);
            }
            qp_offset += n_qp;
        }
    }

    TAU_in_rhs_vec->close();
    TAU_out_rhs_vec->close();

    d_fe_data_managers[part]->computeL2Projection(
        *TAU_in_vec, *TAU_in_rhs_vec, TAU_IN_SYSTEM_NAME, d_default_interp_spec.use_consistent_mass_matrix);
        
   d_fe_data_managers[part]->computeL2Projection(
        *TAU_out_vec, *TAU_out_rhs_vec, TAU_OUT_SYSTEM_NAME, d_default_interp_spec.use_consistent_mass_matrix);

    d_X_half_vecs[part]->close();
    d_X_current_vecs[part]->close();
    d_X_new_vecs[part]->close();
    d_TAU_in_half_vecs[part]->close();
    d_WSS_in_half_vecs[part]->close();
    d_P_in_half_vecs[part]->close();
    d_TAU_out_half_vecs[part]->close();
    d_WSS_out_half_vecs[part]->close();
    d_P_out_half_vecs[part]->close();

    VecRestoreArray(X_local_vec, &X_local_soln);
    VecGhostRestoreLocalForm(X_global_vec, &X_local_vec);

    d_WSS_in_IB_ghost_vecs[part]->close();
    d_WSS_out_IB_ghost_vecs[part]->close();
    
    d_P_in_IB_ghost_vecs[part]->close();
    d_P_out_IB_ghost_vecs[part]->close();
    d_X_IB_ghost_vecs[part]->close();

    return;
} // computeFluidTraction

void
IBFESurfaceMethod::imposeJumpConditions(const int f_data_idx,
                                        PetscVector<double>& P_jump_ghost_vec,
                                        std::array<PetscVector<double>*, NDIM>& DU_jump_ghost_vec,
                                        PetscVector<double>& X_ghost_vec,
                                        const double /*data_time*/,
                                        const unsigned int part)
{
    // Extract the mesh.
    EquationSystems* equation_systems = d_fe_data_managers[part]->getEquationSystems();
    const MeshBase& mesh = equation_systems->get_mesh();
    const unsigned int dim = mesh.mesh_dimension();

    // Extract the FE systems and DOF maps, and setup the FE object
    System& X_system = equation_systems->get_system(COORDS_SYSTEM_NAME);
    const DofMap& X_dof_map = X_system.get_dof_map();
    FEDataManager::SystemDofMapCache& X_dof_map_cache = *d_fe_data_managers[part]->getDofMapCache(COORDS_SYSTEM_NAME);
    FEType X_fe_type = X_dof_map.variable_type(0);
    for (unsigned d = 0; d < NDIM; ++d) TBOX_ASSERT(X_dof_map.variable_type(d) == X_fe_type);

    System* P_jump_system;
    const DofMap* P_jump_dof_map;
    FEDataManager::SystemDofMapCache* P_jump_dof_map_cache = NULL;
    FEType P_jump_fe_type;
    if (d_use_pressure_jump_conditions)
    {
        P_jump_system = &equation_systems->get_system(PRESSURE_JUMP_SYSTEM_NAME);
        P_jump_dof_map = &P_jump_system->get_dof_map();
        P_jump_dof_map_cache = d_fe_data_managers[part]->getDofMapCache(PRESSURE_JUMP_SYSTEM_NAME);
        P_jump_fe_type = P_jump_dof_map->variable_type(0);
    }

    std::array<DofMap*, NDIM> DU_jump_dof_map;
    std::array<FEDataManager::SystemDofMapCache*, NDIM> DU_jump_dof_map_cache;
    std::array<System*, NDIM> DU_jump_system;
    FEType DU_jump_fe_type;
    if (d_use_velocity_jump_conditions)
    {
        for (unsigned int i = 0; i < NDIM; ++i)
        {
            DU_jump_system[i] = &equation_systems->get_system(VELOCITY_JUMP_SYSTEM_NAME[i]);
            DU_jump_dof_map_cache[i] = d_fe_data_managers[part]->getDofMapCache(VELOCITY_JUMP_SYSTEM_NAME[i]);
            DU_jump_dof_map[i] = &DU_jump_system[i]->get_dof_map();
            DU_jump_fe_type = DU_jump_dof_map[i]->variable_type(0);
            for (unsigned int d = 0; d < NDIM; ++d)
            {
                TBOX_ASSERT(DU_jump_dof_map[i]->variable_type(d) == DU_jump_fe_type);
            }
        }
    }

    FEType fe_type = X_fe_type;
    std::unique_ptr<FEBase> fe_X = FEBase::build(dim, fe_type);
    std::array<const std::vector<std::vector<double> >*, NDIM - 1> dphi_dxi;
    dphi_dxi[0] = &fe_X->get_dphidxi();
    if (NDIM > 2) dphi_dxi[1] = &fe_X->get_dphideta();

    std::unique_ptr<FEBase> fe_P_jump = FEBase::build(dim, P_jump_fe_type);
    const std::vector<std::vector<double> >& phi_P_jump = fe_P_jump->get_phi();

    // Loop over the patches to impose jump conditions on the Eulerian grid.
    const std::vector<std::vector<Elem*> >& active_patch_element_map =
        d_fe_data_managers[part]->getActivePatchElementMap();
    const int level_num = d_fe_data_managers[part]->getLevelNumber();
    boost::multi_array<double, 1> P_jump_node;
    boost::multi_array<double, 2> x_node;
    std::array<boost::multi_array<double, 2>, NDIM> DU_jump_node;
    std::array<VectorValue<double>, 2> dx_dxi;
    VectorValue<double> n, jn;
    std::vector<libMesh::Point> X_node_cache, x_node_cache;
    IBTK::Point x_min, x_max;
    Pointer<PatchLevel<NDIM> > level = d_hierarchy->getPatchLevel(level_num);
    const IntVector<NDIM>& ratio = level->getRatio();
    const Pointer<CartesianGridGeometry<NDIM> > grid_geom = level->getGridGeometry();
    int local_patch_num = 0;
    for (PatchLevel<NDIM>::Iterator p(level); p; p++, ++local_patch_num)
    {
        // The relevant collection of elements.
        const std::vector<Elem*>& patch_elems = active_patch_element_map[local_patch_num];
        const size_t num_active_patch_elems = patch_elems.size();
        if (num_active_patch_elems == 0) continue;

        const Pointer<Patch<NDIM> > patch = level->getPatch(p());
        Pointer<SideData<NDIM, double> > f_data = patch->getPatchData(f_data_idx);
        const Box<NDIM>& patch_box = patch->getBox();
        const CellIndex<NDIM>& patch_lower = patch_box.lower();
        std::array<Box<NDIM>, NDIM> side_ghost_boxes;
        for (unsigned int d = 0; d < NDIM; ++d)
        {
            side_ghost_boxes[d] = SideGeometry<NDIM>::toSideBox(f_data->getGhostBox(), d);
        }
        const Pointer<CartesianPatchGeometry<NDIM> > patch_geom = patch->getPatchGeometry();
        const double* const x_lower = patch_geom->getXLower();
        const double* const dx = patch_geom->getDx();

        std::array<std::map<hier::Index<NDIM>, std::vector<libMesh::Point>, IndexOrder>, NDIM> intersection_points,
            intersection_ref_coords;
        std::array<std::map<hier::Index<NDIM>, std::vector<VectorValue<double> >, IndexOrder>, NDIM>
            intersection_normals;

        std::array<std::map<hier::Index<NDIM>, std::vector<libMesh::Point>, IndexOrder>, NDIM> intersection_u_points,
            intersection_u_ref_coords;
        std::array<std::map<hier::Index<NDIM>, std::vector<VectorValue<double> >, IndexOrder>, NDIM>
            intersection_u_normals;

        std::array<std::array<std::map<hier::Index<NDIM>, std::vector<libMesh::Point>, IndexOrder>, NDIM>, NDIM>
            intersectionSide_u_points, intersectionSide_u_ref_coords;
        std::array<std::array<std::map<hier::Index<NDIM>, std::vector<VectorValue<double> >, IndexOrder>, NDIM>, NDIM>
            intersectionSide_u_normals;

        // Loop over the elements.
        for (size_t e_idx = 0; e_idx < num_active_patch_elems; ++e_idx)
        {
            Elem* const elem = patch_elems[e_idx];
            const auto& X_dof_indices = X_dof_map_cache.dof_indices(elem);
            get_values_for_interpolation(x_node, X_ghost_vec, X_dof_indices);
            if (d_use_pressure_jump_conditions)
            {
                const auto& P_jump_dof_indices = P_jump_dof_map_cache->dof_indices(elem);
                get_values_for_interpolation(P_jump_node, P_jump_ghost_vec, P_jump_dof_indices[0]);
            }
            if (d_use_velocity_jump_conditions)
            {
                for (unsigned int axis = 0; axis < NDIM; ++axis)
                {
                    const auto& DU_jump_dof_indices = DU_jump_dof_map_cache[axis]->dof_indices(elem);
                    get_values_for_interpolation(DU_jump_node[axis], *DU_jump_ghost_vec[axis], DU_jump_dof_indices);
                }
            }

            // Cache the nodal and physical coordinates of the side element,
            // determine the bounding box of the current configuration of the
            // element, and set the nodal coordinates to correspond to the
            // physical coordinates.
            const unsigned int n_nodes = elem->n_nodes();
            X_node_cache.resize(n_nodes);
            x_node_cache.resize(n_nodes);
            x_min = IBTK::Point::Constant(std::numeric_limits<double>::max());
            x_max = IBTK::Point::Constant(-std::numeric_limits<double>::max());
            for (unsigned int k = 0; k < n_nodes; ++k)
            {
                X_node_cache[k] = elem->point(k);
                libMesh::Point& x = x_node_cache[k];
                for (unsigned int d = 0; d < NDIM; ++d)
                {
                    x(d) = x_node[k][d];
                }
                if (d_perturb_fe_mesh_nodes)
                {
                    // Perturb the mesh configuration to keep the FE mesh nodes
                    // away from cell edges, nodes, and centers.
                    //
                    // This implies that we only have to deal with multiple
                    // intersections along element edges, and not at element
                    // nodes.
                    for (unsigned int d = 0; d < NDIM; ++d)
                    {
                        const int i_s = std::floor((x(d) - x_lower[d]) / dx[d]) + patch_lower[d];
                        for (int shift = 0; shift <= 2; ++shift)
                        {
                            const double x_s =
                                x_lower[d] + dx[d] * (static_cast<double>(i_s - patch_lower[d]) + 0.5 * shift);
                            const double tol = 1.0e-4 * dx[d];
                            if (x(d) <= x_s) x(d) = std::min(x_s - tol, x(d));
                            if (x(d) >= x_s) x(d) = std::max(x_s + tol, x(d));
                        }
                    }
                }
                for (unsigned int d = 0; d < NDIM; ++d)
                {
                    x_min[d] = std::min(x_min[d], x(d));
                    x_max[d] = std::max(x_max[d], x(d));
                }
                elem->point(k) = x;
            }
            Box<NDIM> box(IndexUtilities::getCellIndex(&x_min[0], grid_geom, ratio),
                          IndexUtilities::getCellIndex(&x_max[0], grid_geom, ratio));
            box.grow(IntVector<NDIM>(1));
            box = box * patch_box;

            // Loop over coordinate directions and look for intersections with
            // the background fluid grid.
            for (unsigned int axis = 0; axis < NDIM; ++axis)
            {
                Box<NDIM> extended_box = patch_box;
                extended_box.grow(IntVector<NDIM>(1));
                if (patch_geom->getTouchesRegularBoundary(axis, 1)) extended_box.upper(axis) += 1;

                Box<NDIM> side_boxes[NDIM];
                for (int d = 0; d < NDIM; ++d) side_boxes[d] = SideGeometry<NDIM>::toSideBox(extended_box, d);

                Box<NDIM> side_u_boxes[NDIM];
                for (int d = 0; d < NDIM; ++d) side_u_boxes[d] = SideGeometry<NDIM>::toSideBox(patch_box, d);

                // Setup a unit vector pointing in the coordinate direction of
                // interest.
                VectorValue<double> q;
                q(axis) = 1.0;

                // Loop over the relevant range of indices.
                Box<NDIM> axis_box = box;
                axis_box.lower(axis) = 0;
                axis_box.upper(axis) = 0;

                unsigned int SideDim[NDIM][NDIM - 1];
                for (unsigned int d = 0; d < NDIM; ++d)
                    for (unsigned int l = 0; l < NDIM - 1; ++l) SideDim[d][l] = (d + l + 1) % NDIM;

                for (BoxIterator<NDIM> b(axis_box); b; b++)
                {
                    const hier::Index<NDIM>& i_c = b();
                    libMesh::Point r;
                    std::array<libMesh::Point, NDIM - 1> rs;

                    for (unsigned int d = 0; d < NDIM; ++d)
                    {
                        r(d) = (d == axis ? 0.0 :
                                            x_lower[d] + dx[d] * (static_cast<double>(i_c(d) - patch_lower[d]) + 0.5));

                        for (unsigned int l = 0; l < NDIM - 1; ++l)
                        {
                            rs[l](d) =
                                (d == axis ? 0.0 :
                                             d == SideDim[axis][l] ?
                                             x_lower[d] + dx[d] * (static_cast<double>(i_c(d) - patch_lower[d])) :
                                             x_lower[d] + dx[d] * (static_cast<double>(i_c(d) - patch_lower[d]) +
                                                                   0.5)); // In 2D this
                        }
                    }

                    std::vector<std::pair<double, libMesh::Point> > intersections;
                    std::array<std::vector<std::pair<double, libMesh::Point> >, NDIM - 1> intersectionsSide;

                    static const double tolerance = sqrt(std::numeric_limits<double>::epsilon());

#if (NDIM == 2)
                    intersect_line_with_edge(intersections, static_cast<Edge*>(elem), r, q, tolerance);
#endif
#if (NDIM == 3)
                    intersect_line_with_face(intersections, static_cast<Face*>(elem), r, q, tolerance);
#endif
                    for (unsigned int l = 0; l < NDIM - 1; ++l)
<<<<<<< HEAD
                    {
#if (NDIM == 2)
                        intersect_line_with_edge(intersectionsSide[l], static_cast<Edge*>(elem), rs[l], q, tolerance);
#endif
#if (NDIM == 3)
                        intersect_line_with_face(intersectionsSide[l], static_cast<Face*>(elem), rs[l], q, tolerance);
#endif
                    }

                    if (d_use_pressure_jump_conditions)
                    {
=======
                    {
#if (NDIM == 2)
                        intersect_line_with_edge(intersectionsSide[l], static_cast<Edge*>(elem), rs[l], q, tolerance);
#endif
#if (NDIM == 3)
                        intersect_line_with_face(intersectionsSide[l], static_cast<Face*>(elem), rs[l], q, tolerance);
#endif
                    }

                    if (d_use_pressure_jump_conditions)
                    {
>>>>>>> 02b927b2
                        for (unsigned int k = 0; k < intersections.size(); ++k)
                        {
                            const libMesh::Point x = r + intersections[k].first * q;
                            const libMesh::Point& xi = intersections[k].second;
                            SideIndex<NDIM> i_s(i_c, axis, 0);
                            i_s(axis) = boost::math::iround((x(axis) - x_lower[axis]) / dx[axis]) + patch_lower[axis];
                            if (extended_box.contains(i_s))
                            {
                                std::vector<libMesh::Point> ref_coords(1, xi);
                                fe_X->reinit(elem, &ref_coords);
                                fe_P_jump->reinit(elem, &ref_coords);
                                for (unsigned int l = 0; l < NDIM - 1; ++l)
<<<<<<< HEAD
                                {
                                    interpolate(dx_dxi[l], 0, x_node, *dphi_dxi[l]);
                                }
                                if (NDIM == 2)
                                {
=======
                                {
                                    interpolate(dx_dxi[l], 0, x_node, *dphi_dxi[l]);
                                }
                                if (NDIM == 2)
                                {
>>>>>>> 02b927b2
                                    dx_dxi[1] = VectorValue<double>(0.0, 0.0, 1.0);
                                }
                                n = (dx_dxi[0].cross(dx_dxi[1])).unit();

                                // Make sure we haven't already found this
                                // intersection.
                                //
                                // (Because we are doing this in floating point
                                // arithmetic, we can't even count on the
                                // intersection being assigned to the same index!)
                                bool found_same_intersection_point = false;
                                for (int shift = -1; shift <= 1; ++shift)
                                {
                                    SideIndex<NDIM> i_s_prime = i_s;
                                    i_s_prime(axis) += shift;
                                    const std::vector<libMesh::Point>& candidate_coords =
                                        intersection_points[axis][i_s_prime];
                                    const std::vector<libMesh::Point>& candidate_ref_coords =
                                        intersection_ref_coords[axis][i_s_prime];
                                    const std::vector<VectorValue<double> >& candidate_normals =
                                        intersection_normals[axis][i_s_prime];

                                    checkDoubleCountingIntersection(axis,
                                                                    dx,
                                                                    n,
                                                                    x,
                                                                    xi,
                                                                    i_s,
                                                                    i_s_prime,
                                                                    candidate_coords,
                                                                    candidate_ref_coords,
                                                                    candidate_normals,
                                                                    found_same_intersection_point);
                                    if (found_same_intersection_point) break;
                                }

                                if (!found_same_intersection_point)
                                {
                                    // Evaluate the jump conditions and apply them
                                    // to the Eulerian grid.
                                    if (side_ghost_boxes[axis].contains(i_s))
                                    {
                                        const double C_p = interpolate(0, P_jump_node, phi_P_jump);
                                        const double sgn = n(axis) > 0.0 ? 1.0 : n(axis) < 0.0 ? -1.0 : 0.0;
                                        (*f_data)(i_s) += sgn * (C_p / dx[axis]);
                                    }

                                    // Keep track of the positions where we have
                                    // imposed jump conditions.
                                    intersection_points[axis][i_s].push_back(x);
                                    intersection_ref_coords[axis][i_s].push_back(xi);
                                    intersection_normals[axis][i_s].push_back(n);
                                }
                            }
                        }
                    }

                    if (d_use_velocity_jump_conditions)
                    {
                        for (unsigned int k = 0; k < intersections.size(); ++k)
                        {
                            libMesh::Point xu = r + intersections[k].first * q;
                            const libMesh::Point& xui = intersections[k].second;
                            SideIndex<NDIM> i_s_um(i_c, axis, 0);
                            Index<NDIM> i_c_neighbor = i_c;
                            i_c_neighbor(axis) += 1;

                            SideIndex<NDIM> i_s_up(i_c_neighbor, axis, 0);
                            i_s_up(axis) = static_cast<int>(std::floor((xu(axis) - x_lower[axis]) / dx[axis] + 1.0)) +
                                           patch_lower[axis];
                            i_s_um(axis) =
                                static_cast<int>(std::floor((xu(axis) - x_lower[axis]) / dx[axis])) + patch_lower[axis];

                            if (side_u_boxes[axis].contains(i_s_up) && side_u_boxes[axis].contains(i_s_um))
                            {
                                std::vector<libMesh::Point> ref_coords(1, xui);
                                fe_X->reinit(elem, &ref_coords);
                                fe_P_jump->reinit(elem, &ref_coords);
                                for (unsigned int l = 0; l < NDIM - 1; ++l)
                                {
                                    interpolate(dx_dxi[l], 0, x_node, *dphi_dxi[l]);
                                }
                                if (NDIM == 2)
                                {
                                    dx_dxi[1] = VectorValue<double>(0.0, 0.0, 1.0);
                                }
                                n = (dx_dxi[0].cross(dx_dxi[1])).unit();

                                bool found_same_intersection_point = false;

                                for (int shift = -1; shift <= 1; ++shift)
<<<<<<< HEAD
                                {
                                    SideIndex<NDIM> i_s_prime = i_s_um;
                                    i_s_prime(axis) += shift;
                                    const std::vector<libMesh::Point>& candidate_coords =
                                        intersection_u_points[axis][i_s_prime];
                                    const std::vector<libMesh::Point>& candidate_ref_coords =
                                        intersection_u_ref_coords[axis][i_s_prime];
                                    const std::vector<VectorValue<double> >& candidate_normals =
                                        intersection_u_normals[axis][i_s_prime];

                                    checkDoubleCountingIntersection(axis,
                                                                    dx,
                                                                    n,
                                                                    xu,
                                                                    xui,
                                                                    i_s_um,
                                                                    i_s_prime,
                                                                    candidate_coords,
                                                                    candidate_ref_coords,
                                                                    candidate_normals,
                                                                    found_same_intersection_point);
                                    if (found_same_intersection_point) break;
                                }

                                if (!found_same_intersection_point)
                                {
=======
                                {
                                    SideIndex<NDIM> i_s_prime = i_s_um;
                                    i_s_prime(axis) += shift;
                                    const std::vector<libMesh::Point>& candidate_coords =
                                        intersection_u_points[axis][i_s_prime];
                                    const std::vector<libMesh::Point>& candidate_ref_coords =
                                        intersection_u_ref_coords[axis][i_s_prime];
                                    const std::vector<VectorValue<double> >& candidate_normals =
                                        intersection_u_normals[axis][i_s_prime];

                                    checkDoubleCountingIntersection(axis,
                                                                    dx,
                                                                    n,
                                                                    xu,
                                                                    xui,
                                                                    i_s_um,
                                                                    i_s_prime,
                                                                    candidate_coords,
                                                                    candidate_ref_coords,
                                                                    candidate_normals,
                                                                    found_same_intersection_point);
                                    if (found_same_intersection_point) break;
                                }

                                if (!found_same_intersection_point)
                                {
>>>>>>> 02b927b2
                                    // imposed jump conditions.

                                    TBOX_ASSERT(i_s_um.getAxis() == i_s_up.getAxis());
                                    TBOX_ASSERT(i_s_up(axis) - i_s_um(axis) == 1);
                                    const double x_cell_bdry_um =
                                        x_lower[axis] +
                                        static_cast<double>(i_s_um(axis) - patch_lower[axis]) * dx[axis];

                                    const double x_cell_bdry_up =
                                        x_lower[axis] +
                                        static_cast<double>(i_s_up(axis) - patch_lower[axis]) * dx[axis];
                                    const double sdh_um = ((xu(axis) - x_cell_bdry_um)); // Signed Distance h

                                    const double sdh_up = ((xu(axis) - x_cell_bdry_up)); // Signed Distance h

                                    TBOX_ASSERT((sdh_um) < dx[axis] && sdh_um > 0);
                                    TBOX_ASSERT(fabs(sdh_up) < dx[axis] && sdh_up < 0);

                                    double C_u_um = 0;
                                    double C_u_up = 0;

                                    interpolate(&jn(0), 0, DU_jump_node[axis], phi_P_jump);
                                    C_u_up = sdh_up * jn(axis);
                                    C_u_um = sdh_um * jn(axis);

                                    const double sgn = n(axis) > 0.0 ? 1.0 : n(axis) < 0.0 ? -1.0 : 0.0;
                                    // Note that the corrections are applied to opposite sides
                                    (*f_data)(i_s_up) -= sgn * (C_u_um / (dx[axis] * dx[axis]));
                                    (*f_data)(i_s_um) += sgn * (C_u_up / (dx[axis] * dx[axis]));
                                }
                            }
                            // Keep track of the positions where we have
                            intersection_u_points[axis][i_s_um].push_back(xu);
                            intersection_u_ref_coords[axis][i_s_um].push_back(xui);
                            intersection_u_normals[axis][i_s_um].push_back(n);
                        }
<<<<<<< HEAD

                        for (unsigned int j = 0; j < NDIM - 1; ++j)
                        {
                            for (unsigned int k = 0; k < intersectionsSide[j].size(); ++k)
                            {
                                libMesh::Point xu = rs[j] + intersectionsSide[j][k].first * q;
                                const libMesh::Point& xui = intersectionsSide[j][k].second;
                                SideIndex<NDIM> i_s_up;
                                SideIndex<NDIM> i_s_um;

                                if (fmod(fabs(xu(axis) - x_lower[axis]), dx[axis]) >= 0.5 * dx[axis])
                                {
                                    SideIndex<NDIM> i_side_um(i_c, SideDim[axis][j], 0);
                                    Index<NDIM> i_c_neighbor = i_c;
                                    i_c_neighbor(axis) += 1;

                                    SideIndex<NDIM> i_side_up(i_c_neighbor, SideDim[axis][j], 0);

                                    i_side_up(axis) =
                                        static_cast<int>(std::floor((xu(axis) - x_lower[axis]) / dx[axis] + 0.5)) +
                                        patch_lower[axis];
                                    i_side_um(axis) =
                                        static_cast<int>(std::floor((xu(axis) - x_lower[axis]) / dx[axis])) +
                                        patch_lower[axis];
                                    i_s_up = i_side_up;
                                    i_s_um = i_side_um;
                                }
                                else if (fmod(fabs(xu(axis) - x_lower[axis]), dx[axis]) < 0.5 * dx[axis] &&
                                         fmod(fabs(xu(axis) - x_lower[axis]), dx[axis]) >= 0.0)
                                {
                                    SideIndex<NDIM> i_side_up(i_c, SideDim[axis][j], 0);
                                    Index<NDIM> i_c_neighbor = i_c;
                                    i_c_neighbor(axis) -= 1;
                                    SideIndex<NDIM> i_side_um(i_c_neighbor, SideDim[axis][j], 0);
                                    i_side_up(axis) =
                                        static_cast<int>(std::floor((xu(axis) - x_lower[axis]) / dx[axis])) +
                                        patch_lower[axis];
                                    i_side_um(axis) =
                                        static_cast<int>(std::floor((xu(axis) - x_lower[axis]) / dx[axis] - 0.5)) +
                                        patch_lower[axis];
                                    i_s_up = i_side_up;
                                    i_s_um = i_side_um;
                                }
                                else
                                {
                                    TBOX_ERROR(d_object_name << ":  Restart file version different than class version."
                                                             << std::endl);
                                }

                                if (side_u_boxes[axis].contains(i_s_up) && side_u_boxes[axis].contains(i_s_um))
                                {
                                    std::vector<libMesh::Point> ref_coords(1, xui);
                                    fe_X->reinit(elem, &ref_coords);
                                    fe_P_jump->reinit(elem, &ref_coords);
                                    for (unsigned int l = 0; l < NDIM - 1; ++l)
                                    {
                                        interpolate(dx_dxi[l], 0, x_node, *dphi_dxi[l]);
                                    }
                                    if (NDIM == 2)
                                    {
                                        dx_dxi[1] = VectorValue<double>(0.0, 0.0, 1.0);
                                    }
                                    n = (dx_dxi[0].cross(dx_dxi[1])).unit();

                                    bool found_same_intersection_point = false;

                                    for (int shift = -1; shift <= 1; ++shift)
                                    {
                                        SideIndex<NDIM> i_s_prime = i_s_um;
                                        i_s_prime(SideDim[axis][j]) += shift;
                                        const std::vector<libMesh::Point>& candidate_coords =
                                            intersectionSide_u_points[j][axis][i_s_prime];
                                        const std::vector<libMesh::Point>& candidate_ref_coords =
                                            intersectionSide_u_ref_coords[j][axis][i_s_prime];
                                        const std::vector<VectorValue<double> >& candidate_normals =
                                            intersectionSide_u_normals[j][axis][i_s_prime];

                                        checkDoubleCountingIntersection(axis,
                                                                        dx,
                                                                        n,
                                                                        xu,
                                                                        xui,
                                                                        i_s_um,
                                                                        i_s_prime,
                                                                        candidate_coords,
                                                                        candidate_ref_coords,
                                                                        candidate_normals,
                                                                        found_same_intersection_point);
                                        if (found_same_intersection_point) break;
                                    }

                                    if (!found_same_intersection_point)
                                    {
                                        // Evaluate the jump conditions and apply them
                                        // to the Eulerian grid.

                                        // Evaluate the jump conditions and apply them
                                        // to the Eulerian grid.
                                        if (side_u_boxes[SideDim[axis][j]].contains(i_s_um) &&
                                            side_u_boxes[SideDim[axis][j]].contains(i_s_up))
                                        {
                                            TBOX_ASSERT(i_s_up(axis) - i_s_um(axis) == 1);

                                            const double x_mid_side_up =
                                                x_lower[axis] +
                                                static_cast<double>(i_s_up(axis) - patch_lower[axis] + 0.5) * dx[axis];

                                            const double x_mid_side_um =
                                                x_lower[axis] +
                                                static_cast<double>(i_s_um(axis) - patch_lower[axis] + 0.5) * dx[axis];

                                            TBOX_ASSERT(xu(axis) <= x_mid_side_up);
                                            TBOX_ASSERT(xu(axis) > x_mid_side_um);

                                            const double sdh_up = xu(axis) - x_mid_side_up; // Signed Distance h
                                            const double sdh_um = xu(axis) - x_mid_side_um;

                                            double C_u_um = 0;
                                            double C_u_up = 0;

                                            interpolate(&jn(0), 0, DU_jump_node[SideDim[axis][j]], phi_P_jump);
                                            C_u_um = sdh_um * jn(axis);
                                            C_u_up = sdh_up * jn(axis);

=======

                        for (unsigned int j = 0; j < NDIM - 1; ++j)
                        {
                            for (unsigned int k = 0; k < intersectionsSide[j].size(); ++k)
                            {
                                libMesh::Point xu = rs[j] + intersectionsSide[j][k].first * q;
                                const libMesh::Point& xui = intersectionsSide[j][k].second;
                                SideIndex<NDIM> i_s_up;
                                SideIndex<NDIM> i_s_um;

                                if (fmod(fabs(xu(axis) - x_lower[axis]), dx[axis]) >= 0.5 * dx[axis])
                                {
                                    SideIndex<NDIM> i_side_um(i_c, SideDim[axis][j], 0);
                                    Index<NDIM> i_c_neighbor = i_c;
                                    i_c_neighbor(axis) += 1;

                                    SideIndex<NDIM> i_side_up(i_c_neighbor, SideDim[axis][j], 0);

                                    i_side_up(axis) =
                                        static_cast<int>(std::floor((xu(axis) - x_lower[axis]) / dx[axis] + 0.5)) +
                                        patch_lower[axis];
                                    i_side_um(axis) =
                                        static_cast<int>(std::floor((xu(axis) - x_lower[axis]) / dx[axis])) +
                                        patch_lower[axis];
                                    i_s_up = i_side_up;
                                    i_s_um = i_side_um;
                                }
                                else if (fmod(fabs(xu(axis) - x_lower[axis]), dx[axis]) < 0.5 * dx[axis] &&
                                         fmod(fabs(xu(axis) - x_lower[axis]), dx[axis]) >= 0.0)
                                {
                                    SideIndex<NDIM> i_side_up(i_c, SideDim[axis][j], 0);
                                    Index<NDIM> i_c_neighbor = i_c;
                                    i_c_neighbor(axis) -= 1;
                                    SideIndex<NDIM> i_side_um(i_c_neighbor, SideDim[axis][j], 0);
                                    i_side_up(axis) =
                                        static_cast<int>(std::floor((xu(axis) - x_lower[axis]) / dx[axis])) +
                                        patch_lower[axis];
                                    i_side_um(axis) =
                                        static_cast<int>(std::floor((xu(axis) - x_lower[axis]) / dx[axis] - 0.5)) +
                                        patch_lower[axis];
                                    i_s_up = i_side_up;
                                    i_s_um = i_side_um;
                                }
                                else
                                {
                                    TBOX_ERROR(d_object_name << ":  Restart file version different than class version."
                                                             << std::endl);
                                }

                                if (side_u_boxes[axis].contains(i_s_up) && side_u_boxes[axis].contains(i_s_um))
                                {
                                    std::vector<libMesh::Point> ref_coords(1, xui);
                                    fe_X->reinit(elem, &ref_coords);
                                    fe_P_jump->reinit(elem, &ref_coords);
                                    for (unsigned int l = 0; l < NDIM - 1; ++l)
                                    {
                                        interpolate(dx_dxi[l], 0, x_node, *dphi_dxi[l]);
                                    }
                                    if (NDIM == 2)
                                    {
                                        dx_dxi[1] = VectorValue<double>(0.0, 0.0, 1.0);
                                    }
                                    n = (dx_dxi[0].cross(dx_dxi[1])).unit();

                                    bool found_same_intersection_point = false;

                                    for (int shift = -1; shift <= 1; ++shift)
                                    {
                                        SideIndex<NDIM> i_s_prime = i_s_um;
                                        i_s_prime(SideDim[axis][j]) += shift;
                                        const std::vector<libMesh::Point>& candidate_coords =
                                            intersectionSide_u_points[j][axis][i_s_prime];
                                        const std::vector<libMesh::Point>& candidate_ref_coords =
                                            intersectionSide_u_ref_coords[j][axis][i_s_prime];
                                        const std::vector<VectorValue<double> >& candidate_normals =
                                            intersectionSide_u_normals[j][axis][i_s_prime];

                                        checkDoubleCountingIntersection(axis,
                                                                        dx,
                                                                        n,
                                                                        xu,
                                                                        xui,
                                                                        i_s_um,
                                                                        i_s_prime,
                                                                        candidate_coords,
                                                                        candidate_ref_coords,
                                                                        candidate_normals,
                                                                        found_same_intersection_point);
                                        if (found_same_intersection_point) break;
                                    }

                                    if (!found_same_intersection_point)
                                    {
                                        // Evaluate the jump conditions and apply them
                                        // to the Eulerian grid.

                                        // Evaluate the jump conditions and apply them
                                        // to the Eulerian grid.
                                        if (side_u_boxes[SideDim[axis][j]].contains(i_s_um) &&
                                            side_u_boxes[SideDim[axis][j]].contains(i_s_up))
                                        {
                                            TBOX_ASSERT(i_s_up(axis) - i_s_um(axis) == 1);

                                            const double x_mid_side_up =
                                                x_lower[axis] +
                                                static_cast<double>(i_s_up(axis) - patch_lower[axis] + 0.5) * dx[axis];

                                            const double x_mid_side_um =
                                                x_lower[axis] +
                                                static_cast<double>(i_s_um(axis) - patch_lower[axis] + 0.5) * dx[axis];

                                            TBOX_ASSERT(xu(axis) <= x_mid_side_up);
                                            TBOX_ASSERT(xu(axis) > x_mid_side_um);

                                            const double sdh_up = xu(axis) - x_mid_side_up; // Signed Distance h
                                            const double sdh_um = xu(axis) - x_mid_side_um;

                                            double C_u_um = 0;
                                            double C_u_up = 0;

                                            interpolate(&jn(0), 0, DU_jump_node[SideDim[axis][j]], phi_P_jump);
                                            C_u_um = sdh_um * jn(axis);
                                            C_u_up = sdh_up * jn(axis);

>>>>>>> 02b927b2
                                            const double sgn = n(axis) > 0.0 ? 1.0 : n(axis) < 0.0 ? -1.0 : 0.0;

                                            (*f_data)(i_s_um) += sgn * (C_u_up / (dx[axis] * dx[axis]));

                                            (*f_data)(i_s_up) -= sgn * (C_u_um / (dx[axis] * dx[axis]));
                                        }

                                        intersectionSide_u_points[j][axis][i_s_um].push_back(xu);
                                        intersectionSide_u_ref_coords[j][axis][i_s_um].push_back(xui);
                                        intersectionSide_u_normals[j][axis][i_s_um].push_back(n);
                                    }
                                }
                            }
                        }
                    }
                }
            }

            // Restore the element coordinates.
            for (unsigned int k = 0; k < n_nodes; ++k)
            {
                elem->point(k) = X_node_cache[k];
            }
        }
    }

    return;
} // imposeJumpConditions

void
IBFESurfaceMethod::checkDoubleCountingIntersection(int axis,
                                                   const double* dx,
                                                   libMesh::VectorValue<double> n,
                                                   const libMesh::Point x,
                                                   const libMesh::Point& xi,
                                                   const SideIndex<NDIM> i_s,
                                                   const SideIndex<NDIM> i_s_prime,
                                                   const std::vector<libMesh::Point> candidate_coords,
                                                   const std::vector<libMesh::Point> candidate_ref_coords,
                                                   const std::vector<libMesh::VectorValue<double> > candidate_normals,
                                                   bool found_same_intersection_point)
{
    std::vector<libMesh::Point>::const_iterator x_prime_it = candidate_coords.begin();
    std::vector<libMesh::Point>::const_iterator xi_prime_it = candidate_ref_coords.begin();
    std::vector<VectorValue<double> >::const_iterator n_prime_it = candidate_normals.begin();
    for (; x_prime_it != candidate_coords.end(); ++x_prime_it, ++xi_prime_it, ++n_prime_it)
    {
        const libMesh::Point& x_prime = *x_prime_it;
        const libMesh::Point& xi_prime = *xi_prime_it;
        const libMesh::Point& n_prime = *n_prime_it;
        // TODO: Do not use a hard-coded magic number?
        if (x.absolute_fuzzy_equals(x_prime, 1.0e-5 * dx[axis]))
        {
            // WARNING: This check is ONLY
            // guaranteed to work at edges (where
            // only two elements meet).  To avoid FE
            // mesh nodes, set
            // d_perturb_fe_mesh_nodes to true.
            found_same_intersection_point = n(axis) * n_prime(axis) > 0.0;
            if (d_do_log)
            {
                plog << "==========\n";
                plog << "multiple intersections detected:\n";
                plog << "  x    = " << x << "\n";
                plog << "  x'   = " << x_prime << "\n";
                plog << "  xi   = " << xi << "\n";
                plog << "  xi'  = " << xi_prime << "\n";
                plog << "  n    = " << n << "\n";
                plog << "  n'   = " << n_prime << "\n";
                plog << "  i_s  = " << i_s << "\n";
                plog << "  i_s' = " << i_s_prime << "\n";
                plog << "  axis = " << axis << "\n";
            }
        }
        if (found_same_intersection_point) break;
    }
    return;
}

void
IBFESurfaceMethod::initializeCoordinates(const unsigned int part)
{
    EquationSystems* equation_systems = d_fe_data_managers[part]->getEquationSystems();
    MeshBase& mesh = equation_systems->get_mesh();
    System& X_system = equation_systems->get_system(COORDS_SYSTEM_NAME);
    const unsigned int X_sys_num = X_system.number();
    NumericVector<double>& X_coords = *X_system.solution;
    const bool identity_mapping = !d_coordinate_mapping_fcn_data[part].fcn;

    for (MeshBase::node_iterator it = mesh.local_nodes_begin(); it != mesh.local_nodes_end(); ++it)
    {
        Node* n = *it;
        if (n->n_vars(X_sys_num))
        {
            TBOX_ASSERT(n->n_vars(X_sys_num) == NDIM);
            const libMesh::Point& X = *n;
            libMesh::Point x = X;
            if (!identity_mapping)
            {
                d_coordinate_mapping_fcn_data[part].fcn(x, X, d_coordinate_mapping_fcn_data[part].ctx);
            }
            for (unsigned int d = 0; d < NDIM; ++d)
            {
                const int dof_index = n->dof_number(X_sys_num, d, 0);
                X_coords.set(dof_index, x(d));
            }
        }
    }
    X_coords.close();
    X_system.get_dof_map().enforce_constraints_exactly(X_system, &X_coords);
    copy_and_synch(X_coords, *X_system.current_local_solution);
    copy_and_synch(X_coords, X_system.get_vector("INITIAL_COORDINATES"));
    return;
} // initializeCoordinates

void
IBFESurfaceMethod::updateCoordinateMapping(const unsigned int part)
{
    EquationSystems* equation_systems = d_fe_data_managers[part]->getEquationSystems();
    MeshBase& mesh = equation_systems->get_mesh();
    System& X_system = equation_systems->get_system(COORDS_SYSTEM_NAME);
    const unsigned int X_sys_num = X_system.number();
    NumericVector<double>& X_coords = *X_system.solution;
    System& dX_system = equation_systems->get_system(COORD_MAPPING_SYSTEM_NAME);
    const unsigned int dX_sys_num = dX_system.number();
    NumericVector<double>& dX_coords = *dX_system.solution;

    for (MeshBase::node_iterator it = mesh.local_nodes_begin(); it != mesh.local_nodes_end(); ++it)
    {
        Node* n = *it;
        if (n->n_vars(X_sys_num))
        {
            TBOX_ASSERT(n->n_vars(X_sys_num) == NDIM);
            TBOX_ASSERT(n->n_vars(dX_sys_num) == NDIM);
            const libMesh::Point& X = *n;
            for (unsigned int d = 0; d < NDIM; ++d)
            {
                const int X_dof_index = n->dof_number(X_sys_num, d, 0);
                const int dX_dof_index = n->dof_number(dX_sys_num, d, 0);
                dX_coords.set(dX_dof_index, X_coords(X_dof_index) - X(d));
            }
        }
    }
    copy_and_synch(dX_coords, *dX_system.current_local_solution);
    return;
} // updateCoordinateMapping

void
IBFESurfaceMethod::initializeVelocity(const unsigned int part)
{
    EquationSystems* equation_systems = d_fe_data_managers[part]->getEquationSystems();
    MeshBase& mesh = equation_systems->get_mesh();
    System& U_system = equation_systems->get_system(VELOCITY_SYSTEM_NAME);
    const unsigned int U_sys_num = U_system.number();
    NumericVector<double>& U_vec = *U_system.solution;
    VectorValue<double> U;
    if (!d_initial_velocity_fcn_data[part].fcn)
    {
        U.zero();
    }
    else
    {
        for (MeshBase::node_iterator it = mesh.local_nodes_begin(); it != mesh.local_nodes_end(); ++it)
        {
            Node* n = *it;
            if (n->n_vars(U_sys_num))
            {
                TBOX_ASSERT(n->n_vars(U_sys_num) == NDIM);
                const libMesh::Point& X = *n;
                d_initial_velocity_fcn_data[part].fcn(U, X, d_initial_velocity_fcn_data[part].ctx);
            }
            for (unsigned int d = 0; d < NDIM; ++d)
            {
                const int dof_index = n->dof_number(U_sys_num, d, 0);
                U_vec.set(dof_index, U(d));
            }
        }
    }
    U_vec.close();
    U_system.get_dof_map().enforce_constraints_exactly(U_system, &U_vec);
    copy_and_synch(U_vec, *U_system.current_local_solution);
    return;
} // initializeVelocity

/////////////////////////////// PRIVATE //////////////////////////////////////

void
IBFESurfaceMethod::commonConstructor(const std::string& object_name,
                                     Pointer<Database> input_db,
                                     const std::vector<libMesh::MeshBase*>& meshes,
                                     int max_level_number,
                                     bool register_for_restart,
                                     const std::string& restart_read_dirname,
                                     unsigned int restart_restore_number)
{
    // Set the object name and register it with the restart manager.
    d_object_name = object_name;
    d_registered_for_restart = false;
    if (register_for_restart)
    {
        RestartManager::getManager()->registerRestartItem(d_object_name, this);
        d_registered_for_restart = true;
    }
    d_libmesh_restart_read_dir = restart_read_dirname;
    d_libmesh_restart_restore_number = restart_restore_number;

    // Store the mesh pointers.
    d_meshes = meshes;
    d_max_level_number = max_level_number;

    // Set some default values.
    const bool use_adaptive_quadrature = true;
    const int point_density = 2.0;
    const bool use_nodal_quadrature = false;
    const bool interp_use_consistent_mass_matrix = true;
    d_default_interp_spec = FEDataManager::InterpSpec("IB_4",
                                                      QGAUSS,
                                                      INVALID_ORDER,
                                                      use_adaptive_quadrature,
                                                      point_density,
                                                      interp_use_consistent_mass_matrix,
                                                      use_nodal_quadrature);
    d_default_spread_spec = FEDataManager::SpreadSpec(
        "IB_4", QGAUSS, INVALID_ORDER, use_adaptive_quadrature, point_density, use_nodal_quadrature);

    d_fe_family.resize(d_num_parts, INVALID_FE);
    d_fe_order.resize(d_num_parts, INVALID_ORDER);
    d_default_quad_type.resize(d_num_parts, INVALID_Q_RULE);
    d_default_quad_order.resize(d_num_parts, INVALID_ORDER);

    // Initialize function data to NULL.
    d_coordinate_mapping_fcn_data.resize(d_num_parts);
    d_initial_velocity_fcn_data.resize(d_num_parts);
    d_lag_surface_pressure_fcn_data.resize(d_num_parts);
    d_lag_surface_force_fcn_data.resize(d_num_parts);
    d_lag_surface_force_integral.resize(d_num_parts);

    // Determine whether we should use first-order or second-order shape
    // functions for each part of the structure.
    for (unsigned int part = 0; part < d_num_parts; ++part)
    {
        const MeshBase& mesh = *meshes[part];
        bool mesh_has_first_order_elems = false;
        bool mesh_has_second_order_elems = false;
        MeshBase::const_element_iterator el_it = mesh.elements_begin();
        const MeshBase::const_element_iterator el_end = mesh.elements_end();
        for (; el_it != el_end; ++el_it)
        {
            const Elem* const elem = *el_it;
            mesh_has_first_order_elems = mesh_has_first_order_elems || elem->default_order() == FIRST;
            mesh_has_second_order_elems = mesh_has_second_order_elems || elem->default_order() == SECOND;
        }
        mesh_has_first_order_elems = SAMRAI_MPI::maxReduction(mesh_has_first_order_elems);
        mesh_has_second_order_elems = SAMRAI_MPI::maxReduction(mesh_has_second_order_elems);
        if ((mesh_has_first_order_elems && mesh_has_second_order_elems) ||
            (!mesh_has_first_order_elems && !mesh_has_second_order_elems))
        {
            TBOX_ERROR(d_object_name
                       << "::IBFESurfaceMethod():\n"
                       << "  each FE mesh part must contain only FIRST order elements or only SECOND order elements"
                       << std::endl);
        }
        d_fe_family[part] = LAGRANGE;
        d_default_quad_type[part] = QGAUSS;
        if (mesh_has_first_order_elems)
        {
            d_fe_order[part] = FIRST;
            d_default_quad_order[part] = THIRD;
        }
        if (mesh_has_second_order_elems)
        {
            d_fe_order[part] = SECOND;
            d_default_quad_order[part] = FIFTH;
        }

        // Report configuration.
        pout << "\n";
        pout << d_object_name << ": mesh part " << part << " is using "
             << Utility::enum_to_string<Order>(d_fe_order[part]) << " order "
             << Utility::enum_to_string<FEFamily>(d_fe_family[part]) << " finite elements.\n";
        pout << "\n";
    }

    // Initialize object with data read from the input and restart databases.
    bool from_restart = RestartManager::getManager()->isFromRestart();
    if (from_restart) getFromRestart();
    if (input_db) getFromInput(input_db, from_restart);

    // Set up the interaction spec objects.
    d_interp_spec.resize(d_num_parts, d_default_interp_spec);
    d_spread_spec.resize(d_num_parts, d_default_spread_spec);

    return;
} // commonConstructor

void
IBFESurfaceMethod::getFromInput(Pointer<Database> db, bool /*is_from_restart*/)
{
    // Interpolation settings.
    if (db->isString("interp_delta_fcn"))
        d_default_interp_spec.kernel_fcn = db->getString("interp_delta_fcn");
    else if (db->isString("IB_delta_fcn"))
        d_default_interp_spec.kernel_fcn = db->getString("IB_delta_fcn");
    else if (db->isString("interp_kernel_fcn"))
        d_default_interp_spec.kernel_fcn = db->getString("interp_kernel_fcn");
    else if (db->isString("IB_kernel_fcn"))
        d_default_interp_spec.kernel_fcn = db->getString("IB_kernel_fcn");

    if (db->isString("interp_quad_type"))
        d_default_interp_spec.quad_type = Utility::string_to_enum<QuadratureType>(db->getString("interp_quad_type"));
    else if (db->isString("IB_quad_type"))
        d_default_interp_spec.quad_type = Utility::string_to_enum<QuadratureType>(db->getString("IB_quad_type"));

    if (db->isString("interp_quad_order"))
        d_default_interp_spec.quad_order = Utility::string_to_enum<Order>(db->getString("interp_quad_order"));
    else if (db->isString("IB_quad_order"))
        d_default_interp_spec.quad_order = Utility::string_to_enum<Order>(db->getString("IB_quad_order"));

    if (db->isBool("interp_use_adaptive_quadrature"))
        d_default_interp_spec.use_adaptive_quadrature = db->getBool("interp_use_adaptive_quadrature");
    else if (db->isBool("IB_use_adaptive_quadrature"))
        d_default_interp_spec.use_adaptive_quadrature = db->getBool("IB_use_adaptive_quadrature");

    if (db->isDouble("interp_point_density"))
        d_default_interp_spec.point_density = db->getDouble("interp_point_density");
    else if (db->isDouble("IB_point_density"))
        d_default_interp_spec.point_density = db->getDouble("IB_point_density");

    if (db->isBool("interp_use_consistent_mass_matrix"))
        d_default_interp_spec.use_consistent_mass_matrix = db->getBool("interp_use_consistent_mass_matrix");
    else if (db->isBool("IB_use_consistent_mass_matrix"))
        d_default_interp_spec.use_consistent_mass_matrix = db->getBool("IB_use_consistent_mass_matrix");

    if (db->isBool("interp_use_nodal_quadrature"))
        d_default_interp_spec.use_nodal_quadrature = db->getBool("interp_use_nodal_quadrature");
    else if (db->isBool("IB_use_nodal_quadrature"))
        d_default_interp_spec.use_nodal_quadrature = db->getBool("IB_use_nodal_quadrature");

    // Spreading settings.
    if (db->isString("spread_delta_fcn"))
        d_default_spread_spec.kernel_fcn = db->getString("spread_delta_fcn");
    else if (db->isString("IB_delta_fcn"))
        d_default_spread_spec.kernel_fcn = db->getString("IB_delta_fcn");
    else if (db->isString("spread_kernel_fcn"))
        d_default_spread_spec.kernel_fcn = db->getString("spread_kernel_fcn");
    else if (db->isString("IB_kernel_fcn"))
        d_default_spread_spec.kernel_fcn = db->getString("IB_kernel_fcn");

    if (db->isString("spread_quad_type"))
        d_default_spread_spec.quad_type = Utility::string_to_enum<QuadratureType>(db->getString("spread_quad_type"));
    else if (db->isString("IB_quad_type"))
        d_default_spread_spec.quad_type = Utility::string_to_enum<QuadratureType>(db->getString("IB_quad_type"));

    if (db->isString("spread_quad_order"))
        d_default_spread_spec.quad_order = Utility::string_to_enum<Order>(db->getString("spread_quad_order"));
    else if (db->isString("IB_quad_order"))
        d_default_spread_spec.quad_order = Utility::string_to_enum<Order>(db->getString("IB_quad_order"));

    if (db->isBool("spread_use_adaptive_quadrature"))
        d_default_spread_spec.use_adaptive_quadrature = db->getBool("spread_use_adaptive_quadrature");
    else if (db->isBool("IB_use_adaptive_quadrature"))
        d_default_spread_spec.use_adaptive_quadrature = db->getBool("IB_use_adaptive_quadrature");

    if (db->isDouble("spread_point_density"))
        d_default_spread_spec.point_density = db->getDouble("spread_point_density");
    else if (db->isDouble("IB_point_density"))
        d_default_spread_spec.point_density = db->getDouble("IB_point_density");

    if (db->isBool("spread_use_nodal_quadrature"))
        d_default_spread_spec.use_nodal_quadrature = db->getBool("spread_use_nodal_quadrature");
    else if (db->isBool("IB_use_nodal_quadrature"))
        d_default_spread_spec.use_nodal_quadrature = db->getBool("IB_use_nodal_quadrature");

    // Force computation settings.
    if (db->isBool("use_pressure_jump_conditions"))
    {
        d_use_pressure_jump_conditions = db->getBool("use_pressure_jump_conditions");
        if (db->isBool("normalize_pressure_jump")) d_normalize_pressure_jump = db->getBool("normalize_pressure_jump");
	}

    if (db->isBool("use_l2_lagrange_family")) d_use_l2_lagrange_family = db->getBool("use_l2_lagrange_family");

    if (db->isBool("use_velocity_jump_conditions"))
    {
        d_use_velocity_jump_conditions = db->getBool("use_velocity_jump_conditions");
        if (db->isDouble("wss_calc_width")) d_wss_calc_width = db->getDouble("wss_calc_width");
	}
    if (d_use_pressure_jump_conditions || d_use_velocity_jump_conditions)
    {
        if (db->isBool("perturb_fe_mesh_nodes")) d_perturb_fe_mesh_nodes = db->getBool("perturb_fe_mesh_nodes");
    }
    if (db->isBool("compute_fluid_traction"))
    {
		d_compute_fluid_traction = db->getBool("compute_fluid_traction");
        if (db->isDouble("p_calc_width")) d_p_calc_width = db->getDouble("p_calc_width");
        if (db->isDouble("traction_activation_time"))
            d_traction_activation_time = db->getDouble("traction_activation_time");
        if (db->isBool("traction_interior_side")) d_traction_interior_side = db->getBool("traction_interior_side");
<<<<<<< HEAD
    }
    if (db->isBool("compute_fluid_traction"))
    {
		d_compute_fluid_traction = db->getBool("compute_fluid_traction");
        if (db->isDouble("p_calc_width")) d_p_calc_width = db->getDouble("p_calc_width");
        if (db->isDouble("traction_activation_time"))
            d_traction_activation_time = db->getDouble("traction_activation_time");
        if (db->isBool("traction_interior_side")) d_traction_interior_side = db->getBool("traction_interior_side");
    }
    if (db->isBool("compute_fluid_traction"))
    {
		d_compute_fluid_traction = db->getBool("compute_fluid_traction");
        if (db->isDouble("p_calc_width")) d_p_calc_width = db->getDouble("p_calc_width");
        if (db->isDouble("traction_activation_time"))
            d_traction_activation_time = db->getDouble("traction_activation_time");
        if (db->isBool("traction_interior_side")) d_traction_interior_side = db->getBool("traction_interior_side");
=======
>>>>>>> 02b927b2
    }
    if (db->isBool("use_consistent_mass_matrix"))
        d_use_consistent_mass_matrix = db->getBool("use_consistent_mass_matrix");
    if (db->isBool("use_direct_forcing")) d_use_direct_forcing = db->getBool("use_direct_forcing");

    // Restart settings.
    if (db->isString("libmesh_restart_file_extension"))
    {
        d_libmesh_restart_file_extension = db->getString("libmesh_restart_file_extension");
    }
    else
    {
        d_libmesh_restart_file_extension = "xdr";
    }

    // Other settings.
    if (db->isInteger("min_ghost_cell_width"))
    {
        d_ghosts = db->getInteger("min_ghost_cell_width");
    }
    else if (db->isDouble("min_ghost_cell_width"))
    {
        d_ghosts = static_cast<int>(std::ceil(db->getDouble("min_ghost_cell_width")));
    }
    if (db->keyExists("do_log"))
        d_do_log = db->getBool("do_log");
    else if (db->keyExists("enable_logging"))
        d_do_log = db->getBool("enable_logging");
    return;
} // getFromInput

void
IBFESurfaceMethod::getFromRestart()
{
    Pointer<Database> restart_db = RestartManager::getManager()->getRootDatabase();
    Pointer<Database> db;
    if (restart_db->isDatabase(d_object_name))
    {
        db = restart_db->getDatabase(d_object_name);
    }
    else
    {
        TBOX_ERROR(d_object_name << ":  Restart database corresponding to " << d_object_name
                                 << " not found in restart file." << std::endl);
    }
    int ver = db->getInteger("IBFE_METHOD_VERSION");
    if (ver != IBFE_METHOD_VERSION)
    {
        TBOX_ERROR(d_object_name << ":  Restart file version different than class version." << std::endl);
    }
    db->getIntegerArray("d_ghosts", d_ghosts, NDIM);
    d_use_l2_lagrange_family = db->getBool("d_use_l2_lagrange_family");
    d_use_pressure_jump_conditions = db->getBool("d_use_pressure_jump_conditions");
    d_use_velocity_jump_conditions = db->getBool("d_use_velocity_jump_conditions");
    d_compute_fluid_traction = db->getBool("d_compute_fluid_traction");
    d_traction_interior_side = db->getBool("d_d_traction_interior_side");
    d_traction_activation_time = db->getDouble("d_traction_activation_time");
    d_use_consistent_mass_matrix = db->getBool("d_use_consistent_mass_matrix");
    d_use_direct_forcing = db->getBool("d_use_direct_forcing");
    return;
} // getFromRestart

/////////////////////////////// NAMESPACE ////////////////////////////////////

} // namespace IBAMR

//////////////////////////////////////////////////////////////////////////////<|MERGE_RESOLUTION|>--- conflicted
+++ resolved
@@ -773,15 +773,6 @@
 
         NumericVector<double>* WSS_in_vec = d_WSS_in_half_vecs[part];
         NumericVector<double>* WSS_out_vec = d_WSS_out_half_vecs[part];
-<<<<<<< HEAD
-
-        NumericVector<double>* WSS_vec = d_WSS_half_vecs[part];
-
-        NumericVector<double>* WSS_vec = d_WSS_half_vecs[part];
-
-        NumericVector<double>* WSS_vec = d_WSS_half_vecs[part];
-=======
->>>>>>> 02b927b2
 
         // Extract the mesh.
         EquationSystems* equation_systems = d_fe_data_managers[part]->getEquationSystems();
@@ -894,7 +885,6 @@
         std::array<DenseVector<double>, NDIM> U_n_rhs_e;
         std::unique_ptr<NumericVector<double> > U_t_rhs_vec = U_t_vec->zero_clone();
         std::array<DenseVector<double>, NDIM> U_t_rhs_e;
-<<<<<<< HEAD
 
         std::unique_ptr<NumericVector<double> > WSS_in_rhs_vec;
         std::array<DenseVector<double>, NDIM> WSS_in_rhs_e;
@@ -910,23 +900,6 @@
             WSS_out_rhs_vec = WSS_out_vec->zero_clone();
         }
 
-=======
-
-        std::unique_ptr<NumericVector<double> > WSS_in_rhs_vec;
-        std::array<DenseVector<double>, NDIM> WSS_in_rhs_e;
-        if (d_use_velocity_jump_conditions)
-        {
-            WSS_in_rhs_vec = WSS_in_vec->zero_clone();
-        }
-        
-        std::unique_ptr<NumericVector<double> > WSS_out_rhs_vec;
-        std::array<DenseVector<double>, NDIM> WSS_out_rhs_e;
-        if (d_use_velocity_jump_conditions)
-        {
-            WSS_out_rhs_vec = WSS_out_vec->zero_clone();
-        }
-
->>>>>>> 02b927b2
         boost::multi_array<double, 2> x_node;
         std::array<boost::multi_array<double, 2>, NDIM> DU_jump_node;
         std::vector<double> U_qp, U_in_qp, U_out_qp, WSS_in_qp, WSS_out_qp, n_qp, x_qp, x_in_qp, x_out_qp;
@@ -1412,37 +1385,6 @@
                             }
                         }
                     }
-<<<<<<< HEAD
-
-                    for (unsigned int k = 0; k < n_basis_DU_jump; ++k)
-                    {
-                        const double p_JxW = phi_DU_jump[k][qp] * JxW[qp];
-                        for (unsigned int d = 0; d < NDIM; ++d)
-                        {
-                            U_n_rhs_e[d](k) += U_n(d) * p_JxW;
-                            U_t_rhs_e[d](k) += U_t(d) * p_JxW;
-                            if (d_use_velocity_jump_conditions)
-                            {
-                                WSS_rhs_e[d](k) += WSS(d) * p_JxW;
-                            }
-                        }
-                    }
-
-                    for (unsigned int k = 0; k < n_basis_DU_jump; ++k)
-                    {
-                        const double p_JxW = phi_DU_jump[k][qp] * JxW[qp];
-                        for (unsigned int d = 0; d < NDIM; ++d)
-                        {
-                            U_n_rhs_e[d](k) += U_n(d) * p_JxW;
-                            U_t_rhs_e[d](k) += U_t(d) * p_JxW;
-                            if (d_use_velocity_jump_conditions)
-                            {
-                                WSS_rhs_e[d](k) += WSS(d) * p_JxW;
-                            }
-                        }
-                    }
-=======
->>>>>>> 02b927b2
                 }
                 for (unsigned int d = 0; d < NDIM; ++d)
                 {
@@ -2658,7 +2600,6 @@
                 X_dof_map.dof_indices(elem, X_dof_indices[d], d);
             }
             get_values_for_interpolation(x_node, *X_ghost_vec, X_dof_indices);
-<<<<<<< HEAD
 
             FEDataManager::updateInterpQuadratureRule(qrule, d_default_interp_spec, elem, x_node, patch_dx_min);
 
@@ -2704,53 +2645,6 @@
             fe_X->reinit(elem);
             fe_P->reinit(elem);
 
-=======
-
-            FEDataManager::updateInterpQuadratureRule(qrule, d_default_interp_spec, elem, x_node, patch_dx_min);
-
-            n_qp_patch += qrule->n_points();
-        }
-
-        if (!n_qp_patch) continue;
-        P_jump_qp.resize(n_qp_patch);
-        P_in_qp.resize(n_qp_patch);
-        P_out_qp.resize(n_qp_patch);
-        x_in_qp.resize(NDIM * n_qp_patch);
-        x_out_qp.resize(NDIM * n_qp_patch);
-        x_qp.resize(NDIM * n_qp_patch);
-        N_qp.resize(NDIM * n_qp_patch);
-        std::fill(P_in_qp.begin(), P_in_qp.end(), 0.0);
-        std::fill(P_out_qp.begin(), P_out_qp.end(), 0.0);
-		std::fill(P_jump_qp.begin(), P_jump_qp.end(), 0.0);
-        std::fill(N_qp.begin(), N_qp.end(), 0.0);
-
-        // Loop over the elements and compute the positions of the quadrature points.
-        qrule.reset();
-        unsigned int qp_offset = 0;
-        for (unsigned int e_idx = 0; e_idx < num_active_patch_elems; ++e_idx)
-        {
-            Elem* const elem = patch_elems[e_idx];
-            for (unsigned int d = 0; d < NDIM; ++d)
-            {
-                X_dof_map.dof_indices(elem, X_dof_indices[d], d);
-            }
-            get_values_for_interpolation(x_node, *X_ghost_vec, X_dof_indices);
-            
-            P_jump_dof_map_cache.dof_indices(elem, P_jump_dof_indices);
-            get_values_for_interpolation(P_jump_node, *P_jump_ghost_vec, P_jump_dof_indices);
-
-            const bool qrule_changed =
-                FEDataManager::updateInterpQuadratureRule(qrule, d_default_interp_spec, elem, x_node, patch_dx_min);
-
-            if (qrule_changed)
-            {
-                fe_X->attach_quadrature_rule(qrule.get());
-                fe_P->attach_quadrature_rule(qrule.get());
-            }
-            fe_X->reinit(elem);
-            fe_P->reinit(elem);
-
->>>>>>> 02b927b2
             const unsigned int n_node = elem->n_nodes();
             const unsigned int n_qp = qrule->n_points();
 
@@ -2772,1580 +2666,6 @@
             // each qp.
 
             for (unsigned int qp = 0; qp < n_qp; ++qp)
-<<<<<<< HEAD
-            {
-                for (unsigned int k = 0; k < NDIM - 1; ++k)
-                {
-                    interpolate(dx_dxi[k], qp, x_node, *dphi_dxi_X[k]);
-                }
-                if (NDIM == 2)
-                {
-                    dx_dxi[1] = VectorValue<double>(0.0, 0.0, 1.0);
-                }
-                n = (dx_dxi[0].cross(dx_dxi[1])).unit();
-
-                for (unsigned int i = 0; i < NDIM; ++i)
-                {
-                    for (unsigned int k = 0; k < n_node; ++k)
-                    {
-                        const double& p_X = phi_X[k][qp];
-                        x_qp[NDIM * (qp_offset + qp) + i] += x_node[k][i] * p_X;
-                    }
-                    N_qp[NDIM * (qp_offset + qp) + i] = n(i);
-                    // Note that here we calculate the pressure on one side as the jump plus the pressure on the other
-                    // side.
-                    x_in_qp[NDIM * (qp_offset + qp) + i] =
-                        x_qp[NDIM * (qp_offset + qp) + i] - n(i) * dh;
-                    x_out_qp[NDIM * (qp_offset + qp) + i] =
-                        x_qp[NDIM * (qp_offset + qp) + i] + n(i) * dh;
-                }
-                for (unsigned int k = 0; k < n_node; ++k)
-                {
-                    const double& p_P = phi_P[k][qp];
-
-                    P_jump_qp[qp_offset + qp] += P_jump_node[k] * p_P;
-                }
-            }
-            qp_offset += n_qp;
-        }
-        // Interpolate values from the Cartesian grid patch to the quadrature
-        // points.
-        // Note: Values are interpolated only to those quadrature points that
-        // are within the patch interior
-
-        const Box<NDIM>& interp_box = patch->getBox();
-
-        Pointer<CellData<NDIM, double> > p_data = patch->getPatchData(p_data_idx);
-
-        const Box<NDIM> ghost_box = Box<NDIM>::grow(patch->getBox(), IntVector<NDIM>(p_ghost_num));
-
-        LEInteractor::interpolate(
-            P_in_qp, 1, x_in_qp, NDIM, p_data, patch, ghost_box, d_default_interp_spec.kernel_fcn);
-            
-        LEInteractor::interpolate(
-            P_out_qp, 1, x_out_qp, NDIM, p_data, patch, ghost_box, d_default_interp_spec.kernel_fcn);
-
-        std::vector<int> local_indices;
-        local_indices.clear();
-        const int upper_bound = n_qp_patch;
-        if (upper_bound == 0) return;
-
-        local_indices.reserve(upper_bound);
-        for (unsigned int k = 0; k < n_qp_patch; ++k)
-        {
-            const double* const xx = &x_qp[NDIM * k];
-            const Index<NDIM> i = IndexUtilities::getCellIndex(xx, patch_geom, interp_box);
-            if (interp_box.contains(i)) local_indices.push_back(k);
-
-            const double* const x_i = &x_in_qp[NDIM * k];
-            const Index<NDIM> ip = IndexUtilities::getCellIndex(
-                x_i, x_lower_ghost, x_upper_ghost, patch_geom->getDx(), ghost_box.lower(), ghost_box.upper());
-            if (!ghost_box.contains(ip) && interp_box.contains(i))
-                TBOX_ERROR(d_object_name << "::IBFESurfaceMethod():\n"
-                                         << " the pressure interpolation ghost width hasn't beeen properly set"
-                                         << std::endl);
-            const double* const x_o = &x_out_qp[NDIM * k];
-            const Index<NDIM> op = IndexUtilities::getCellIndex(
-                x_o, x_lower_ghost, x_upper_ghost, patch_geom->getDx(), ghost_box.lower(), ghost_box.upper());
-            if (!ghost_box.contains(op) && interp_box.contains(i))
-                TBOX_ERROR(d_object_name << "::IBFESurfaceMethod():\n"
-                                         << " the pressure interpolation ghost width hasn't beeen properly set"
-                                         << std::endl);
-        }
-
-        const unsigned int nindices = static_cast<int>(local_indices.size());
-
-        if (!local_indices.empty())
-        {
-            for (unsigned int k = 0; k < nindices; ++k)
-            {
-                P_out_qp[local_indices[k]] = P_jump_qp[local_indices[k]] + P_in_qp[local_indices[k]];
-            }
-        }
-
-        // Loop over the elements and accumulate the right-hand-side values.
-        qrule.reset();
-        qp_offset = 0;
-        for (unsigned int e_idx = 0; e_idx < num_active_patch_elems; ++e_idx)
-        {
-            Elem* const elem = patch_elems[e_idx];
-
-            P_in_dof_map_cache.dof_indices(elem, P_in_dof_indices);
-            P_in_rhs_e.resize(static_cast<int>(P_in_dof_indices.size()));
-            
-            P_out_dof_map_cache.dof_indices(elem, P_out_dof_indices);
-            P_out_rhs_e.resize(static_cast<int>(P_out_dof_indices.size()));
-
-            for (unsigned int d = 0; d < NDIM; ++d)
-            {
-                X_dof_map.dof_indices(elem, X_dof_indices[d], d);
-            }
-            get_values_for_interpolation(x_node, *X_ghost_vec, X_dof_indices);
-            const bool qrule_changed =
-                FEDataManager::updateInterpQuadratureRule(qrule, d_default_interp_spec, elem, x_node, patch_dx_min);
-            if (qrule_changed)
-            {
-                fe_X->attach_quadrature_rule(qrule.get());
-                fe_P->attach_quadrature_rule(qrule.get());
-            }
-
-            fe_X->reinit(elem);
-            fe_P->reinit(elem);
-
-            const unsigned int n_qp = qrule->n_points();
-            const size_t n_basis2 = P_in_dof_indices.size();
-            for (unsigned int qp = 0; qp < n_qp; ++qp)
-            {
-                const int idx = qp_offset + qp;
-                for (unsigned int k = 0; k < n_basis2; ++k)
-                {
-                    const double p_JxW = phi_P[k][qp] * JxW[qp];
-                    P_in_rhs_e(k) += P_in_qp[idx] * p_JxW;
-                    P_out_rhs_e(k) += P_out_qp[idx] * p_JxW;
-                }
-            }
-
-            P_in_dof_map.constrain_element_vector(P_in_rhs_e, P_in_dof_indices);
-            P_in_rhs_vec->add_vector(P_in_rhs_e, P_in_dof_indices);
-            
-            P_out_dof_map.constrain_element_vector(P_out_rhs_e, P_out_dof_indices);
-            P_out_rhs_vec->add_vector(P_out_rhs_e, P_out_dof_indices);
-
-            qp_offset += n_qp;
-        }
-    }
-    P_in_rhs_vec->close();
-    P_out_rhs_vec->close();
-
-    d_fe_data_managers[part]->computeL2Projection(
-        *P_in_vec, *P_in_rhs_vec, PRESSURE_IN_SYSTEM_NAME, d_default_interp_spec.use_consistent_mass_matrix);
-        
-    d_fe_data_managers[part]->computeL2Projection(
-        *P_out_vec, *P_out_rhs_vec, PRESSURE_OUT_SYSTEM_NAME, d_default_interp_spec.use_consistent_mass_matrix);
-
-    d_X_half_vecs[part]->close();
-    d_X_current_vecs[part]->close();
-    d_X_new_vecs[part]->close();
-
-    d_P_in_half_vecs[part]->close();
-    d_P_out_half_vecs[part]->close();
-    d_X_IB_ghost_vecs[part]->close();
-
-    return;
-
-} // extrapolatePressureForTraction
-
-void
-IBFESurfaceMethod::computeFluidTraction(const double data_time, unsigned int part)
-{
-    batch_vec_ghost_update({ d_WSS_in_half_vecs[part],
-                             d_WSS_out_half_vecs[part],
-                            // d_P_in_half_vecs[part], 
-                             d_P_out_half_vecs[part],
-                             d_TAU_in_half_vecs[part],
-                             d_TAU_out_half_vecs[part],
-                             d_X_new_vecs[part] },
-                           INSERT_VALUES,
-                           SCATTER_FORWARD);
-    NumericVector<double>* WSS_in_vec = NULL;
-    NumericVector<double>* WSS_in_ghost_vec = d_WSS_in_IB_ghost_vecs[part];
-    
-    NumericVector<double>* WSS_out_vec = NULL;
-    NumericVector<double>* WSS_out_ghost_vec = d_WSS_out_IB_ghost_vecs[part];
-
-    NumericVector<double>* P_in_vec = NULL;
-    NumericVector<double>* P_in_ghost_vec = d_P_in_IB_ghost_vecs[part];
-    
-    NumericVector<double>* P_out_vec = NULL;
-    NumericVector<double>* P_out_ghost_vec = d_P_out_IB_ghost_vecs[part];
-
-    NumericVector<double>* TAU_in_vec = d_TAU_in_half_vecs[part];
-    NumericVector<double>* TAU_out_vec = d_TAU_out_half_vecs[part];
-
-    NumericVector<double>* X_vec = NULL;
-
-    if (MathUtilities<double>::equalEps(data_time, d_current_time))
-    {
-        X_vec = d_X_current_vecs[part];
-    }
-    else if (MathUtilities<double>::equalEps(data_time, d_half_time))
-    {
-        X_vec = d_X_half_vecs[part];
-    }
-    else if (MathUtilities<double>::equalEps(data_time, d_new_time))
-    {
-        X_vec = d_X_new_vecs[part];
-    }
-    NumericVector<double>* X_ghost_vec = d_X_IB_ghost_vecs[part];
-    copy_and_synch(*X_vec, *X_ghost_vec);
-
-    WSS_in_vec = d_WSS_in_half_vecs[part];
-    copy_and_synch(*WSS_in_vec, *WSS_in_ghost_vec);
-
-    WSS_out_vec = d_WSS_out_half_vecs[part];
-    copy_and_synch(*WSS_out_vec, *WSS_out_ghost_vec);
-    
-    P_in_vec = d_P_in_half_vecs[part];
-    copy_and_synch(*P_in_vec, *P_in_ghost_vec);
-    
-    P_out_vec = d_P_out_half_vecs[part];
-    copy_and_synch(*P_out_vec, *P_out_ghost_vec);
-
-    std::unique_ptr<NumericVector<double> > TAU_in_rhs_vec = TAU_in_vec->zero_clone();
-    std::array<DenseVector<double>, NDIM> TAU_in_rhs_e;
-    
-    std::unique_ptr<NumericVector<double> > TAU_out_rhs_vec = TAU_out_vec->zero_clone();
-    std::array<DenseVector<double>, NDIM> TAU_out_rhs_e;
-
-    // Extract the FE systems and DOF maps, and setup the FE objects.
-    EquationSystems* equation_systems = d_fe_data_managers[part]->getEquationSystems();
-    const MeshBase& mesh = equation_systems->get_mesh();
-    const unsigned int dim = mesh.mesh_dimension();
-    std::unique_ptr<QBase> qrule;
-
-    System& X_system = equation_systems->get_system(COORDS_SYSTEM_NAME);
-    const DofMap& X_dof_map = X_system.get_dof_map();
-    FEDataManager::SystemDofMapCache& X_dof_map_cache = *d_fe_data_managers[part]->getDofMapCache(COORDS_SYSTEM_NAME);
-    FEType X_fe_type = X_dof_map.variable_type(0);
-    for (unsigned int d = 0; d < NDIM; ++d)
-    {
-        TBOX_ASSERT(X_dof_map.variable_type(d) == X_fe_type);
-    }
-
-    System& P_in_system = equation_systems->get_system(PRESSURE_IN_SYSTEM_NAME);
-    const DofMap& P_in_dof_map = P_in_system.get_dof_map();
-    FEDataManager::SystemDofMapCache& P_in_dof_map_cache = *d_fe_data_managers[part]->getDofMapCache(PRESSURE_IN_SYSTEM_NAME);
-    FEType P_in_fe_type = P_in_dof_map.variable_type(0);
-    
-    System& P_out_system = equation_systems->get_system(PRESSURE_OUT_SYSTEM_NAME);
-    const DofMap& P_out_dof_map = P_out_system.get_dof_map();
-    FEDataManager::SystemDofMapCache& P_out_dof_map_cache = *d_fe_data_managers[part]->getDofMapCache(PRESSURE_OUT_SYSTEM_NAME);
-    FEType P_out_fe_type = P_out_dof_map.variable_type(0);
-
-    System& WSS_in_system = equation_systems->get_system(WSS_IN_SYSTEM_NAME);
-    const DofMap& WSS_in_dof_map = WSS_in_system.get_dof_map();
-    FEDataManager::SystemDofMapCache& WSS_in_dof_map_cache = *d_fe_data_managers[part]->getDofMapCache(WSS_IN_SYSTEM_NAME);
-    FEType WSS_in_fe_type = WSS_in_dof_map.variable_type(0);
-    for (unsigned int d = 0; d < NDIM; ++d)
-    {
-        TBOX_ASSERT(WSS_in_dof_map.variable_type(d) == WSS_in_fe_type);
-    }
-    TBOX_ASSERT(WSS_in_fe_type == P_in_fe_type);
-    
-    
-    System& WSS_out_system = equation_systems->get_system(WSS_OUT_SYSTEM_NAME);
-    const DofMap& WSS_out_dof_map = WSS_out_system.get_dof_map();
-    FEDataManager::SystemDofMapCache& WSS_out_dof_map_cache = *d_fe_data_managers[part]->getDofMapCache(WSS_OUT_SYSTEM_NAME);
-    FEType WSS_out_fe_type = WSS_out_dof_map.variable_type(0);
-    for (unsigned int d = 0; d < NDIM; ++d)
-    {
-        TBOX_ASSERT(WSS_out_dof_map.variable_type(d) == WSS_out_fe_type);
-    }
-    TBOX_ASSERT(WSS_out_fe_type == P_out_fe_type);
-
-    System& TAU_in_system = equation_systems->get_system(TAU_IN_SYSTEM_NAME);
-    const DofMap& TAU_in_dof_map = TAU_in_system.get_dof_map();
-    FEDataManager::SystemDofMapCache& TAU_in_dof_map_cache = *d_fe_data_managers[part]->getDofMapCache(TAU_IN_SYSTEM_NAME);
-    FEType TAU_in_fe_type = TAU_in_dof_map.variable_type(0);
-    for (unsigned int d = 0; d < NDIM; ++d)
-    {
-        TBOX_ASSERT(TAU_in_dof_map.variable_type(d) == TAU_in_fe_type);
-    }
-    TBOX_ASSERT(TAU_in_fe_type == P_in_fe_type);
-    
-    System& TAU_out_system = equation_systems->get_system(TAU_OUT_SYSTEM_NAME);
-    const DofMap& TAU_out_dof_map = TAU_out_system.get_dof_map();
-    FEDataManager::SystemDofMapCache& TAU_out_dof_map_cache = *d_fe_data_managers[part]->getDofMapCache(TAU_OUT_SYSTEM_NAME);
-    FEType TAU_out_fe_type = TAU_out_dof_map.variable_type(0);
-    for (unsigned int d = 0; d < NDIM; ++d)
-    {
-        TBOX_ASSERT(TAU_out_dof_map.variable_type(d) == TAU_out_fe_type);
-    }
-    TBOX_ASSERT(TAU_out_fe_type == P_out_fe_type);
-    
-    std::unique_ptr<FEBase> fe_X = FEBase::build(dim, X_fe_type);
-    const std::vector<double>& JxW = fe_X->get_JxW();
-    const std::vector<std::vector<double> >& phi_X = fe_X->get_phi();
-    std::array<const std::vector<std::vector<double> >*, NDIM - 1> dphi_dxi_X;
-    dphi_dxi_X[0] = &fe_X->get_dphidxi();
-    if (NDIM > 2) dphi_dxi_X[1] = &fe_X->get_dphideta();
-
-    std::unique_ptr<FEBase> fe_P = FEBase::build(dim, P_out_fe_type);
-    const std::vector<std::vector<double> >& phi_P = fe_P->get_phi();
-
-    X_ghost_vec->close();
-    PetscVector<double>* X_petsc_vec = static_cast<PetscVector<double>*>(X_ghost_vec);
-    Vec X_global_vec = X_petsc_vec->vec();
-    Vec X_local_vec;
-    VecGhostGetLocalForm(X_global_vec, &X_local_vec);
-    double* X_local_soln;
-    VecGetArray(X_local_vec, &X_local_soln);
-    std::unique_ptr<NumericVector<double> > X0_vec = X_petsc_vec->clone();
-    copy_and_synch(X_system.get_vector("INITIAL_COORDINATES"), *X0_vec);
-    X0_vec->close();
-
-    const std::vector<std::vector<Elem*> >& active_patch_element_map =
-        d_fe_data_managers[part]->getActivePatchElementMap();
-
-    boost::multi_array<double, 2> x_node, X_node, WSS_in_node, WSS_out_node, n_qp_node;
-    boost::multi_array<double, 1> P_in_node, P_out_node;
-    std::vector<double> x_in_qp, x_out_qp, x_qp;
-    std::vector<double> P_in_qp, P_out_qp, Normal_qp, WSS_in_qp, WSS_out_qp, TAU_in_qp, TAU_out_qp;
-    std::array<VectorValue<double>, 2> dX_dxi, dx_dxi;
-    VectorValue<double> n, N, x, X;
-
-    Pointer<PatchLevel<NDIM> > level = d_hierarchy->getPatchLevel(d_fe_data_managers[part]->getLevelNumber());
-    const Pointer<CartesianGridGeometry<NDIM> > grid_geom = level->getGridGeometry();
-    int local_patch_num = 0;
-    for (PatchLevel<NDIM>::Iterator p(level); p; p++, ++local_patch_num)
-    {
-        // The relevant collection of elements.
-        const std::vector<Elem*>& patch_elems = active_patch_element_map[local_patch_num];
-        const size_t num_active_patch_elems = patch_elems.size();
-        if (!num_active_patch_elems) continue;
-        const Pointer<Patch<NDIM> > patch = level->getPatch(p());
-        const Pointer<CartesianPatchGeometry<NDIM> > patch_geom = patch->getPatchGeometry();
-        const double* const patch_dx = patch_geom->getDx();
-        const double patch_dx_min = *std::min_element(patch_dx, patch_dx + NDIM);
-
-        const Pointer<CartesianPatchGeometry<NDIM> > pgeom = patch->getPatchGeometry();
-
-        const double* const dx = pgeom->getDx();
-
-        double diag_dis = 0.0;
-        for (unsigned int d = 0; d < NDIM; ++d)
-        {
-            diag_dis += dx[d] * dx[d];
-        }
-
-        unsigned int n_qp_patch = 0;
-        for (unsigned int e_idx = 0; e_idx < num_active_patch_elems; ++e_idx)
-        {
-            Elem* const elem = patch_elems[e_idx];
-            const auto& X_dof_indices = X_dof_map_cache.dof_indices(elem);
-            get_values_for_interpolation(x_node, *X_petsc_vec, X_local_soln, X_dof_indices);
-            FEDataManager::updateInterpQuadratureRule(qrule, d_default_interp_spec, elem, x_node, patch_dx_min);
-            n_qp_patch += qrule->n_points();
-        }
-
-        if (!n_qp_patch) continue;
-        P_in_qp.resize(n_qp_patch);
-        P_out_qp.resize(n_qp_patch);
-        x_qp.resize(NDIM * n_qp_patch);
-        WSS_in_qp.resize(NDIM * n_qp_patch);
-        WSS_out_qp.resize(NDIM * n_qp_patch);
-
-        TAU_in_qp.resize(NDIM * n_qp_patch);
-        TAU_out_qp.resize(NDIM * n_qp_patch);
-        Normal_qp.resize(NDIM * n_qp_patch);
-        std::fill(Normal_qp.begin(), Normal_qp.end(), 0.0);
-        std::fill(x_qp.begin(), x_qp.end(), 0.0);
-        std::fill(WSS_in_qp.begin(), WSS_in_qp.end(), 0.0);
-        std::fill(WSS_out_qp.begin(), WSS_out_qp.end(), 0.0);
-        std::fill(P_in_qp.begin(), P_in_qp.end(), 0.0);
-        std::fill(P_out_qp.begin(), P_out_qp.end(), 0.0);
-        std::fill(TAU_in_qp.begin(), TAU_in_qp.end(), 0.0);
-        std::fill(TAU_out_qp.begin(), TAU_out_qp.end(), 0.0);
-
-        // Loop over the elements and compute the positions of the quadrature points.
-        qrule.reset();
-        unsigned int qp_offset = 0;
-        for (unsigned int e_idx = 0; e_idx < num_active_patch_elems; ++e_idx)
-        {
-            Elem* const elem = patch_elems[e_idx];
-            const auto& X_dof_indices = X_dof_map_cache.dof_indices(elem);
-            const auto& WSS_in_dof_indices = WSS_in_dof_map_cache.dof_indices(elem);
-            const auto& WSS_out_dof_indices = WSS_out_dof_map_cache.dof_indices(elem);
-            const auto& P_in_dof_indices = P_in_dof_map_cache.dof_indices(elem);
-            const auto& P_out_dof_indices = P_out_dof_map_cache.dof_indices(elem);
-            get_values_for_interpolation(x_node, *X_petsc_vec, X_local_soln, X_dof_indices);
-            get_values_for_interpolation(WSS_in_node, *WSS_in_ghost_vec, WSS_in_dof_indices);
-            get_values_for_interpolation(WSS_out_node, *WSS_out_ghost_vec, WSS_out_dof_indices);
-            get_values_for_interpolation(P_in_node, *P_in_ghost_vec, P_in_dof_indices[0]);
-            get_values_for_interpolation(P_out_node, *P_out_ghost_vec, P_out_dof_indices[0]);
-            get_values_for_interpolation(X_node, *X0_vec, X_dof_indices);
-
-            const bool qrule_changed =
-                FEDataManager::updateInterpQuadratureRule(qrule, d_default_interp_spec, elem, x_node, patch_dx_min);
-            if (qrule_changed)
-            {
-                fe_X->attach_quadrature_rule(qrule.get());
-                fe_P->attach_quadrature_rule(qrule.get());
-            }
-            fe_X->reinit(elem);
-            fe_P->reinit(elem);
-
-            const unsigned int n_node = elem->n_nodes();
-            const unsigned int n_qp = qrule->n_points();
-
-            // Zero out the values of X, du, and dv prior to accumulation.
-            double* x_begin = &x_qp[NDIM * qp_offset];
-            std::fill(x_begin, x_begin + NDIM * n_qp, 0.0);
-
-            double* Normal_begin = &Normal_qp[NDIM * qp_offset];
-            std::fill(Normal_begin, Normal_begin + NDIM * n_qp, 0.0);
-
-            double* WSS_in_begin = &WSS_in_qp[NDIM * qp_offset];
-            std::fill(WSS_in_begin, WSS_in_begin + NDIM * n_qp, 0.0);
-            
-            double* WSS_out_begin = &WSS_out_qp[NDIM * qp_offset];
-            std::fill(WSS_out_begin, WSS_out_begin + NDIM * n_qp, 0.0);
-
-            double* TAU_in_begin = &TAU_in_qp[NDIM * qp_offset];
-            std::fill(TAU_in_begin, TAU_in_begin + NDIM * n_qp, 0.0);
-            
-            double* TAU_out_begin = &TAU_out_qp[NDIM * qp_offset];
-            std::fill(TAU_out_begin, TAU_out_begin + NDIM * n_qp, 0.0);
-
-            double* P_in_begin = &P_in_qp[qp_offset];
-            std::fill(P_in_begin, P_in_begin + n_qp, 0.0);
-            
-            double* P_out_begin = &P_out_qp[qp_offset];
-            std::fill(P_out_begin, P_out_begin + n_qp, 0.0);
-
-            for (unsigned int qp = 0; qp < n_qp; ++qp)
-            {
-                interpolate(X, qp, X_node, phi_X);
-                interpolate(x, qp, x_node, phi_X);
-                for (unsigned int k = 0; k < NDIM - 1; ++k)
-                {
-                    interpolate(dX_dxi[k], qp, X_node, *dphi_dxi_X[k]);
-                    interpolate(dx_dxi[k], qp, x_node, *dphi_dxi_X[k]);
-                }
-                if (NDIM == 2)
-                {
-                    dX_dxi[1] = dx_dxi[1] = VectorValue<double>(0.0, 0.0, 1.0);
-                }
-
-                // Construct unit vectors in the reference and current
-                // configurations.
-                N = dX_dxi[0].cross(dX_dxi[1]);
-                const double dA = N.norm();
-                N = N.unit();
-                n = dx_dxi[0].cross(dx_dxi[1]);
-                const double da = n.norm();
-                n = n.unit();
-
-                for (unsigned int i = 0; i < NDIM; ++i)
-                {
-                    for (unsigned int k = 0; k < n_node; ++k)
-                    {
-                        const double& p_X = phi_X[k][qp];
-                        x_qp[NDIM * (qp_offset + qp) + i] += x_node[k][i] * p_X;
-                        const double& p_P = phi_P[k][qp];
-                        WSS_in_qp[NDIM * (qp_offset + qp) + i] += (da / dA) * WSS_in_node[k][i] * p_P;
-                        WSS_out_qp[NDIM * (qp_offset + qp) + i] += (da / dA) * WSS_out_node[k][i] * p_P;
-                    }
-                    Normal_qp[NDIM * (qp_offset + qp) + i] = n(i);
-                }
-
-                for (unsigned int k = 0; k < n_node; ++k)
-                {
-                    const double& p_P = phi_P[k][qp];
-                    P_in_qp[qp_offset + qp] += (da / dA) * P_in_node[k] * p_P;
-                    P_out_qp[qp_offset + qp] += (da / dA) * P_out_node[k] * p_P;
-                }
-            }
-            qp_offset += n_qp;
-        }
-
-        const Box<NDIM>& interp_box = patch->getBox();
-        std::vector<int> local_indices;
-        local_indices.clear();
-        const int upper_bound = n_qp_patch;
-        if (upper_bound == 0) return;
-
-        local_indices.reserve(upper_bound);
-        for (unsigned int k = 0; k < n_qp_patch; ++k)
-        {
-            const double* const XX = &x_qp[NDIM * k];
-            const Index<NDIM> i = IndexUtilities::getCellIndex(XX, patch_geom, interp_box);
-            if (interp_box.contains(i)) local_indices.push_back(k);
-        }
-
-        const unsigned int nindices = static_cast<int>(local_indices.size());
-
-        if (!local_indices.empty())
-        {
-            for (unsigned int axis = 0; axis < NDIM; ++axis)
-            {
-                for (unsigned int k = 0; k < nindices; ++k)
-                {
-                    // calculate the fluid traciton tau
-                    TAU_in_qp[NDIM * local_indices[k] + axis] =
-                        WSS_in_qp[NDIM * local_indices[k] + axis] -
-                        P_in_qp[local_indices[k]] * Normal_qp[NDIM * local_indices[k] + axis];
-
-                    TAU_out_qp[NDIM * local_indices[k] + axis] =
-                        WSS_out_qp[NDIM * local_indices[k] + axis] -
-                        P_out_qp[local_indices[k]] * Normal_qp[NDIM * local_indices[k] + axis];
-                }
-            }
-        }
-
-        // Loop over the elements and accumulate the right-hand-side values.
-        qrule.reset();
-        qp_offset = 0;
-        for (unsigned int e_idx = 0; e_idx < num_active_patch_elems; ++e_idx)
-        {
-            Elem* const elem = patch_elems[e_idx];
-            const auto& X_dof_indices = X_dof_map_cache.dof_indices(elem);
-            const auto& WSS_in_dof_indices = WSS_in_dof_map_cache.dof_indices(elem);
-            const auto& TAU_in_dof_indices = TAU_in_dof_map_cache.dof_indices(elem);
-            const auto& TAU_out_dof_indices = TAU_out_dof_map_cache.dof_indices(elem);
-            
-            for (unsigned int i = 0; i < NDIM; ++i)
-            {
-                TAU_in_rhs_e[i].resize(static_cast<int>(TAU_in_dof_indices[i].size()));
-                TAU_out_rhs_e[i].resize(static_cast<int>(TAU_out_dof_indices[i].size()));
-            }
-
-            get_values_for_interpolation(x_node, *X_petsc_vec, X_local_soln, X_dof_indices);
-            const bool qrule_changed =
-                FEDataManager::updateInterpQuadratureRule(qrule, d_default_interp_spec, elem, x_node, patch_dx_min);
-            if (qrule_changed)
-            {
-                fe_X->attach_quadrature_rule(qrule.get());
-                fe_P->attach_quadrature_rule(qrule.get());
-            }
-            fe_X->reinit(elem);
-            fe_P->reinit(elem);
-            const unsigned int n_qp = qrule->n_points();
-            const size_t n_basis2 = WSS_in_dof_indices[0].size();
-            for (unsigned int qp = 0; qp < n_qp; ++qp)
-            {
-                const int idx = NDIM * (qp_offset + qp);
-                for (unsigned int k = 0; k < n_basis2; ++k)
-                {
-                    const double p_JxW = phi_P[k][qp] * JxW[qp];
-                    for (unsigned int i = 0; i < NDIM; ++i)
-                    {
-                        TAU_in_rhs_e[i](k) += TAU_in_qp[idx + i] * p_JxW;
-                        TAU_out_rhs_e[i](k) += TAU_out_qp[idx + i] * p_JxW;
-                    }
-                }
-            }
-            for (unsigned int d = 0; d < NDIM; ++d)
-            {
-                auto dof_id_in_scratch = TAU_in_dof_indices[d];
-                TAU_in_dof_map.constrain_element_vector(TAU_in_rhs_e[d], dof_id_in_scratch);
-                TAU_in_rhs_vec->add_vector(TAU_in_rhs_e[d], dof_id_in_scratch);
-                
-                auto dof_id_out_scratch = TAU_out_dof_indices[d];
-                TAU_out_dof_map.constrain_element_vector(TAU_out_rhs_e[d], dof_id_out_scratch);
-                TAU_out_rhs_vec->add_vector(TAU_out_rhs_e[d], dof_id_out_scratch);
-            }
-            qp_offset += n_qp;
-        }
-    }
-
-    TAU_in_rhs_vec->close();
-    TAU_out_rhs_vec->close();
-
-    d_fe_data_managers[part]->computeL2Projection(
-        *TAU_in_vec, *TAU_in_rhs_vec, TAU_IN_SYSTEM_NAME, d_default_interp_spec.use_consistent_mass_matrix);
-        
-   d_fe_data_managers[part]->computeL2Projection(
-        *TAU_out_vec, *TAU_out_rhs_vec, TAU_OUT_SYSTEM_NAME, d_default_interp_spec.use_consistent_mass_matrix);
-
-    d_X_half_vecs[part]->close();
-    d_X_current_vecs[part]->close();
-    d_X_new_vecs[part]->close();
-    d_TAU_in_half_vecs[part]->close();
-    d_WSS_in_half_vecs[part]->close();
-    d_P_in_half_vecs[part]->close();
-    d_TAU_out_half_vecs[part]->close();
-    d_WSS_out_half_vecs[part]->close();
-    d_P_out_half_vecs[part]->close();
-
-void
-IBFESurfaceMethod::putToDatabase(Pointer<Database> db)
-{
-    db->putInteger("IBFE_METHOD_VERSION", IBFE_METHOD_VERSION);
-    db->putInteger("d_num_parts", d_num_parts);
-    db->putIntegerArray("d_ghosts", d_ghosts, NDIM);
-    db->putBool("d_use_velocity_jump_conditions", d_use_velocity_jump_conditions);
-    db->putBool("d_use_l2_lagrange_family", d_use_l2_lagrange_family);
-    db->putBool("d_use_pressure_jump_conditions", d_use_pressure_jump_conditions);
-    db->putBool("d_compute_fluid_traction", d_compute_fluid_traction);
-    db->putBool("d_traction_interior_side", d_traction_interior_side);
-    db->putDouble("d_traction_activation_time", d_traction_activation_time);
-    db->putBool("d_use_consistent_mass_matrix", d_use_consistent_mass_matrix);
-    db->putBool("d_use_direct_forcing", d_use_direct_forcing);
-    return;
-} // putToDatabase
-
-    d_WSS_in_IB_ghost_vecs[part]->close();
-    d_WSS_out_IB_ghost_vecs[part]->close();
-    
-    d_P_in_IB_ghost_vecs[part]->close();
-    d_P_out_IB_ghost_vecs[part]->close();
-    d_X_IB_ghost_vecs[part]->close();
-
-    return;
-} // computeFluidTraction
-
-void
-IBFESurfaceMethod::extrapolatePressureForTraction(const int p_data_idx, const double data_time, unsigned int part)
-{
-
-    //~ batch_vec_ghost_update({ d_P_half_vecs[part], d_X_new_vecs[part] }, INSERT_VALUES, SCATTER_FORWARD);
-    Pointer<PatchHierarchy<NDIM> > patch_hierarchy = d_fe_data_managers[part]->getPatchHierarchy();
-
-    NumericVector<double>* P_in_vec = d_P_in_half_vecs[part];
-    NumericVector<double>* P_out_vec = d_P_out_half_vecs[part];
-    NumericVector<double>* P_jump_ghost_vec = d_P_jump_IB_ghost_vecs[part];
-    NumericVector<double>* X_vec = NULL;
-    NumericVector<double>* X_ghost_vec = d_X_IB_ghost_vecs[part];
-
-    std::unique_ptr<NumericVector<double> > P_in_rhs_vec = (*P_in_vec).zero_clone();
-    (*P_in_rhs_vec).zero();
-    DenseVector<double> P_in_rhs_e;
-    
-    std::unique_ptr<NumericVector<double> > P_out_rhs_vec = (*P_out_vec).zero_clone();
-    (*P_out_rhs_vec).zero();
-    DenseVector<double> P_out_rhs_e;
-
-    if (MathUtilities<double>::equalEps(data_time, d_current_time))
-    {
-        X_vec = d_X_current_vecs[part];
-    }
-    else if (MathUtilities<double>::equalEps(data_time, d_half_time))
-    {
-        X_vec = d_X_half_vecs[part];
-    }
-    else if (MathUtilities<double>::equalEps(data_time, d_new_time))
-    {
-        X_vec = d_X_new_vecs[part];
-    }
-    copy_and_synch(*X_vec, *X_ghost_vec);
-
-    // Extract the FE systems and DOF maps, and setup the FE object.
-    EquationSystems* equation_systems = d_fe_data_managers[part]->getEquationSystems();
-    const MeshBase& mesh = equation_systems->get_mesh();
-    const unsigned int dim = mesh.mesh_dimension();
-    std::unique_ptr<QBase> qrule;
-
-    System& X_system = equation_systems->get_system(COORDS_SYSTEM_NAME);
-    DofMap& X_dof_map = X_system.get_dof_map();
-    std::vector<std::vector<unsigned int> > X_dof_indices(NDIM);
-    FEType X_fe_type = X_dof_map.variable_type(0);
-    for (unsigned d = 0; d < NDIM; ++d) TBOX_ASSERT(X_dof_map.variable_type(d) == X_fe_type);
-
-    System* P_jump_system;
-    const DofMap* P_jump_dof_map;
-    FEDataManager::SystemDofMapCache* P_jump_dof_map_cache = NULL;
-    FEType P_jump_fe_type;
-    if (d_use_pressure_jump_conditions)
-    {
-        P_jump_system = &equation_systems->get_system(PRESSURE_JUMP_SYSTEM_NAME);
-        P_jump_dof_map = &P_jump_system->get_dof_map();
-        P_jump_dof_map_cache = d_fe_data_managers[part]->getDofMapCache(PRESSURE_JUMP_SYSTEM_NAME);
-        P_jump_fe_type = P_jump_dof_map->variable_type(0);
-    }
-
-    FEDataManager::SystemDofMapCache& P_jump_dof_map_cache =
-    *d_fe_data_managers[part]->getDofMapCache(PRESSURE_JUMP_SYSTEM_NAME);
-    std::vector<unsigned int> P_jump_dof_indices;
-    std::unique_ptr<FEBase> fe_X = FEBase::build(dim, X_fe_type);
-    const std::vector<double>& JxW = fe_X->get_JxW();
-    const std::vector<std::vector<double> >& phi_X = fe_X->get_phi();
-    std::array<const std::vector<std::vector<double> >*, NDIM - 1> dphi_dxi_X;
-    dphi_dxi_X[0] = &fe_X->get_dphidxi();
-    if (NDIM > 2) dphi_dxi_X[1] = &fe_X->get_dphideta();
-
-    System& P_in_system = equation_systems->get_system(PRESSURE_IN_SYSTEM_NAME);
-    const DofMap& P_in_dof_map = P_in_system.get_dof_map();
-    FEDataManager::SystemDofMapCache& P_in_dof_map_cache = *d_fe_data_managers[part]->getDofMapCache(PRESSURE_IN_SYSTEM_NAME);
-    std::vector<unsigned int> P_in_dof_indices;
-    
-    
-    System& P_out_system = equation_systems->get_system(PRESSURE_OUT_SYSTEM_NAME);
-    const DofMap& P_out_dof_map = P_out_system.get_dof_map();
-    FEDataManager::SystemDofMapCache& P_out_dof_map_cache = *d_fe_data_managers[part]->getDofMapCache(PRESSURE_OUT_SYSTEM_NAME);
-    FEType P_out_fe_type = P_out_dof_map.variable_type(0);
-    std::vector<unsigned int> P_out_dof_indices;
-
-    std::unique_ptr<FEBase> fe_P = FEBase::build(dim, P_out_fe_type);
-    const std::vector<std::vector<double> >& phi_P = fe_P->get_phi();
-
-    const std::vector<std::vector<Elem*> >& active_patch_element_map =
-        d_fe_data_managers[part]->getActivePatchElementMap();
-
-    boost::multi_array<double, 2> x_node;
-    std::vector<double> x_qp, x_in_qp, x_out_qp;
-    boost::multi_array<double, 1> P_jump_node;
-    std::vector<double> P_in_qp, P_out_qp, P_jump_qp, N_qp;
-    std::array<VectorValue<double>, 2> dx_dxi;
-
-    Pointer<PatchLevel<NDIM> > level = d_hierarchy->getPatchLevel(d_fe_data_managers[part]->getLevelNumber());
-    const Pointer<CartesianGridGeometry<NDIM> > grid_geom = level->getGridGeometry();
-    VectorValue<double> tau1, tau2, n;
-    X_ghost_vec->close();
-    int local_patch_num = 0;
-    for (PatchLevel<NDIM>::Iterator p(level); p; p++, ++local_patch_num)
-    {
-        // The relevant collection of elements.
-        const std::vector<Elem*>& patch_elems = active_patch_element_map[local_patch_num];
-        const size_t num_active_patch_elems = patch_elems.size();
-        if (!num_active_patch_elems) continue;
-        const Pointer<Patch<NDIM> > patch = level->getPatch(p());
-        const Pointer<CartesianPatchGeometry<NDIM> > patch_geom = patch->getPatchGeometry();
-        const double* const patch_dx = patch_geom->getDx();
-        const double patch_dx_min = *std::min_element(patch_dx, patch_dx + NDIM);
-
-        const Pointer<CartesianPatchGeometry<NDIM> > pgeom = patch->getPatchGeometry();
-        const double* const x_lower = pgeom->getXLower();
-        const double* const x_upper = pgeom->getXUpper();
-
-        const double* const dx = pgeom->getDx();
-
-        double diag_dis = 0.0;
-        for (unsigned int d = 0; d < NDIM; ++d)
-        {
-            diag_dis += dx[d] * dx[d];
-        }
-
-        if (d_p_calc_width == 0)
-        {
-           TBOX_ERROR(d_object_name << ": The width for the interfacial pressure calc hasn't been setup!"
-                      << std::endl);
-        }
-        const double dh = d_p_calc_width * sqrt(diag_dis);
-
-        const int p_ghost_num = static_cast<int>(ceil(2.0 * dh / patch_dx_min));
-
-        std::array<double, NDIM> x_lower_gh, x_upper_gh;
-        for (unsigned int d = 0; d < NDIM; ++d)
-        {
-            x_lower_gh[d] = x_lower[d] - (static_cast<double>(p_ghost_num)) * dx[d];
-            x_upper_gh[d] = x_upper[d] + (static_cast<double>(p_ghost_num)) * dx[d];
-        }
-
-        double* x_upper_ghost = x_upper_gh.data();
-        double* x_lower_ghost = x_lower_gh.data();
-
-        // Setup vectors to store the values of U and X at the quadrature
-        // points.
-        //
-        // All this loop is doing is computing the total number of quadraturee
-        // points associated with all of the elements we are currently
-        // processing.  That number is n_qp_patch.
-        unsigned int n_qp_patch = 0;
-        for (unsigned int e_idx = 0; e_idx < num_active_patch_elems; ++e_idx)
-        {
-            Elem* const elem = patch_elems[e_idx];
-            for (unsigned int d = 0; d < NDIM; ++d)
-            {
-                X_dof_map.dof_indices(elem, X_dof_indices[d], d);
-            }
-            get_values_for_interpolation(x_node, *X_ghost_vec, X_dof_indices);
-
-            FEDataManager::updateInterpQuadratureRule(qrule, d_default_interp_spec, elem, x_node, patch_dx_min);
-
-            n_qp_patch += qrule->n_points();
-        }
-
-        if (!n_qp_patch) continue;
-        P_jump_qp.resize(n_qp_patch);
-        P_in_qp.resize(n_qp_patch);
-        P_out_qp.resize(n_qp_patch);
-        x_in_qp.resize(NDIM * n_qp_patch);
-        x_out_qp.resize(NDIM * n_qp_patch);
-        x_qp.resize(NDIM * n_qp_patch);
-        N_qp.resize(NDIM * n_qp_patch);
-        std::fill(P_in_qp.begin(), P_in_qp.end(), 0.0);
-        std::fill(P_out_qp.begin(), P_out_qp.end(), 0.0);
-		std::fill(P_jump_qp.begin(), P_jump_qp.end(), 0.0);
-        std::fill(N_qp.begin(), N_qp.end(), 0.0);
-
-        // Loop over the elements and compute the positions of the quadrature points.
-        qrule.reset();
-        unsigned int qp_offset = 0;
-        for (unsigned int e_idx = 0; e_idx < num_active_patch_elems; ++e_idx)
-        {
-            Elem* const elem = patch_elems[e_idx];
-            for (unsigned int d = 0; d < NDIM; ++d)
-            {
-                X_dof_map.dof_indices(elem, X_dof_indices[d], d);
-            }
-            get_values_for_interpolation(x_node, *X_ghost_vec, X_dof_indices);
-            
-            P_jump_dof_map_cache.dof_indices(elem, P_jump_dof_indices);
-            get_values_for_interpolation(P_jump_node, *P_jump_ghost_vec, P_jump_dof_indices);
-
-            const bool qrule_changed =
-                FEDataManager::updateInterpQuadratureRule(qrule, d_default_interp_spec, elem, x_node, patch_dx_min);
-
-            if (qrule_changed)
-            {
-                fe_X->attach_quadrature_rule(qrule.get());
-                fe_P->attach_quadrature_rule(qrule.get());
-            }
-            fe_X->reinit(elem);
-            fe_P->reinit(elem);
-
-            const unsigned int n_node = elem->n_nodes();
-            const unsigned int n_qp = qrule->n_points();
-
-            // Zero out the values of X, du, and dv prior to accumulation.
-            double* x_begin = &x_qp[NDIM * qp_offset];
-            std::fill(x_begin, x_begin + NDIM * n_qp, 0.0);
-
-            double* x_in_begin = &x_in_qp[NDIM * qp_offset];
-            std::fill(x_in_begin, x_in_begin + NDIM * n_qp, 0.0);
-            
-            double* x_out_begin = &x_out_qp[NDIM * qp_offset];
-            std::fill(x_out_begin, x_out_begin + NDIM * n_qp, 0.0);
-
-            double* N_begin = &N_qp[NDIM * qp_offset];
-            std::fill(N_begin, N_begin + NDIM * n_qp, 0.0);
-
-            // Interpolate X, du, and dv at all of the quadrature points
-            // via accumulation, i.e., X(qp) = sum_k X_k * phi_k(qp) for
-            // each qp.
-
-            for (unsigned int qp = 0; qp < n_qp; ++qp)
-            {
-                for (unsigned int k = 0; k < NDIM - 1; ++k)
-                {
-                    interpolate(dx_dxi[k], qp, x_node, *dphi_dxi_X[k]);
-                }
-                if (NDIM == 2)
-                {
-                    dx_dxi[1] = VectorValue<double>(0.0, 0.0, 1.0);
-                }
-                n = (dx_dxi[0].cross(dx_dxi[1])).unit();
-
-                for (unsigned int i = 0; i < NDIM; ++i)
-                {
-                    for (unsigned int k = 0; k < n_node; ++k)
-                    {
-                        const double& p_X = phi_X[k][qp];
-                        x_qp[NDIM * (qp_offset + qp) + i] += x_node[k][i] * p_X;
-                    }
-                    N_qp[NDIM * (qp_offset + qp) + i] = n(i);
-                    // Note that here we calculate the pressure on one side as the jump plus the pressure on the other
-                    // side.
-                    x_in_qp[NDIM * (qp_offset + qp) + i] =
-                        x_qp[NDIM * (qp_offset + qp) + i] - n(i) * dh;
-                    x_out_qp[NDIM * (qp_offset + qp) + i] =
-                        x_qp[NDIM * (qp_offset + qp) + i] + n(i) * dh;
-                }
-                for (unsigned int k = 0; k < n_node; ++k)
-                {
-                    const double& p_P = phi_P[k][qp];
-
-                    P_jump_qp[qp_offset + qp] += P_jump_node[k] * p_P;
-                }
-            }
-            qp_offset += n_qp;
-        }
-        // Interpolate values from the Cartesian grid patch to the quadrature
-        // points.
-        // Note: Values are interpolated only to those quadrature points that
-        // are within the patch interior
-
-        const Box<NDIM>& interp_box = patch->getBox();
-
-        Pointer<CellData<NDIM, double> > p_data = patch->getPatchData(p_data_idx);
-
-        const Box<NDIM> ghost_box = Box<NDIM>::grow(patch->getBox(), IntVector<NDIM>(p_ghost_num));
-
-        LEInteractor::interpolate(
-            P_in_qp, 1, x_in_qp, NDIM, p_data, patch, ghost_box, d_default_interp_spec.kernel_fcn);
-            
-        LEInteractor::interpolate(
-            P_out_qp, 1, x_out_qp, NDIM, p_data, patch, ghost_box, d_default_interp_spec.kernel_fcn);
-
-        std::vector<int> local_indices;
-        local_indices.clear();
-        const int upper_bound = n_qp_patch;
-        if (upper_bound == 0) return;
-
-        local_indices.reserve(upper_bound);
-        for (unsigned int k = 0; k < n_qp_patch; ++k)
-        {
-            const double* const xx = &x_qp[NDIM * k];
-            const Index<NDIM> i = IndexUtilities::getCellIndex(xx, patch_geom, interp_box);
-            if (interp_box.contains(i)) local_indices.push_back(k);
-
-            const double* const x_i = &x_in_qp[NDIM * k];
-            const Index<NDIM> ip = IndexUtilities::getCellIndex(
-                x_i, x_lower_ghost, x_upper_ghost, patch_geom->getDx(), ghost_box.lower(), ghost_box.upper());
-            if (!ghost_box.contains(ip) && interp_box.contains(i))
-                TBOX_ERROR(d_object_name << "::IBFESurfaceMethod():\n"
-                                         << " the pressure interpolation ghost width hasn't beeen properly set"
-                                         << std::endl);
-            const double* const x_o = &x_out_qp[NDIM * k];
-            const Index<NDIM> op = IndexUtilities::getCellIndex(
-                x_o, x_lower_ghost, x_upper_ghost, patch_geom->getDx(), ghost_box.lower(), ghost_box.upper());
-            if (!ghost_box.contains(op) && interp_box.contains(i))
-                TBOX_ERROR(d_object_name << "::IBFESurfaceMethod():\n"
-                                         << " the pressure interpolation ghost width hasn't beeen properly set"
-                                         << std::endl);
-        }
-
-        const unsigned int nindices = static_cast<int>(local_indices.size());
-
-        if (!local_indices.empty())
-        {
-            for (unsigned int k = 0; k < nindices; ++k)
-            {
-                P_out_qp[local_indices[k]] = P_jump_qp[local_indices[k]] + P_in_qp[local_indices[k]];
-            }
-        }
-
-        // Loop over the elements and accumulate the right-hand-side values.
-        qrule.reset();
-        qp_offset = 0;
-        for (unsigned int e_idx = 0; e_idx < num_active_patch_elems; ++e_idx)
-        {
-            Elem* const elem = patch_elems[e_idx];
-
-            P_in_dof_map_cache.dof_indices(elem, P_in_dof_indices);
-            P_in_rhs_e.resize(static_cast<int>(P_in_dof_indices.size()));
-            
-            P_out_dof_map_cache.dof_indices(elem, P_out_dof_indices);
-            P_out_rhs_e.resize(static_cast<int>(P_out_dof_indices.size()));
-
-            for (unsigned int d = 0; d < NDIM; ++d)
-            {
-                X_dof_map.dof_indices(elem, X_dof_indices[d], d);
-            }
-            get_values_for_interpolation(x_node, *X_ghost_vec, X_dof_indices);
-            const bool qrule_changed =
-                FEDataManager::updateInterpQuadratureRule(qrule, d_default_interp_spec, elem, x_node, patch_dx_min);
-            if (qrule_changed)
-            {
-                fe_X->attach_quadrature_rule(qrule.get());
-                fe_P->attach_quadrature_rule(qrule.get());
-            }
-
-            fe_X->reinit(elem);
-            fe_P->reinit(elem);
-
-            const unsigned int n_qp = qrule->n_points();
-            const size_t n_basis2 = P_in_dof_indices.size();
-            for (unsigned int qp = 0; qp < n_qp; ++qp)
-            {
-                const int idx = qp_offset + qp;
-                for (unsigned int k = 0; k < n_basis2; ++k)
-                {
-                    const double p_JxW = phi_P[k][qp] * JxW[qp];
-                    P_in_rhs_e(k) += P_in_qp[idx] * p_JxW;
-                    P_out_rhs_e(k) += P_out_qp[idx] * p_JxW;
-                }
-            }
-
-            P_in_dof_map.constrain_element_vector(P_in_rhs_e, P_in_dof_indices);
-            P_in_rhs_vec->add_vector(P_in_rhs_e, P_in_dof_indices);
-            
-            P_out_dof_map.constrain_element_vector(P_out_rhs_e, P_out_dof_indices);
-            P_out_rhs_vec->add_vector(P_out_rhs_e, P_out_dof_indices);
-
-            qp_offset += n_qp;
-        }
-    }
-    P_in_rhs_vec->close();
-    P_out_rhs_vec->close();
-
-    d_fe_data_managers[part]->computeL2Projection(
-        *P_in_vec, *P_in_rhs_vec, PRESSURE_IN_SYSTEM_NAME, d_default_interp_spec.use_consistent_mass_matrix);
-        
-    d_fe_data_managers[part]->computeL2Projection(
-        *P_out_vec, *P_out_rhs_vec, PRESSURE_OUT_SYSTEM_NAME, d_default_interp_spec.use_consistent_mass_matrix);
-
-    d_X_half_vecs[part]->close();
-    d_X_current_vecs[part]->close();
-    d_X_new_vecs[part]->close();
-
-    d_P_in_half_vecs[part]->close();
-    d_P_out_half_vecs[part]->close();
-    d_X_IB_ghost_vecs[part]->close();
-
-    return;
-
-} // extrapolatePressureForTraction
-
-void
-IBFESurfaceMethod::computeFluidTraction(const double data_time, unsigned int part)
-{
-    batch_vec_ghost_update({ d_WSS_in_half_vecs[part],
-                             d_WSS_out_half_vecs[part],
-                            // d_P_in_half_vecs[part], 
-                             d_P_out_half_vecs[part],
-                             d_TAU_in_half_vecs[part],
-                             d_TAU_out_half_vecs[part],
-                             d_X_new_vecs[part] },
-                           INSERT_VALUES,
-                           SCATTER_FORWARD);
-    NumericVector<double>* WSS_in_vec = NULL;
-    NumericVector<double>* WSS_in_ghost_vec = d_WSS_in_IB_ghost_vecs[part];
-    
-    NumericVector<double>* WSS_out_vec = NULL;
-    NumericVector<double>* WSS_out_ghost_vec = d_WSS_out_IB_ghost_vecs[part];
-
-    NumericVector<double>* P_in_vec = NULL;
-    NumericVector<double>* P_in_ghost_vec = d_P_in_IB_ghost_vecs[part];
-    
-    NumericVector<double>* P_out_vec = NULL;
-    NumericVector<double>* P_out_ghost_vec = d_P_out_IB_ghost_vecs[part];
-
-    NumericVector<double>* TAU_in_vec = d_TAU_in_half_vecs[part];
-    NumericVector<double>* TAU_out_vec = d_TAU_out_half_vecs[part];
-
-    NumericVector<double>* X_vec = NULL;
-
-    if (MathUtilities<double>::equalEps(data_time, d_current_time))
-    {
-        X_vec = d_X_current_vecs[part];
-    }
-    else if (MathUtilities<double>::equalEps(data_time, d_half_time))
-    {
-        X_vec = d_X_half_vecs[part];
-    }
-    else if (MathUtilities<double>::equalEps(data_time, d_new_time))
-    {
-        X_vec = d_X_new_vecs[part];
-    }
-    NumericVector<double>* X_ghost_vec = d_X_IB_ghost_vecs[part];
-    copy_and_synch(*X_vec, *X_ghost_vec);
-
-    WSS_in_vec = d_WSS_in_half_vecs[part];
-    copy_and_synch(*WSS_in_vec, *WSS_in_ghost_vec);
-
-    WSS_out_vec = d_WSS_out_half_vecs[part];
-    copy_and_synch(*WSS_out_vec, *WSS_out_ghost_vec);
-    
-    P_in_vec = d_P_in_half_vecs[part];
-    copy_and_synch(*P_in_vec, *P_in_ghost_vec);
-    
-    P_out_vec = d_P_out_half_vecs[part];
-    copy_and_synch(*P_out_vec, *P_out_ghost_vec);
-
-    std::unique_ptr<NumericVector<double> > TAU_in_rhs_vec = TAU_in_vec->zero_clone();
-    std::array<DenseVector<double>, NDIM> TAU_in_rhs_e;
-    
-    std::unique_ptr<NumericVector<double> > TAU_out_rhs_vec = TAU_out_vec->zero_clone();
-    std::array<DenseVector<double>, NDIM> TAU_out_rhs_e;
-
-    // Extract the FE systems and DOF maps, and setup the FE objects.
-    EquationSystems* equation_systems = d_fe_data_managers[part]->getEquationSystems();
-    const MeshBase& mesh = equation_systems->get_mesh();
-    const unsigned int dim = mesh.mesh_dimension();
-    std::unique_ptr<QBase> qrule;
-
-    System& X_system = equation_systems->get_system(COORDS_SYSTEM_NAME);
-    const DofMap& X_dof_map = X_system.get_dof_map();
-    FEDataManager::SystemDofMapCache& X_dof_map_cache = *d_fe_data_managers[part]->getDofMapCache(COORDS_SYSTEM_NAME);
-    FEType X_fe_type = X_dof_map.variable_type(0);
-    for (unsigned int d = 0; d < NDIM; ++d)
-    {
-        TBOX_ASSERT(X_dof_map.variable_type(d) == X_fe_type);
-    }
-
-    System& P_in_system = equation_systems->get_system(PRESSURE_IN_SYSTEM_NAME);
-    const DofMap& P_in_dof_map = P_in_system.get_dof_map();
-    FEDataManager::SystemDofMapCache& P_in_dof_map_cache = *d_fe_data_managers[part]->getDofMapCache(PRESSURE_IN_SYSTEM_NAME);
-    FEType P_in_fe_type = P_in_dof_map.variable_type(0);
-    
-    System& P_out_system = equation_systems->get_system(PRESSURE_OUT_SYSTEM_NAME);
-    const DofMap& P_out_dof_map = P_out_system.get_dof_map();
-    FEDataManager::SystemDofMapCache& P_out_dof_map_cache = *d_fe_data_managers[part]->getDofMapCache(PRESSURE_OUT_SYSTEM_NAME);
-    FEType P_out_fe_type = P_out_dof_map.variable_type(0);
-
-    System& WSS_in_system = equation_systems->get_system(WSS_IN_SYSTEM_NAME);
-    const DofMap& WSS_in_dof_map = WSS_in_system.get_dof_map();
-    FEDataManager::SystemDofMapCache& WSS_in_dof_map_cache = *d_fe_data_managers[part]->getDofMapCache(WSS_IN_SYSTEM_NAME);
-    FEType WSS_in_fe_type = WSS_in_dof_map.variable_type(0);
-    for (unsigned int d = 0; d < NDIM; ++d)
-    {
-        TBOX_ASSERT(WSS_in_dof_map.variable_type(d) == WSS_in_fe_type);
-    }
-    TBOX_ASSERT(WSS_in_fe_type == P_in_fe_type);
-    
-    
-    System& WSS_out_system = equation_systems->get_system(WSS_OUT_SYSTEM_NAME);
-    const DofMap& WSS_out_dof_map = WSS_out_system.get_dof_map();
-    FEDataManager::SystemDofMapCache& WSS_out_dof_map_cache = *d_fe_data_managers[part]->getDofMapCache(WSS_OUT_SYSTEM_NAME);
-    FEType WSS_out_fe_type = WSS_out_dof_map.variable_type(0);
-    for (unsigned int d = 0; d < NDIM; ++d)
-    {
-        TBOX_ASSERT(WSS_out_dof_map.variable_type(d) == WSS_out_fe_type);
-    }
-    TBOX_ASSERT(WSS_out_fe_type == P_out_fe_type);
-
-    System& TAU_in_system = equation_systems->get_system(TAU_IN_SYSTEM_NAME);
-    const DofMap& TAU_in_dof_map = TAU_in_system.get_dof_map();
-    FEDataManager::SystemDofMapCache& TAU_in_dof_map_cache = *d_fe_data_managers[part]->getDofMapCache(TAU_IN_SYSTEM_NAME);
-    FEType TAU_in_fe_type = TAU_in_dof_map.variable_type(0);
-    for (unsigned int d = 0; d < NDIM; ++d)
-    {
-        TBOX_ASSERT(TAU_in_dof_map.variable_type(d) == TAU_in_fe_type);
-    }
-    TBOX_ASSERT(TAU_in_fe_type == P_in_fe_type);
-    
-    System& TAU_out_system = equation_systems->get_system(TAU_OUT_SYSTEM_NAME);
-    const DofMap& TAU_out_dof_map = TAU_out_system.get_dof_map();
-    FEDataManager::SystemDofMapCache& TAU_out_dof_map_cache = *d_fe_data_managers[part]->getDofMapCache(TAU_OUT_SYSTEM_NAME);
-    FEType TAU_out_fe_type = TAU_out_dof_map.variable_type(0);
-    for (unsigned int d = 0; d < NDIM; ++d)
-    {
-        TBOX_ASSERT(TAU_out_dof_map.variable_type(d) == TAU_out_fe_type);
-    }
-    TBOX_ASSERT(TAU_out_fe_type == P_out_fe_type);
-    
-    std::unique_ptr<FEBase> fe_X = FEBase::build(dim, X_fe_type);
-    const std::vector<double>& JxW = fe_X->get_JxW();
-    const std::vector<std::vector<double> >& phi_X = fe_X->get_phi();
-    std::array<const std::vector<std::vector<double> >*, NDIM - 1> dphi_dxi_X;
-    dphi_dxi_X[0] = &fe_X->get_dphidxi();
-    if (NDIM > 2) dphi_dxi_X[1] = &fe_X->get_dphideta();
-
-    std::unique_ptr<FEBase> fe_P = FEBase::build(dim, P_out_fe_type);
-    const std::vector<std::vector<double> >& phi_P = fe_P->get_phi();
-
-    X_ghost_vec->close();
-    PetscVector<double>* X_petsc_vec = static_cast<PetscVector<double>*>(X_ghost_vec);
-    Vec X_global_vec = X_petsc_vec->vec();
-    Vec X_local_vec;
-    VecGhostGetLocalForm(X_global_vec, &X_local_vec);
-    double* X_local_soln;
-    VecGetArray(X_local_vec, &X_local_soln);
-    std::unique_ptr<NumericVector<double> > X0_vec = X_petsc_vec->clone();
-    copy_and_synch(X_system.get_vector("INITIAL_COORDINATES"), *X0_vec);
-    X0_vec->close();
-
-    const std::vector<std::vector<Elem*> >& active_patch_element_map =
-        d_fe_data_managers[part]->getActivePatchElementMap();
-
-    boost::multi_array<double, 2> x_node, X_node, WSS_in_node, WSS_out_node, n_qp_node;
-    boost::multi_array<double, 1> P_in_node, P_out_node;
-    std::vector<double> x_in_qp, x_out_qp, x_qp;
-    std::vector<double> P_in_qp, P_out_qp, Normal_qp, WSS_in_qp, WSS_out_qp, TAU_in_qp, TAU_out_qp;
-    std::array<VectorValue<double>, 2> dX_dxi, dx_dxi;
-    VectorValue<double> n, N, x, X;
-
-    Pointer<PatchLevel<NDIM> > level = d_hierarchy->getPatchLevel(d_fe_data_managers[part]->getLevelNumber());
-    const Pointer<CartesianGridGeometry<NDIM> > grid_geom = level->getGridGeometry();
-    int local_patch_num = 0;
-    for (PatchLevel<NDIM>::Iterator p(level); p; p++, ++local_patch_num)
-    {
-        // The relevant collection of elements.
-        const std::vector<Elem*>& patch_elems = active_patch_element_map[local_patch_num];
-        const size_t num_active_patch_elems = patch_elems.size();
-        if (!num_active_patch_elems) continue;
-        const Pointer<Patch<NDIM> > patch = level->getPatch(p());
-        const Pointer<CartesianPatchGeometry<NDIM> > patch_geom = patch->getPatchGeometry();
-        const double* const patch_dx = patch_geom->getDx();
-        const double patch_dx_min = *std::min_element(patch_dx, patch_dx + NDIM);
-
-        const Pointer<CartesianPatchGeometry<NDIM> > pgeom = patch->getPatchGeometry();
-
-        const double* const dx = pgeom->getDx();
-
-        double diag_dis = 0.0;
-        for (unsigned int d = 0; d < NDIM; ++d)
-        {
-            diag_dis += dx[d] * dx[d];
-        }
-
-        unsigned int n_qp_patch = 0;
-        for (unsigned int e_idx = 0; e_idx < num_active_patch_elems; ++e_idx)
-        {
-            Elem* const elem = patch_elems[e_idx];
-            const auto& X_dof_indices = X_dof_map_cache.dof_indices(elem);
-            get_values_for_interpolation(x_node, *X_petsc_vec, X_local_soln, X_dof_indices);
-            FEDataManager::updateInterpQuadratureRule(qrule, d_default_interp_spec, elem, x_node, patch_dx_min);
-            n_qp_patch += qrule->n_points();
-        }
-
-        if (!n_qp_patch) continue;
-        P_in_qp.resize(n_qp_patch);
-        P_out_qp.resize(n_qp_patch);
-        x_qp.resize(NDIM * n_qp_patch);
-        WSS_in_qp.resize(NDIM * n_qp_patch);
-        WSS_out_qp.resize(NDIM * n_qp_patch);
-
-        TAU_in_qp.resize(NDIM * n_qp_patch);
-        TAU_out_qp.resize(NDIM * n_qp_patch);
-        Normal_qp.resize(NDIM * n_qp_patch);
-        std::fill(Normal_qp.begin(), Normal_qp.end(), 0.0);
-        std::fill(x_qp.begin(), x_qp.end(), 0.0);
-        std::fill(WSS_in_qp.begin(), WSS_in_qp.end(), 0.0);
-        std::fill(WSS_out_qp.begin(), WSS_out_qp.end(), 0.0);
-        std::fill(P_in_qp.begin(), P_in_qp.end(), 0.0);
-        std::fill(P_out_qp.begin(), P_out_qp.end(), 0.0);
-        std::fill(TAU_in_qp.begin(), TAU_in_qp.end(), 0.0);
-        std::fill(TAU_out_qp.begin(), TAU_out_qp.end(), 0.0);
-
-        // Loop over the elements and compute the positions of the quadrature points.
-        qrule.reset();
-        unsigned int qp_offset = 0;
-        for (unsigned int e_idx = 0; e_idx < num_active_patch_elems; ++e_idx)
-        {
-            Elem* const elem = patch_elems[e_idx];
-            const auto& X_dof_indices = X_dof_map_cache.dof_indices(elem);
-            const auto& WSS_in_dof_indices = WSS_in_dof_map_cache.dof_indices(elem);
-            const auto& WSS_out_dof_indices = WSS_out_dof_map_cache.dof_indices(elem);
-            const auto& P_in_dof_indices = P_in_dof_map_cache.dof_indices(elem);
-            const auto& P_out_dof_indices = P_out_dof_map_cache.dof_indices(elem);
-            get_values_for_interpolation(x_node, *X_petsc_vec, X_local_soln, X_dof_indices);
-            get_values_for_interpolation(WSS_in_node, *WSS_in_ghost_vec, WSS_in_dof_indices);
-            get_values_for_interpolation(WSS_out_node, *WSS_out_ghost_vec, WSS_out_dof_indices);
-            get_values_for_interpolation(P_in_node, *P_in_ghost_vec, P_in_dof_indices[0]);
-            get_values_for_interpolation(P_out_node, *P_out_ghost_vec, P_out_dof_indices[0]);
-            get_values_for_interpolation(X_node, *X0_vec, X_dof_indices);
-
-            const bool qrule_changed =
-                FEDataManager::updateInterpQuadratureRule(qrule, d_default_interp_spec, elem, x_node, patch_dx_min);
-            if (qrule_changed)
-            {
-                fe_X->attach_quadrature_rule(qrule.get());
-                fe_P->attach_quadrature_rule(qrule.get());
-            }
-            fe_X->reinit(elem);
-            fe_P->reinit(elem);
-
-            const unsigned int n_node = elem->n_nodes();
-            const unsigned int n_qp = qrule->n_points();
-
-            // Zero out the values of X, du, and dv prior to accumulation.
-            double* x_begin = &x_qp[NDIM * qp_offset];
-            std::fill(x_begin, x_begin + NDIM * n_qp, 0.0);
-
-            double* Normal_begin = &Normal_qp[NDIM * qp_offset];
-            std::fill(Normal_begin, Normal_begin + NDIM * n_qp, 0.0);
-
-            double* WSS_in_begin = &WSS_in_qp[NDIM * qp_offset];
-            std::fill(WSS_in_begin, WSS_in_begin + NDIM * n_qp, 0.0);
-            
-            double* WSS_out_begin = &WSS_out_qp[NDIM * qp_offset];
-            std::fill(WSS_out_begin, WSS_out_begin + NDIM * n_qp, 0.0);
-
-            double* TAU_in_begin = &TAU_in_qp[NDIM * qp_offset];
-            std::fill(TAU_in_begin, TAU_in_begin + NDIM * n_qp, 0.0);
-            
-            double* TAU_out_begin = &TAU_out_qp[NDIM * qp_offset];
-            std::fill(TAU_out_begin, TAU_out_begin + NDIM * n_qp, 0.0);
-
-            double* P_in_begin = &P_in_qp[qp_offset];
-            std::fill(P_in_begin, P_in_begin + n_qp, 0.0);
-            
-            double* P_out_begin = &P_out_qp[qp_offset];
-            std::fill(P_out_begin, P_out_begin + n_qp, 0.0);
-
-            for (unsigned int qp = 0; qp < n_qp; ++qp)
-            {
-                interpolate(X, qp, X_node, phi_X);
-                interpolate(x, qp, x_node, phi_X);
-                for (unsigned int k = 0; k < NDIM - 1; ++k)
-                {
-                    interpolate(dX_dxi[k], qp, X_node, *dphi_dxi_X[k]);
-                    interpolate(dx_dxi[k], qp, x_node, *dphi_dxi_X[k]);
-                }
-                if (NDIM == 2)
-                {
-                    dX_dxi[1] = dx_dxi[1] = VectorValue<double>(0.0, 0.0, 1.0);
-                }
-
-                // Construct unit vectors in the reference and current
-                // configurations.
-                N = dX_dxi[0].cross(dX_dxi[1]);
-                const double dA = N.norm();
-                N = N.unit();
-                n = dx_dxi[0].cross(dx_dxi[1]);
-                const double da = n.norm();
-                n = n.unit();
-
-                for (unsigned int i = 0; i < NDIM; ++i)
-                {
-                    for (unsigned int k = 0; k < n_node; ++k)
-                    {
-                        const double& p_X = phi_X[k][qp];
-                        x_qp[NDIM * (qp_offset + qp) + i] += x_node[k][i] * p_X;
-                        const double& p_P = phi_P[k][qp];
-                        WSS_in_qp[NDIM * (qp_offset + qp) + i] += (da / dA) * WSS_in_node[k][i] * p_P;
-                        WSS_out_qp[NDIM * (qp_offset + qp) + i] += (da / dA) * WSS_out_node[k][i] * p_P;
-                    }
-                    Normal_qp[NDIM * (qp_offset + qp) + i] = n(i);
-                }
-
-                for (unsigned int k = 0; k < n_node; ++k)
-                {
-                    const double& p_P = phi_P[k][qp];
-                    P_in_qp[qp_offset + qp] += (da / dA) * P_in_node[k] * p_P;
-                    P_out_qp[qp_offset + qp] += (da / dA) * P_out_node[k] * p_P;
-                }
-            }
-            qp_offset += n_qp;
-        }
-
-        const Box<NDIM>& interp_box = patch->getBox();
-        std::vector<int> local_indices;
-        local_indices.clear();
-        const int upper_bound = n_qp_patch;
-        if (upper_bound == 0) return;
-
-        local_indices.reserve(upper_bound);
-        for (unsigned int k = 0; k < n_qp_patch; ++k)
-        {
-            const double* const XX = &x_qp[NDIM * k];
-            const Index<NDIM> i = IndexUtilities::getCellIndex(XX, patch_geom, interp_box);
-            if (interp_box.contains(i)) local_indices.push_back(k);
-        }
-
-        const unsigned int nindices = static_cast<int>(local_indices.size());
-
-        if (!local_indices.empty())
-        {
-            for (unsigned int axis = 0; axis < NDIM; ++axis)
-            {
-                for (unsigned int k = 0; k < nindices; ++k)
-                {
-                    // calculate the fluid traciton tau
-                    TAU_in_qp[NDIM * local_indices[k] + axis] =
-                        WSS_in_qp[NDIM * local_indices[k] + axis] -
-                        P_in_qp[local_indices[k]] * Normal_qp[NDIM * local_indices[k] + axis];
-
-                    TAU_out_qp[NDIM * local_indices[k] + axis] =
-                        WSS_out_qp[NDIM * local_indices[k] + axis] -
-                        P_out_qp[local_indices[k]] * Normal_qp[NDIM * local_indices[k] + axis];
-                }
-            }
-        }
-
-        // Loop over the elements and accumulate the right-hand-side values.
-        qrule.reset();
-        qp_offset = 0;
-        for (unsigned int e_idx = 0; e_idx < num_active_patch_elems; ++e_idx)
-        {
-            Elem* const elem = patch_elems[e_idx];
-            const auto& X_dof_indices = X_dof_map_cache.dof_indices(elem);
-            const auto& WSS_in_dof_indices = WSS_in_dof_map_cache.dof_indices(elem);
-            const auto& TAU_in_dof_indices = TAU_in_dof_map_cache.dof_indices(elem);
-            const auto& TAU_out_dof_indices = TAU_out_dof_map_cache.dof_indices(elem);
-            
-            for (unsigned int i = 0; i < NDIM; ++i)
-            {
-                TAU_in_rhs_e[i].resize(static_cast<int>(TAU_in_dof_indices[i].size()));
-                TAU_out_rhs_e[i].resize(static_cast<int>(TAU_out_dof_indices[i].size()));
-            }
-
-            get_values_for_interpolation(x_node, *X_petsc_vec, X_local_soln, X_dof_indices);
-            const bool qrule_changed =
-                FEDataManager::updateInterpQuadratureRule(qrule, d_default_interp_spec, elem, x_node, patch_dx_min);
-            if (qrule_changed)
-            {
-                fe_X->attach_quadrature_rule(qrule.get());
-                fe_P->attach_quadrature_rule(qrule.get());
-            }
-            fe_X->reinit(elem);
-            fe_P->reinit(elem);
-            const unsigned int n_qp = qrule->n_points();
-            const size_t n_basis2 = WSS_in_dof_indices[0].size();
-            for (unsigned int qp = 0; qp < n_qp; ++qp)
-            {
-                const int idx = NDIM * (qp_offset + qp);
-                for (unsigned int k = 0; k < n_basis2; ++k)
-                {
-                    const double p_JxW = phi_P[k][qp] * JxW[qp];
-                    for (unsigned int i = 0; i < NDIM; ++i)
-                    {
-                        TAU_in_rhs_e[i](k) += TAU_in_qp[idx + i] * p_JxW;
-                        TAU_out_rhs_e[i](k) += TAU_out_qp[idx + i] * p_JxW;
-                    }
-                }
-            }
-            for (unsigned int d = 0; d < NDIM; ++d)
-            {
-                auto dof_id_in_scratch = TAU_in_dof_indices[d];
-                TAU_in_dof_map.constrain_element_vector(TAU_in_rhs_e[d], dof_id_in_scratch);
-                TAU_in_rhs_vec->add_vector(TAU_in_rhs_e[d], dof_id_in_scratch);
-                
-                auto dof_id_out_scratch = TAU_out_dof_indices[d];
-                TAU_out_dof_map.constrain_element_vector(TAU_out_rhs_e[d], dof_id_out_scratch);
-                TAU_out_rhs_vec->add_vector(TAU_out_rhs_e[d], dof_id_out_scratch);
-            }
-            qp_offset += n_qp;
-        }
-    }
-
-    TAU_in_rhs_vec->close();
-    TAU_out_rhs_vec->close();
-
-    d_fe_data_managers[part]->computeL2Projection(
-        *TAU_in_vec, *TAU_in_rhs_vec, TAU_IN_SYSTEM_NAME, d_default_interp_spec.use_consistent_mass_matrix);
-        
-   d_fe_data_managers[part]->computeL2Projection(
-        *TAU_out_vec, *TAU_out_rhs_vec, TAU_OUT_SYSTEM_NAME, d_default_interp_spec.use_consistent_mass_matrix);
-
-    d_X_half_vecs[part]->close();
-    d_X_current_vecs[part]->close();
-    d_X_new_vecs[part]->close();
-    d_TAU_in_half_vecs[part]->close();
-    d_WSS_in_half_vecs[part]->close();
-    d_P_in_half_vecs[part]->close();
-    d_TAU_out_half_vecs[part]->close();
-    d_WSS_out_half_vecs[part]->close();
-    d_P_out_half_vecs[part]->close();
-
-    VecRestoreArray(X_local_vec, &X_local_soln);
-    VecGhostRestoreLocalForm(X_global_vec, &X_local_vec);
-
-    d_WSS_in_IB_ghost_vecs[part]->close();
-    d_WSS_out_IB_ghost_vecs[part]->close();
-    
-    d_P_in_IB_ghost_vecs[part]->close();
-    d_P_out_IB_ghost_vecs[part]->close();
-    d_X_IB_ghost_vecs[part]->close();
-
-    return;
-} // computeFluidTraction
-
-void
-IBFESurfaceMethod::imposeJumpConditions(const int f_data_idx,
-                                        PetscVector<double>& P_jump_ghost_vec,
-                                        std::array<PetscVector<double>*, NDIM>& DU_jump_ghost_vec,
-                                        PetscVector<double>& X_ghost_vec,
-                                        const double /*data_time*/,
-                                        const unsigned int part)
-{
-    // Extract the mesh.
-    EquationSystems* equation_systems = d_fe_data_managers[part]->getEquationSystems();
-    const MeshBase& mesh = equation_systems->get_mesh();
-    const unsigned int dim = mesh.mesh_dimension();
-
-    // Extract the FE systems and DOF maps, and setup the FE object
-    System& X_system = equation_systems->get_system(COORDS_SYSTEM_NAME);
-    const DofMap& X_dof_map = X_system.get_dof_map();
-    FEDataManager::SystemDofMapCache& X_dof_map_cache = *d_fe_data_managers[part]->getDofMapCache(COORDS_SYSTEM_NAME);
-    FEType X_fe_type = X_dof_map.variable_type(0);
-    for (unsigned d = 0; d < NDIM; ++d) TBOX_ASSERT(X_dof_map.variable_type(d) == X_fe_type);
-
-    System* P_jump_system;
-    const DofMap* P_jump_dof_map;
-    FEDataManager::SystemDofMapCache* P_jump_dof_map_cache = NULL;
-    FEType P_jump_fe_type;
-    if (d_use_pressure_jump_conditions)
-    {
-        P_jump_system = &equation_systems->get_system(PRESSURE_JUMP_SYSTEM_NAME);
-        P_jump_dof_map = &P_jump_system->get_dof_map();
-        P_jump_dof_map_cache = d_fe_data_managers[part]->getDofMapCache(PRESSURE_JUMP_SYSTEM_NAME);
-        P_jump_fe_type = P_jump_dof_map->variable_type(0);
-    }
-
-    std::array<DofMap*, NDIM> DU_jump_dof_map;
-    std::array<FEDataManager::SystemDofMapCache*, NDIM> DU_jump_dof_map_cache;
-    std::array<System*, NDIM> DU_jump_system;
-    FEType DU_jump_fe_type;
-    if (d_use_velocity_jump_conditions)
-    {
-        for (unsigned int i = 0; i < NDIM; ++i)
-        {
-            DU_jump_system[i] = &equation_systems->get_system(VELOCITY_JUMP_SYSTEM_NAME[i]);
-            DU_jump_dof_map_cache[i] = d_fe_data_managers[part]->getDofMapCache(VELOCITY_JUMP_SYSTEM_NAME[i]);
-            DU_jump_dof_map[i] = &DU_jump_system[i]->get_dof_map();
-            DU_jump_fe_type = DU_jump_dof_map[i]->variable_type(0);
-            for (unsigned int d = 0; d < NDIM; ++d)
-            {
-                TBOX_ASSERT(DU_jump_dof_map[i]->variable_type(d) == DU_jump_fe_type);
-            }
-        }
-    }
-
-    FEType fe_type = X_fe_type;
-    std::unique_ptr<FEBase> fe_X = FEBase::build(dim, fe_type);
-    std::array<const std::vector<std::vector<double> >*, NDIM - 1> dphi_dxi;
-    dphi_dxi[0] = &fe_X->get_dphidxi();
-    if (NDIM > 2) dphi_dxi[1] = &fe_X->get_dphideta();
-
-    std::unique_ptr<FEBase> fe_P_jump = FEBase::build(dim, P_jump_fe_type);
-    const std::vector<std::vector<double> >& phi_P_jump = fe_P_jump->get_phi();
-
-    // Loop over the patches to impose jump conditions on the Eulerian grid.
-    const std::vector<std::vector<Elem*> >& active_patch_element_map =
-        d_fe_data_managers[part]->getActivePatchElementMap();
-    const int level_num = d_fe_data_managers[part]->getLevelNumber();
-    boost::multi_array<double, 1> P_jump_node;
-    boost::multi_array<double, 2> x_node;
-    std::array<boost::multi_array<double, 2>, NDIM> DU_jump_node;
-    std::array<VectorValue<double>, 2> dx_dxi;
-    VectorValue<double> n, jn;
-    std::vector<libMesh::Point> X_node_cache, x_node_cache;
-    IBTK::Point x_min, x_max;
-    Pointer<PatchLevel<NDIM> > level = d_hierarchy->getPatchLevel(level_num);
-    const IntVector<NDIM>& ratio = level->getRatio();
-    const Pointer<CartesianGridGeometry<NDIM> > grid_geom = level->getGridGeometry();
-    int local_patch_num = 0;
-    for (PatchLevel<NDIM>::Iterator p(level); p; p++, ++local_patch_num)
-    {
-        // The relevant collection of elements.
-        const std::vector<Elem*>& patch_elems = active_patch_element_map[local_patch_num];
-        const size_t num_active_patch_elems = patch_elems.size();
-        if (num_active_patch_elems == 0) continue;
-
-        const Pointer<Patch<NDIM> > patch = level->getPatch(p());
-        Pointer<SideData<NDIM, double> > f_data = patch->getPatchData(f_data_idx);
-        const Box<NDIM>& patch_box = patch->getBox();
-        const CellIndex<NDIM>& patch_lower = patch_box.lower();
-        std::array<Box<NDIM>, NDIM> side_ghost_boxes;
-        for (unsigned int d = 0; d < NDIM; ++d)
-        {
-            side_ghost_boxes[d] = SideGeometry<NDIM>::toSideBox(f_data->getGhostBox(), d);
-        }
-        const Pointer<CartesianPatchGeometry<NDIM> > patch_geom = patch->getPatchGeometry();
-        const double* const x_lower = patch_geom->getXLower();
-        const double* const dx = patch_geom->getDx();
-
-        std::array<std::map<hier::Index<NDIM>, std::vector<libMesh::Point>, IndexOrder>, NDIM> intersection_points,
-            intersection_ref_coords;
-        std::array<std::map<hier::Index<NDIM>, std::vector<VectorValue<double> >, IndexOrder>, NDIM>
-            intersection_normals;
-
-        std::array<std::map<hier::Index<NDIM>, std::vector<libMesh::Point>, IndexOrder>, NDIM> intersection_u_points,
-            intersection_u_ref_coords;
-        std::array<std::map<hier::Index<NDIM>, std::vector<VectorValue<double> >, IndexOrder>, NDIM>
-            intersection_u_normals;
-
-        std::array<std::array<std::map<hier::Index<NDIM>, std::vector<libMesh::Point>, IndexOrder>, NDIM>, NDIM>
-            intersectionSide_u_points, intersectionSide_u_ref_coords;
-        std::array<std::array<std::map<hier::Index<NDIM>, std::vector<VectorValue<double> >, IndexOrder>, NDIM>, NDIM>
-            intersectionSide_u_normals;
-
-        // Loop over the elements.
-        for (size_t e_idx = 0; e_idx < num_active_patch_elems; ++e_idx)
-        {
-            Elem* const elem = patch_elems[e_idx];
-            const auto& X_dof_indices = X_dof_map_cache.dof_indices(elem);
-            get_values_for_interpolation(x_node, X_ghost_vec, X_dof_indices);
-            if (d_use_pressure_jump_conditions)
-            {
-                const auto& P_jump_dof_indices = P_jump_dof_map_cache->dof_indices(elem);
-                get_values_for_interpolation(P_jump_node, P_jump_ghost_vec, P_jump_dof_indices[0]);
-            }
-            if (d_use_velocity_jump_conditions)
-            {
-                for (unsigned int axis = 0; axis < NDIM; ++axis)
-                {
-                    const auto& DU_jump_dof_indices = DU_jump_dof_map_cache[axis]->dof_indices(elem);
-                    get_values_for_interpolation(DU_jump_node[axis], *DU_jump_ghost_vec[axis], DU_jump_dof_indices);
-                }
-            }
-
-            // Cache the nodal and physical coordinates of the side element,
-            // determine the bounding box of the current configuration of the
-            // element, and set the nodal coordinates to correspond to the
-            // physical coordinates.
-            const unsigned int n_nodes = elem->n_nodes();
-            X_node_cache.resize(n_nodes);
-            x_node_cache.resize(n_nodes);
-            x_min = IBTK::Point::Constant(std::numeric_limits<double>::max());
-            x_max = IBTK::Point::Constant(-std::numeric_limits<double>::max());
-            for (unsigned int k = 0; k < n_nodes; ++k)
-=======
->>>>>>> 02b927b2
             {
                 for (unsigned int k = 0; k < NDIM - 1; ++k)
                 {
@@ -5186,7 +3506,6 @@
                     intersect_line_with_face(intersections, static_cast<Face*>(elem), r, q, tolerance);
 #endif
                     for (unsigned int l = 0; l < NDIM - 1; ++l)
-<<<<<<< HEAD
                     {
 #if (NDIM == 2)
                         intersect_line_with_edge(intersectionsSide[l], static_cast<Edge*>(elem), rs[l], q, tolerance);
@@ -5198,19 +3517,6 @@
 
                     if (d_use_pressure_jump_conditions)
                     {
-=======
-                    {
-#if (NDIM == 2)
-                        intersect_line_with_edge(intersectionsSide[l], static_cast<Edge*>(elem), rs[l], q, tolerance);
-#endif
-#if (NDIM == 3)
-                        intersect_line_with_face(intersectionsSide[l], static_cast<Face*>(elem), rs[l], q, tolerance);
-#endif
-                    }
-
-                    if (d_use_pressure_jump_conditions)
-                    {
->>>>>>> 02b927b2
                         for (unsigned int k = 0; k < intersections.size(); ++k)
                         {
                             const libMesh::Point x = r + intersections[k].first * q;
@@ -5223,19 +3529,11 @@
                                 fe_X->reinit(elem, &ref_coords);
                                 fe_P_jump->reinit(elem, &ref_coords);
                                 for (unsigned int l = 0; l < NDIM - 1; ++l)
-<<<<<<< HEAD
                                 {
                                     interpolate(dx_dxi[l], 0, x_node, *dphi_dxi[l]);
                                 }
                                 if (NDIM == 2)
                                 {
-=======
-                                {
-                                    interpolate(dx_dxi[l], 0, x_node, *dphi_dxi[l]);
-                                }
-                                if (NDIM == 2)
-                                {
->>>>>>> 02b927b2
                                     dx_dxi[1] = VectorValue<double>(0.0, 0.0, 1.0);
                                 }
                                 n = (dx_dxi[0].cross(dx_dxi[1])).unit();
@@ -5327,7 +3625,6 @@
                                 bool found_same_intersection_point = false;
 
                                 for (int shift = -1; shift <= 1; ++shift)
-<<<<<<< HEAD
                                 {
                                     SideIndex<NDIM> i_s_prime = i_s_um;
                                     i_s_prime(axis) += shift;
@@ -5354,34 +3651,6 @@
 
                                 if (!found_same_intersection_point)
                                 {
-=======
-                                {
-                                    SideIndex<NDIM> i_s_prime = i_s_um;
-                                    i_s_prime(axis) += shift;
-                                    const std::vector<libMesh::Point>& candidate_coords =
-                                        intersection_u_points[axis][i_s_prime];
-                                    const std::vector<libMesh::Point>& candidate_ref_coords =
-                                        intersection_u_ref_coords[axis][i_s_prime];
-                                    const std::vector<VectorValue<double> >& candidate_normals =
-                                        intersection_u_normals[axis][i_s_prime];
-
-                                    checkDoubleCountingIntersection(axis,
-                                                                    dx,
-                                                                    n,
-                                                                    xu,
-                                                                    xui,
-                                                                    i_s_um,
-                                                                    i_s_prime,
-                                                                    candidate_coords,
-                                                                    candidate_ref_coords,
-                                                                    candidate_normals,
-                                                                    found_same_intersection_point);
-                                    if (found_same_intersection_point) break;
-                                }
-
-                                if (!found_same_intersection_point)
-                                {
->>>>>>> 02b927b2
                                     // imposed jump conditions.
 
                                     TBOX_ASSERT(i_s_um.getAxis() == i_s_up.getAxis());
@@ -5418,7 +3687,6 @@
                             intersection_u_ref_coords[axis][i_s_um].push_back(xui);
                             intersection_u_normals[axis][i_s_um].push_back(n);
                         }
-<<<<<<< HEAD
 
                         for (unsigned int j = 0; j < NDIM - 1; ++j)
                         {
@@ -5543,132 +3811,6 @@
                                             C_u_um = sdh_um * jn(axis);
                                             C_u_up = sdh_up * jn(axis);
 
-=======
-
-                        for (unsigned int j = 0; j < NDIM - 1; ++j)
-                        {
-                            for (unsigned int k = 0; k < intersectionsSide[j].size(); ++k)
-                            {
-                                libMesh::Point xu = rs[j] + intersectionsSide[j][k].first * q;
-                                const libMesh::Point& xui = intersectionsSide[j][k].second;
-                                SideIndex<NDIM> i_s_up;
-                                SideIndex<NDIM> i_s_um;
-
-                                if (fmod(fabs(xu(axis) - x_lower[axis]), dx[axis]) >= 0.5 * dx[axis])
-                                {
-                                    SideIndex<NDIM> i_side_um(i_c, SideDim[axis][j], 0);
-                                    Index<NDIM> i_c_neighbor = i_c;
-                                    i_c_neighbor(axis) += 1;
-
-                                    SideIndex<NDIM> i_side_up(i_c_neighbor, SideDim[axis][j], 0);
-
-                                    i_side_up(axis) =
-                                        static_cast<int>(std::floor((xu(axis) - x_lower[axis]) / dx[axis] + 0.5)) +
-                                        patch_lower[axis];
-                                    i_side_um(axis) =
-                                        static_cast<int>(std::floor((xu(axis) - x_lower[axis]) / dx[axis])) +
-                                        patch_lower[axis];
-                                    i_s_up = i_side_up;
-                                    i_s_um = i_side_um;
-                                }
-                                else if (fmod(fabs(xu(axis) - x_lower[axis]), dx[axis]) < 0.5 * dx[axis] &&
-                                         fmod(fabs(xu(axis) - x_lower[axis]), dx[axis]) >= 0.0)
-                                {
-                                    SideIndex<NDIM> i_side_up(i_c, SideDim[axis][j], 0);
-                                    Index<NDIM> i_c_neighbor = i_c;
-                                    i_c_neighbor(axis) -= 1;
-                                    SideIndex<NDIM> i_side_um(i_c_neighbor, SideDim[axis][j], 0);
-                                    i_side_up(axis) =
-                                        static_cast<int>(std::floor((xu(axis) - x_lower[axis]) / dx[axis])) +
-                                        patch_lower[axis];
-                                    i_side_um(axis) =
-                                        static_cast<int>(std::floor((xu(axis) - x_lower[axis]) / dx[axis] - 0.5)) +
-                                        patch_lower[axis];
-                                    i_s_up = i_side_up;
-                                    i_s_um = i_side_um;
-                                }
-                                else
-                                {
-                                    TBOX_ERROR(d_object_name << ":  Restart file version different than class version."
-                                                             << std::endl);
-                                }
-
-                                if (side_u_boxes[axis].contains(i_s_up) && side_u_boxes[axis].contains(i_s_um))
-                                {
-                                    std::vector<libMesh::Point> ref_coords(1, xui);
-                                    fe_X->reinit(elem, &ref_coords);
-                                    fe_P_jump->reinit(elem, &ref_coords);
-                                    for (unsigned int l = 0; l < NDIM - 1; ++l)
-                                    {
-                                        interpolate(dx_dxi[l], 0, x_node, *dphi_dxi[l]);
-                                    }
-                                    if (NDIM == 2)
-                                    {
-                                        dx_dxi[1] = VectorValue<double>(0.0, 0.0, 1.0);
-                                    }
-                                    n = (dx_dxi[0].cross(dx_dxi[1])).unit();
-
-                                    bool found_same_intersection_point = false;
-
-                                    for (int shift = -1; shift <= 1; ++shift)
-                                    {
-                                        SideIndex<NDIM> i_s_prime = i_s_um;
-                                        i_s_prime(SideDim[axis][j]) += shift;
-                                        const std::vector<libMesh::Point>& candidate_coords =
-                                            intersectionSide_u_points[j][axis][i_s_prime];
-                                        const std::vector<libMesh::Point>& candidate_ref_coords =
-                                            intersectionSide_u_ref_coords[j][axis][i_s_prime];
-                                        const std::vector<VectorValue<double> >& candidate_normals =
-                                            intersectionSide_u_normals[j][axis][i_s_prime];
-
-                                        checkDoubleCountingIntersection(axis,
-                                                                        dx,
-                                                                        n,
-                                                                        xu,
-                                                                        xui,
-                                                                        i_s_um,
-                                                                        i_s_prime,
-                                                                        candidate_coords,
-                                                                        candidate_ref_coords,
-                                                                        candidate_normals,
-                                                                        found_same_intersection_point);
-                                        if (found_same_intersection_point) break;
-                                    }
-
-                                    if (!found_same_intersection_point)
-                                    {
-                                        // Evaluate the jump conditions and apply them
-                                        // to the Eulerian grid.
-
-                                        // Evaluate the jump conditions and apply them
-                                        // to the Eulerian grid.
-                                        if (side_u_boxes[SideDim[axis][j]].contains(i_s_um) &&
-                                            side_u_boxes[SideDim[axis][j]].contains(i_s_up))
-                                        {
-                                            TBOX_ASSERT(i_s_up(axis) - i_s_um(axis) == 1);
-
-                                            const double x_mid_side_up =
-                                                x_lower[axis] +
-                                                static_cast<double>(i_s_up(axis) - patch_lower[axis] + 0.5) * dx[axis];
-
-                                            const double x_mid_side_um =
-                                                x_lower[axis] +
-                                                static_cast<double>(i_s_um(axis) - patch_lower[axis] + 0.5) * dx[axis];
-
-                                            TBOX_ASSERT(xu(axis) <= x_mid_side_up);
-                                            TBOX_ASSERT(xu(axis) > x_mid_side_um);
-
-                                            const double sdh_up = xu(axis) - x_mid_side_up; // Signed Distance h
-                                            const double sdh_um = xu(axis) - x_mid_side_um;
-
-                                            double C_u_um = 0;
-                                            double C_u_up = 0;
-
-                                            interpolate(&jn(0), 0, DU_jump_node[SideDim[axis][j]], phi_P_jump);
-                                            C_u_um = sdh_um * jn(axis);
-                                            C_u_up = sdh_up * jn(axis);
-
->>>>>>> 02b927b2
                                             const double sgn = n(axis) > 0.0 ? 1.0 : n(axis) < 0.0 ? -1.0 : 0.0;
 
                                             (*f_data)(i_s_um) += sgn * (C_u_up / (dx[axis] * dx[axis]));
@@ -6067,25 +4209,6 @@
         if (db->isDouble("traction_activation_time"))
             d_traction_activation_time = db->getDouble("traction_activation_time");
         if (db->isBool("traction_interior_side")) d_traction_interior_side = db->getBool("traction_interior_side");
-<<<<<<< HEAD
-    }
-    if (db->isBool("compute_fluid_traction"))
-    {
-		d_compute_fluid_traction = db->getBool("compute_fluid_traction");
-        if (db->isDouble("p_calc_width")) d_p_calc_width = db->getDouble("p_calc_width");
-        if (db->isDouble("traction_activation_time"))
-            d_traction_activation_time = db->getDouble("traction_activation_time");
-        if (db->isBool("traction_interior_side")) d_traction_interior_side = db->getBool("traction_interior_side");
-    }
-    if (db->isBool("compute_fluid_traction"))
-    {
-		d_compute_fluid_traction = db->getBool("compute_fluid_traction");
-        if (db->isDouble("p_calc_width")) d_p_calc_width = db->getDouble("p_calc_width");
-        if (db->isDouble("traction_activation_time"))
-            d_traction_activation_time = db->getDouble("traction_activation_time");
-        if (db->isBool("traction_interior_side")) d_traction_interior_side = db->getBool("traction_interior_side");
-=======
->>>>>>> 02b927b2
     }
     if (db->isBool("use_consistent_mass_matrix"))
         d_use_consistent_mass_matrix = db->getBool("use_consistent_mass_matrix");
