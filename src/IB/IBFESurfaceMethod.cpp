--- conflicted
+++ resolved
@@ -3920,14 +3920,11 @@
     // Set some default values.
     const bool use_adaptive_quadrature = true;
     const int point_density = 2.0;
-<<<<<<< HEAD
     d_mu = 0.0;
     d_wss_calc_width = 0.0;
     d_p_calc_width = 0.0;
     d_traction_activation_time = 0.0;
-=======
     const bool use_nodal_quadrature = false;
->>>>>>> 66a2f8aa
     const bool interp_use_consistent_mass_matrix = true;
     d_default_interp_spec = FEDataManager::InterpSpec("IB_4",
                                                       QGAUSS,
