// Filename: IBFEMethod.cpp
// Created on 5 Oct 2011 by Boyce Griffith
//
// Copyright (c) 2002-2017, Boyce Griffith
// All rights reserved.
//
// Redistribution and use in source and binary forms, with or without
// modification, are permitted provided that the following conditions are met:
//
//    * Redistributions of source code must retain the above copyright notice,
//      this list of conditions and the following disclaimer.
//
//    * Redistributions in binary form must reproduce the above copyright
//      notice, this list of conditions and the following disclaimer in the
//      documentation and/or other materials provided with the distribution.
//
//    * Neither the name of The University of North Carolina nor the names of
//      its contributors may be used to endorse or promote products derived from
//      this software without specific prior written permission.
//
// THIS SOFTWARE IS PROVIDED BY THE COPYRIGHT HOLDERS AND CONTRIBUTORS "AS IS"
// AND ANY EXPRESS OR IMPLIED WARRANTIES, INCLUDING, BUT NOT LIMITED TO, THE
// IMPLIED WARRANTIES OF MERCHANTABILITY AND FITNESS FOR A PARTICULAR PURPOSE
// ARE DISCLAIMED. IN NO EVENT SHALL THE COPYRIGHT HOLDER OR CONTRIBUTORS BE
// LIABLE FOR ANY DIRECT, INDIRECT, INCIDENTAL, SPECIAL, EXEMPLARY, OR
// CONSEQUENTIAL DAMAGES (INCLUDING, BUT NOT LIMITED TO, PROCUREMENT OF
// SUBSTITUTE GOODS OR SERVICES; LOSS OF USE, DATA, OR PROFITS; OR BUSINESS
// INTERRUPTION) HOWEVER CAUSED AND ON ANY THEORY OF LIABILITY, WHETHER IN
// CONTRACT, STRICT LIABILITY, OR TORT (INCLUDING NEGLIGENCE OR OTHERWISE)
// ARISING IN ANY WAY OUT OF THE USE OF THIS SOFTWARE, EVEN IF ADVISED OF THE
// POSSIBILITY OF SUCH DAMAGE.

/////////////////////////////// INCLUDES /////////////////////////////////////

#include <algorithm>
#include <cmath>
#include <limits>
#include <ostream>
#include <set>
#include <stdbool.h>
#include <stddef.h>
#include <string>
#include <utility>
#include <vector>

#include "BasePatchHierarchy.h"
#include "BasePatchLevel.h"
#include "Box.h"
#include "CartesianPatchGeometry.h"
#include "CellIndex.h"
#include "GriddingAlgorithm.h"
#include "HierarchyDataOpsManager.h"
#include "HierarchyDataOpsReal.h"
#include "Index.h"
#include "IntVector.h"
#include "LoadBalancer.h"
#include "MultiblockDataTranslator.h"
#include "Patch.h"
#include "PatchHierarchy.h"
#include "PatchLevel.h"
#include "SideData.h"
#include "SideIndex.h"
#include "Variable.h"
#include "VariableDatabase.h"
#include "boost/multi_array.hpp"
#include "ibamr/IBFEMethod.h"
#include "ibamr/IBHierarchyIntegrator.h"
#include "ibamr/INSHierarchyIntegrator.h"
#include "ibamr/StokesSpecifications.h"
#include "ibamr/namespaces.h" // IWYU pragma: keep
#include "ibtk/FEDataInterpolation.h"
#include "ibtk/FEDataManager.h"
#include "ibtk/IBTK_CHKERRQ.h"
#include "ibtk/IndexUtilities.h"
#include "ibtk/LEInteractor.h"
#include "ibtk/RobinPhysBdryPatchStrategy.h"
#include "ibtk/ibtk_utilities.h"
#include "ibtk/libmesh_utilities.h"
#include "libmesh/auto_ptr.h"
#include "libmesh/boundary_info.h"
#include "libmesh/boundary_info.h"
#include "libmesh/compare_types.h"
#include "libmesh/dense_vector.h"
#include "libmesh/dof_map.h"
#include "libmesh/edge.h"
#include "libmesh/elem.h"
#include "libmesh/enum_fe_family.h"
#include "libmesh/enum_order.h"
#include "libmesh/enum_quadrature_type.h"
#include "libmesh/equation_systems.h"
#include "libmesh/fe_compute_data.h"
#include "libmesh/fe_interface.h"
#include "libmesh/fe_type.h"
#include "libmesh/fem_context.h"
#include "libmesh/linear_implicit_system.h"
#include "libmesh/mesh.h"
#include "libmesh/mesh_base.h"
#include "libmesh/node.h"
#include "libmesh/numeric_vector.h"
#include "libmesh/periodic_boundaries.h"
#include "libmesh/periodic_boundary.h"
#include "libmesh/petsc_vector.h"
#include "libmesh/point.h"
#include "libmesh/point_locator_base.h"
#include "libmesh/point_locator_tree.h"
#include "libmesh/quadrature.h"
#include "libmesh/sparse_matrix.h"
#include "libmesh/string_to_enum.h"
#include "libmesh/system.h"
#include "libmesh/tensor_value.h"
#include "libmesh/transient_system.h"
#include "libmesh/type_tensor.h"
#include "libmesh/type_vector.h"
#include "libmesh/variant_filter_iterator.h"
#include "libmesh/vector_value.h"
#include "petscvec.h"
#include "tbox/Array.h"
#include "tbox/Database.h"
#include "tbox/MathUtilities.h"
#include "tbox/PIO.h"
#include "tbox/Pointer.h"
#include "tbox/RestartManager.h"
#include "tbox/SAMRAI_MPI.h"
#include "tbox/Utilities.h"

namespace SAMRAI
{
namespace xfer
{
template <int DIM>
class RefineSchedule;
template <int DIM>
class CoarsenSchedule;
} // namespace xfer
} // namespace SAMRAI

using namespace libMesh;

/////////////////////////////// NAMESPACE ////////////////////////////////////

namespace IBAMR
{
/////////////////////////////// STATIC ///////////////////////////////////////

namespace
{
// Version of IBFEMethod restart file data.
static const int IBFE_METHOD_VERSION = 1;

inline short int
get_dirichlet_bdry_ids(const std::vector<short int>& bdry_ids)
{
    short int dirichlet_bdry_ids = 0;
    for (std::vector<short int>::const_iterator cit = bdry_ids.begin(); cit != bdry_ids.end(); ++cit)
    {
        const short int bdry_id = *cit;
        if (bdry_id == FEDataManager::ZERO_DISPLACEMENT_X_BDRY_ID ||
            bdry_id == FEDataManager::ZERO_DISPLACEMENT_Y_BDRY_ID ||
            bdry_id == FEDataManager::ZERO_DISPLACEMENT_Z_BDRY_ID ||
            bdry_id == FEDataManager::ZERO_DISPLACEMENT_XY_BDRY_ID ||
            bdry_id == FEDataManager::ZERO_DISPLACEMENT_XZ_BDRY_ID ||
            bdry_id == FEDataManager::ZERO_DISPLACEMENT_YZ_BDRY_ID ||
            bdry_id == FEDataManager::ZERO_DISPLACEMENT_XYZ_BDRY_ID)
        {
            dirichlet_bdry_ids |= bdry_id;
        }
    }
    return dirichlet_bdry_ids;
}

inline bool
is_physical_bdry(const Elem* elem,
                 const unsigned short int side,
                 const BoundaryInfo& boundary_info,
                 const DofMap& dof_map)
{
    const std::vector<short int>& bdry_ids = boundary_info.boundary_ids(elem, side);
    bool at_physical_bdry = !elem->neighbor(side);
    for (std::vector<short int>::const_iterator cit = bdry_ids.begin(); cit != bdry_ids.end(); ++cit)
    {
        if (dof_map.is_periodic_boundary(*cit)) at_physical_bdry = false;
    }
    return at_physical_bdry;
}

inline bool
is_dirichlet_bdry(const Elem* elem,
                  const unsigned short int side,
                  const BoundaryInfo& boundary_info,
                  const DofMap& dof_map)
{
    if (!is_physical_bdry(elem, side, boundary_info, dof_map)) return false;
    const std::vector<short int>& bdry_ids = boundary_info.boundary_ids(elem, side);
    return get_dirichlet_bdry_ids(bdry_ids) != 0;
}

inline bool
has_physical_bdry(const Elem* elem, const BoundaryInfo& boundary_info, const DofMap& dof_map)
{
    bool has_physical_bdry = false;
    for (unsigned short int side = 0; side < elem->n_sides() && !has_physical_bdry; ++side)
    {
        has_physical_bdry = has_physical_bdry || is_physical_bdry(elem, side, boundary_info, dof_map);
    }
    return has_physical_bdry;
}

inline void
get_x_and_FF(libMesh::VectorValue<double>& x,
             libMesh::TensorValue<double>& FF,
             const std::vector<double>& x_data,
             const std::vector<VectorValue<double> >& grad_x_data,
             const unsigned int dim = NDIM)
{
    x.zero();
    FF.zero();
    for (unsigned int i = 0; i < dim; ++i)
    {
        x(i) = x_data[i];
        for (unsigned int j = 0; j < dim; ++j)
        {
            FF(i, j) = grad_x_data[i](j);
        }
    }
    for (unsigned int i = dim; i < LIBMESH_DIM; ++i)
    {
        FF(i, i) = 1.0;
    }
    return;
}

// initial condition for the stress normalization function Phi
// which solves the heat equation.
Number
heat_initial_condition(const libMesh::Point& p, const Parameters& parameters, const std::string&, const std::string&)
{
    const Real x = p(0);
    const Real y = p(1);
    const Real z = p(2);

    return 0.0;
}

void
assemble_cg_heat(EquationSystems& es, const std::string& system_name)
{
    const MeshBase& mesh = es.get_mesh();
    const BoundaryInfo& boundary_info = *mesh.boundary_info;
    const unsigned int dim = mesh.mesh_dimension();
    TransientLinearImplicitSystem& system = es.get_system<TransientLinearImplicitSystem>(IBFEMethod::PHI_SYSTEM_NAME);
    const DofMap& dof_map = system.get_dof_map();
    FEType fe_type = dof_map.variable_type(0);

    UniquePtr<FEBase> fe(FEBase::build(dim, fe_type));
    QGauss qrule(dim, FIFTH);
    fe->attach_quadrature_rule(&qrule);
    UniquePtr<FEBase> fe_face(FEBase::build(dim, fe_type));
    QGauss qface(dim - 1, FIFTH);
    fe_face->attach_quadrature_rule(&qface);

    const std::vector<Real>& JxW = fe->get_JxW();
    const std::vector<std::vector<Real> >& phi = fe->get_phi();
    const std::vector<std::vector<RealGradient> >& dphi = fe->get_dphi();

    const std::vector<std::vector<Real> >& phi_face = fe_face->get_phi();
    const std::vector<Real>& JxW_face = fe_face->get_JxW();

    DenseMatrix<Number> Ke;
    std::vector<dof_id_type> dof_indices;

    const Real dt = es.parameters.get<Real>("dt");
    const Real PENALTY = es.parameters.get<Real>("cg_penalty");
    const Real diffusion = es.parameters.get<Real>("Phi_diffusion");

    MeshBase::const_element_iterator el = mesh.active_local_elements_begin();
    const MeshBase::const_element_iterator end_el = mesh.active_local_elements_end();
    for (; el != end_el; ++el)
    {
        const Elem* elem = *el;
        dof_map.dof_indices(elem, dof_indices);
        fe->reinit(elem);
        unsigned int Ke_size = static_cast<unsigned int>(dof_indices.size());
        Ke.resize(Ke_size, Ke_size);
        for (unsigned int qp = 0; qp < qrule.n_points(); qp++)
        {
            for (unsigned int i = 0; i < phi.size(); i++)
            {
                for (unsigned int j = 0; j < phi.size(); j++)
                {
                    Ke(i, j) +=
                        (phi[i][qp] * phi[j][qp] + diffusion * 0.5 * dt * (dphi[i][qp] * dphi[j][qp])) * JxW[qp];
                }
            }
        }

        for (unsigned int side = 0; side < elem->n_sides(); side++)
        {
            // penalty method to apply boundary conditions
            if (is_physical_bdry(elem, side, boundary_info, dof_map))
            {
                fe_face->reinit(elem, side);
                for (unsigned int qp = 0; qp < qface.n_points(); qp++)
                {
                    for (unsigned int i = 0; i < phi_face.size(); ++i)
                    {
                        for (unsigned int j = 0; j < phi_face.size(); ++j)
                        {
                            Ke(i, j) += PENALTY * phi_face[i][qp] * phi_face[j][qp] * JxW_face[qp];
                        }
                    }
                }
            }
        }

        dof_map.constrain_element_matrix(Ke, dof_indices);
        system.matrix->add_matrix(Ke, dof_indices);
    }
}

// for building linear system to compute DG approximation to the stress normalization function
void
assemble_ipdg_poisson(EquationSystems& es, const std::string& system_name)
{
    const MeshBase& mesh = es.get_mesh();
    const BoundaryInfo& boundary_info = *mesh.boundary_info;
    const PointLocatorTree& point_locator(mesh);
    point_locator.build(TREE_ELEMENTS, mesh);

    const unsigned int dim = mesh.mesh_dimension();
    LinearImplicitSystem& system = es.get_system<LinearImplicitSystem>(IBFEMethod::PHI_SYSTEM_NAME);
    const Real jump0_penalty = es.parameters.get<Real>("ipdg_jump0_penalty");
    const Real jump1_penalty = es.parameters.get<Real>("ipdg_jump1_penalty");
    const Real beta0 = es.parameters.get<Real>("ipdg_beta0");
    const Real beta1 = es.parameters.get<Real>("ipdg_beta1");
    const double epsilon = es.parameters.get<Real>("Phi_epsilon");
    const double epsilon_inv = (std::abs(epsilon) > std::numeric_limits<double>::epsilon() ? 1.0 / epsilon : 0.0);
    const Real diffusion = es.parameters.get<Real>("Phi_diffusion");

    // had to remove the 'const' qualifier for dof_map because I need info about periodic boundaries
    DofMap& dof_map = system.get_dof_map();
    PeriodicBoundaries* periodic_boundaries = dof_map.get_periodic_boundaries();

    FEType fe_type = system.variable_type(0);

    UniquePtr<FEBase> fe(FEBase::build(dim, fe_type));
    UniquePtr<FEBase> fe_elem_face(FEBase::build(dim, fe_type));
    UniquePtr<FEBase> fe_neighbor_face(FEBase::build(dim, fe_type));

    // Quadrature rules for numerical integration on volumes and faces
    QGauss qrule(dim, fe_type.default_quadrature_order());
    fe->attach_quadrature_rule(&qrule);

    QGauss qface(dim - 1, fe_type.default_quadrature_order());
    fe_elem_face->attach_quadrature_rule(&qface);
    fe_neighbor_face->attach_quadrature_rule(&qface);

    // for volume integrals
    const std::vector<Real>& JxW = fe->get_JxW();
    const std::vector<std::vector<RealGradient> >& dphi = fe->get_dphi();
    const std::vector<std::vector<Real> >& phi = fe->get_phi();

    //  for surface integrals
    const std::vector<std::vector<Real> >& phi_face = fe_elem_face->get_phi();
    const std::vector<std::vector<RealGradient> >& dphi_face = fe_elem_face->get_dphi();
    const std::vector<Real>& JxW_face = fe_elem_face->get_JxW();
    const std::vector<libMesh::Point>& qface_normals = fe_elem_face->get_normals();

    // for surface integrals on the neighbor boundary
    const std::vector<std::vector<Real> >& phi_neighbor_face = fe_neighbor_face->get_phi();
    const std::vector<std::vector<RealGradient> >& dphi_neighbor_face = fe_neighbor_face->get_dphi();

    // local matrices
    DenseMatrix<Number> Ke;
    DenseMatrix<Number> Kne;
    DenseMatrix<Number> Ken;
    DenseMatrix<Number> Kee;
    DenseMatrix<Number> Knn;

    // vector for degree of freedom indices on a particular element
    std::vector<dof_id_type> dof_indices;

    // loop over elements
    MeshBase::const_element_iterator el = mesh.active_local_elements_begin();
    const MeshBase::const_element_iterator end_el = mesh.active_local_elements_end();

    for (; el != end_el; ++el)
    {
        const Elem* elem = *el;
        dof_map.dof_indices(elem, dof_indices);
        const unsigned int n_dofs = dof_indices.size();
        fe->reinit(elem);

        // initializing local matrix and local rhs
        Ke.resize(n_dofs, n_dofs);

        for (unsigned int qp = 0; qp < qrule.n_points(); qp++)
        {
            for (unsigned int i = 0; i < n_dofs; i++)
            {
                for (unsigned int j = 0; j < n_dofs; j++)
                {
                    Ke(i, j) +=
                        JxW[qp] * (epsilon_inv * phi[i][qp] * phi[j][qp] + diffusion * dphi[i][qp] * dphi[j][qp]);
                }
            }
        }

        // looping over element sides
        for (unsigned int side = 0; side < elem->n_sides(); side++)
        {
            // we enter here if the element side is on a physical boundary
            if (is_physical_bdry(elem, side, boundary_info, dof_map))
            {
                // Pointer to the element face
                fe_elem_face->reinit(elem, side);

                UniquePtr<Elem> elem_side(elem->build_side(side));
                const double h0_elem = pow(elem->volume() / elem_side->volume(), beta0);

                for (unsigned int qp = 0; qp < qface.n_points(); qp++)
                {
                    for (unsigned int i = 0; i < n_dofs; i++)
                    {
                        // Matrix contribution
                        for (unsigned int j = 0; j < n_dofs; j++)
                        {
                            // stability
                            Ke(i, j) += JxW_face[qp] * jump0_penalty / h0_elem * phi_face[i][qp] * phi_face[j][qp];

                            // consistency
                            Ke(i, j) -= JxW_face[qp] * (phi_face[i][qp] * (dphi_face[j][qp] * qface_normals[qp]) +
                                                        phi_face[j][qp] * (dphi_face[i][qp] * qface_normals[qp]));
                        }
                    }
                }
            }

            // we enter here if element side is either in the interior of the domain or
            // on a periodic boundary.
            // element side is either in the interior of the domain or
            // on a periodic boundary.
            else
            {
                // get topological neighbor of element
                const Elem* neighbor = elem->topological_neighbor(side, mesh, point_locator, periodic_boundaries);

                // find id of corresponding neighbor side,
                // since elements with periodic boundaries may not share the same
                // side in physical space.
                int blah = 0;
                for (int foo = 0; foo < neighbor->n_sides(); foo++)
                {
                    const Elem* foo_elem =
                        neighbor->topological_neighbor(foo, mesh, point_locator, periodic_boundaries);

                    if (!(foo_elem == libmesh_nullptr))
                    {
                        if (foo_elem->id() == elem->id())
                        {
                            blah = foo;
                        }
                    }
                }
                const int neighbor_side = blah;

                // Get the global element id of the element and the neighbor
                const unsigned int elem_id = elem->id();
                const unsigned int neighbor_id = neighbor->id();

                if ((neighbor->active() && (neighbor->level() == elem->level()) && (elem_id < neighbor_id)) ||
                    (neighbor->level() < elem->level()))
                {
                    // Pointer to the element side
                    UniquePtr<Elem> elem_side(elem->build_side(side));

                    // penalty parameters
                    const double h0_elem = pow(elem->volume() / elem_side->volume(), beta0);
                    const double h1_elem = pow(elem->volume() / elem_side->volume(), beta1);

                    // vectors to store quad point locations in physical space
                    // and the reference element
                    std::vector<libMesh::Point> qface_neighbor_point;
                    std::vector<libMesh::Point> qface_neighbor_ref_point;
                    std::vector<libMesh::Point> temp;
                    std::vector<libMesh::Point> qface_point;

                    // initialize shape functions on element side
                    fe_elem_face->reinit(elem, side);

                    // if this is true, we are in fact on a periodic boundary
                    if (elem->neighbor(side) == libmesh_nullptr)
                    {
                        // grab the boundary id (sideset id) of the neighbor side
                        const short int bdry_id = boundary_info.boundary_id(neighbor, neighbor_side);
                        libMesh::PeriodicBoundaryBase* periodic_boundary = periodic_boundaries->boundary(bdry_id);

                        // re init this temporarily to get the physical locations of the
                        // quad points on the the neighbor side
                        fe_neighbor_face->reinit(neighbor, neighbor_side);

                        // Get the physical locations of the element quadrature points
                        qface_neighbor_point = fe_neighbor_face->get_xyz();
                        qface_point = fe_elem_face->get_xyz();

                        // Find their ref locations of neighbor side quad points
                        FEInterface::inverse_map(neighbor->dim(),
                                                 fe->get_fe_type(),
                                                 neighbor,
                                                 qface_neighbor_point,
                                                 qface_neighbor_ref_point);

                        // rearrange ref points on the neighbor side for boundary integration
                        // to be consistent with those on the element side
                        for (int ii = 0; ii < qface_point.size(); ii++)
                        {
                            for (int jj = 0; jj < qface_neighbor_point.size(); ++jj)
                            {
                                libMesh::Point pp = periodic_boundary->get_corresponding_pos(qface_neighbor_point[jj]);
                                libMesh::Point diff = qface_point[ii] - pp;
                                if (diff.norm() / qface_point[ii].norm() < TOLERANCE)
                                {
                                    temp.push_back(qface_neighbor_ref_point[jj]);
                                }
                            }
                        }
                        // Calculate the neighbor element shape functions at those locations
                        fe_neighbor_face->reinit(neighbor, &temp);
                    }
                    // otherwise, we are on an interior edge and the element and its neighbor
                    // share a side in physical space
                    else
                    {
                        // Get the physical locations of the element quadrature points
                        qface_point = fe_elem_face->get_xyz();

                        // Find their locations on the neighbor
                        FEInterface::inverse_map(
                            elem->dim(), fe->get_fe_type(), neighbor, qface_point, qface_neighbor_ref_point);

                        // Calculate the neighbor element shape functions at those locations
                        fe_neighbor_face->reinit(neighbor, &qface_neighbor_ref_point);
                    }

                    std::vector<dof_id_type> neighbor_dof_indices;
                    dof_map.dof_indices(neighbor, neighbor_dof_indices);
                    const unsigned int n_neighbor_dofs = neighbor_dof_indices.size();

                    // initialize local  matrices for surface integrals
                    Kne.resize(n_neighbor_dofs, n_dofs);
                    Ken.resize(n_dofs, n_neighbor_dofs);
                    Kee.resize(n_dofs, n_dofs);
                    Knn.resize(n_neighbor_dofs, n_neighbor_dofs);

                    for (unsigned int qp = 0; qp < qface.n_points(); qp++)
                    {
                        for (unsigned int i = 0; i < n_dofs; i++)
                        {
                            for (unsigned int j = 0; j < n_dofs; j++)
                            {
                                // consistency
                                Kee(i, j) -=
                                    0.5 * JxW_face[qp] * (phi_face[j][qp] * (qface_normals[qp] * dphi_face[i][qp]) +
                                                          phi_face[i][qp] * (qface_normals[qp] * dphi_face[j][qp]));

                                // stability
                                Kee(i, j) += JxW_face[qp] * jump0_penalty / h0_elem * phi_face[j][qp] * phi_face[i][qp];
                                Kee(i, j) += JxW_face[qp] * jump1_penalty / h1_elem *
                                             (qface_normals[qp] * dphi_face[j][qp]) *
                                             (qface_normals[qp] * dphi_face[i][qp]);
                            }
                        }

                        for (unsigned int i = 0; i < n_neighbor_dofs; i++)
                        {
                            for (unsigned int j = 0; j < n_neighbor_dofs; j++)
                            {
                                // consistency
                                Knn(i, j) +=
                                    0.5 * JxW_face[qp] *
                                    (phi_neighbor_face[j][qp] * (qface_normals[qp] * dphi_neighbor_face[i][qp]) +
                                     phi_neighbor_face[i][qp] * (qface_normals[qp] * dphi_neighbor_face[j][qp]));

                                // stability
                                Knn(i, j) += JxW_face[qp] * jump0_penalty / h0_elem * phi_neighbor_face[j][qp] *
                                             phi_neighbor_face[i][qp];
                                Knn(i, j) += JxW_face[qp] * jump1_penalty / h1_elem *
                                             (qface_normals[qp] * dphi_neighbor_face[j][qp]) *
                                             (qface_normals[qp] * dphi_neighbor_face[i][qp]);
                            }
                        }

                        for (unsigned int i = 0; i < n_neighbor_dofs; i++)
                        {
                            for (unsigned int j = 0; j < n_dofs; j++)
                            {
                                // consistency
                                Kne(i, j) += 0.5 * JxW_face[qp] *
                                             (phi_neighbor_face[i][qp] * (qface_normals[qp] * dphi_face[j][qp]) -
                                              phi_face[j][qp] * (qface_normals[qp] * dphi_neighbor_face[i][qp]));

                                // stability
                                Kne(i, j) -=
                                    JxW_face[qp] * jump0_penalty / h0_elem * phi_face[j][qp] * phi_neighbor_face[i][qp];
                                Kne(i, j) -= JxW_face[qp] * jump1_penalty / h1_elem *
                                             (qface_normals[qp] * dphi_face[j][qp]) *
                                             (qface_normals[qp] * dphi_neighbor_face[i][qp]);
                            }
                        }

                        for (unsigned int i = 0; i < n_dofs; i++)
                        {
                            for (unsigned int j = 0; j < n_neighbor_dofs; j++)
                            {
                                // consistency
                                Ken(i, j) += 0.5 * JxW_face[qp] *
                                             (phi_neighbor_face[j][qp] * (qface_normals[qp] * dphi_face[i][qp]) -
                                              phi_face[i][qp] * (qface_normals[qp] * dphi_neighbor_face[j][qp]));

                                // stability
                                Ken(i, j) -=
                                    JxW_face[qp] * jump0_penalty / h0_elem * phi_face[i][qp] * phi_neighbor_face[j][qp];
                                Ken(i, j) -= JxW_face[qp] * jump1_penalty / h1_elem *
                                             (qface_normals[qp] * dphi_face[i][qp]) *
                                             (qface_normals[qp] * dphi_neighbor_face[j][qp]);
                            }
                        }
                    }

                    Kne *= diffusion;
                    Ken *= diffusion;
                    Knn *= diffusion;
                    Kee *= diffusion;

                    system.matrix->add_matrix(Kne, neighbor_dof_indices, dof_indices);
                    system.matrix->add_matrix(Ken, dof_indices, neighbor_dof_indices);
                    system.matrix->add_matrix(Kee, dof_indices);
                    system.matrix->add_matrix(Knn, neighbor_dof_indices);
                }
            }
        }
        system.matrix->add_matrix(Ke, dof_indices);
    }
    system.matrix->close();
}

void
assemble_cg_poisson(EquationSystems& es, const std::string& /*system_name*/)
{
    const MeshBase& mesh = es.get_mesh();
    const BoundaryInfo& boundary_info = *mesh.boundary_info;
    const unsigned int dim = mesh.mesh_dimension();
    TransientLinearImplicitSystem& system = es.get_system<TransientLinearImplicitSystem>(IBFEMethod::PHI_SYSTEM_NAME);
    const DofMap& dof_map = system.get_dof_map();
    FEType fe_type = dof_map.variable_type(0);

    UniquePtr<FEBase> fe(FEBase::build(dim, fe_type));
    QGauss qrule(dim, FIFTH);
    fe->attach_quadrature_rule(&qrule);
    UniquePtr<FEBase> fe_face(FEBase::build(dim, fe_type));
    QGauss qface(dim - 1, FIFTH);
    fe_face->attach_quadrature_rule(&qface);

    const std::vector<Real>& JxW = fe->get_JxW();
    const std::vector<std::vector<Real> >& phi = fe->get_phi();
    const std::vector<std::vector<RealGradient> >& dphi = fe->get_dphi();

    const std::vector<std::vector<Real> >& phi_face = fe_face->get_phi();
    const std::vector<Real>& JxW_face = fe_face->get_JxW();

    DenseMatrix<Number> Ke;
    std::vector<dof_id_type> dof_indices;

    const double epsilon = es.parameters.get<Real>("Phi_epsilon");
    const double epsilon_inv = (std::abs(epsilon) > std::numeric_limits<double>::epsilon() ? 1.0 / epsilon : 0.0);

    const Real PENALTY = es.parameters.get<Real>("cg_penalty");
    const Real diffusion = es.parameters.get<Real>("Phi_diffusion");

    MeshBase::const_element_iterator el = mesh.active_local_elements_begin();
    const MeshBase::const_element_iterator end_el = mesh.active_local_elements_end();
    for (; el != end_el; ++el)
    {
        const Elem* elem = *el;
        dof_map.dof_indices(elem, dof_indices);
        fe->reinit(elem);
        unsigned int Ke_size = static_cast<unsigned int>(dof_indices.size());
        Ke.resize(Ke_size, Ke_size);
        for (unsigned int qp = 0; qp < qrule.n_points(); qp++)
        {
            for (unsigned int i = 0; i < phi.size(); i++)
            {
                for (unsigned int j = 0; j < phi.size(); j++)
                {
                    Ke(i, j) +=
                        (epsilon_inv * phi[i][qp] * phi[j][qp] + diffusion * (dphi[i][qp] * dphi[j][qp])) * JxW[qp];
                }
            }
        }
        for (unsigned int side = 0; side < elem->n_sides(); side++)
        {
            if (is_physical_bdry(elem, side, boundary_info, dof_map))
            {
                fe_face->reinit(elem, side);
                for (unsigned int qp = 0; qp < qface.n_points(); qp++)
                {
                    for (unsigned int i = 0; i < phi_face.size(); ++i)
                    {
                        for (unsigned int j = 0; j < phi_face.size(); ++j)
                        {
                            Ke(i, j) += PENALTY * phi_face[i][qp] * phi_face[j][qp] * JxW_face[qp];
                        }
                    }
                }
            }
        }

        dof_map.constrain_element_matrix(Ke, dof_indices);
        system.matrix->add_matrix(Ke, dof_indices);
    }

    system.matrix->close();
}

std::string
libmesh_restart_file_name(const std::string& restart_dump_dirname,
                          unsigned int time_step_number,
                          unsigned int part,
                          const std::string& extension)
{
    std::ostringstream file_name_prefix;
    file_name_prefix << restart_dump_dirname << "/libmesh_data_part_" << part << "." << std::setw(6)
                     << std::setfill('0') << std::right << time_step_number << "." << extension;
    return file_name_prefix.str();
}
} // namespace

const std::string IBFEMethod::COORDS_SYSTEM_NAME = "IB coordinates system";
const std::string IBFEMethod::COORD_MAPPING_SYSTEM_NAME = "IB coordinate mapping system";
const std::string IBFEMethod::FORCE_SYSTEM_NAME = "IB force system";
const std::string IBFEMethod::PHI_SYSTEM_NAME = "IB stress normalization system";
const std::string IBFEMethod::SOURCE_SYSTEM_NAME = "IB source system";
const std::string IBFEMethod::VELOCITY_SYSTEM_NAME = "IB velocity system";

/////////////////////////////// PUBLIC ///////////////////////////////////////

IBFEMethod::IBFEMethod(const std::string& object_name,
                       Pointer<Database> input_db,
                       Mesh* mesh,
                       int max_level_number,
                       bool register_for_restart,
                       const std::string& restart_read_dirname,
                       unsigned int restart_restore_number)
    : d_num_parts(1)
{
    commonConstructor(object_name,
                      input_db,
                      std::vector<Mesh*>(1, mesh),
                      max_level_number,
                      register_for_restart,
                      restart_read_dirname,
                      restart_restore_number);
    return;
} // IBFEMethod

IBFEMethod::IBFEMethod(const std::string& object_name,
                       Pointer<Database> input_db,
                       const std::vector<Mesh*>& meshes,
                       int max_level_number,
                       bool register_for_restart,
                       const std::string& restart_read_dirname,
                       unsigned int restart_restore_number)
    : d_num_parts(static_cast<int>(meshes.size()))
{
    commonConstructor(object_name,
                      input_db,
                      meshes,
                      max_level_number,
                      register_for_restart,
                      restart_read_dirname,
                      restart_restore_number);
    return;
} // IBFEMethod

IBFEMethod::~IBFEMethod()
{
    for (unsigned int part = 0; part < d_num_parts; ++part)
    {
        delete d_equation_systems[part];
    }
    if (d_registered_for_restart)
    {
        RestartManager::getManager()->unregisterRestartItem(d_object_name);
        d_registered_for_restart = false;
    }
    return;
} // ~IBFEMethod

FEDataManager*
IBFEMethod::getFEDataManager(const unsigned int part) const
{
    TBOX_ASSERT(d_fe_equation_systems_initialized);
    TBOX_ASSERT(part < d_num_parts);
    return d_fe_data_managers[part];
} // getFEDataManager

void
IBFEMethod::registerStressNormalizationPart(unsigned int part)
{
    TBOX_ASSERT(d_fe_equation_systems_initialized);
    TBOX_ASSERT(part < d_num_parts);
    if (d_is_stress_normalization_part[part]) return;
    d_has_stress_normalization_parts = true;
    d_is_stress_normalization_part[part] = true;
    System& Phi_system = d_equation_systems[part]->add_system<TransientLinearImplicitSystem>(PHI_SYSTEM_NAME);
    d_equation_systems[part]->parameters.set<Real>("Phi_epsilon") = d_phi_epsilon;
    d_equation_systems[part]->parameters.set<Real>("ipdg_jump0_penalty") = d_ipdg_jump0_penalty;
    d_equation_systems[part]->parameters.set<Real>("ipdg_jump1_penalty") = d_ipdg_jump1_penalty;
    d_equation_systems[part]->parameters.set<Real>("ipdg_beta0") = d_ipdg_beta0;
    d_equation_systems[part]->parameters.set<Real>("ipdg_beta1") = d_ipdg_beta1;
    d_equation_systems[part]->parameters.set<Real>("cg_penalty") = d_cg_penalty;
    d_equation_systems[part]->parameters.set<std::string>("Phi_solver") = d_phi_solver;
    d_equation_systems[part]->parameters.set<Real>("dt") = d_phi_dt;
    d_equation_systems[part]->parameters.set<Real>("Phi_diffusion") = d_phi_diffusion;

    // assign function for building Phi linear system.  defaults to CG discretization
    if (d_phi_solver.compare("CG") == 0)
    {
        Phi_system.attach_assemble_function(assemble_cg_poisson);
        Phi_system.add_variable("Phi_CG", d_phi_fe_order, d_fe_family[part]);
    }
    else if (d_phi_solver.compare("IPDG") == 0)
    {
        Phi_system.attach_assemble_function(assemble_ipdg_poisson);
        Phi_system.add_variable("Phi_IPDG", d_phi_fe_order, MONOMIAL);
    }
    else if (d_phi_solver.compare("CG_HEAT") == 0)
    {
        // here we attach first the assemble function for poisson to have the
        // initial conditions for the heat equation be computed as the solution
        // to the steady state heat equation
        Phi_system.attach_assemble_function(assemble_cg_poisson);
        Phi_system.add_variable("Phi_Heat", d_phi_fe_order, d_fe_family[part]);
    }
    else
    {
        Phi_system.attach_assemble_function(assemble_cg_poisson);
        Phi_system.add_variable("Phi_CG", d_phi_fe_order, d_fe_family[part]);
    }

    return;
} // registerStressNormalizationPart

void
IBFEMethod::registerInitialCoordinateMappingFunction(const CoordinateMappingFcnData& data, const unsigned int part)
{
    TBOX_ASSERT(part < d_num_parts);
    d_coordinate_mapping_fcn_data[part] = data;
    return;
} // registerInitialCoordinateMappingFunction

IBFEMethod::CoordinateMappingFcnData
IBFEMethod::getInitialCoordinateMappingFunction(unsigned int part) const
{
    TBOX_ASSERT(part < d_num_parts);
    return d_coordinate_mapping_fcn_data[part];
} // getInitialCoordinateMappingFunction

void
IBFEMethod::registerInitialVelocityFunction(const InitialVelocityFcnData& data, const unsigned int part)
{
    TBOX_ASSERT(part < d_num_parts);
    d_initial_velocity_fcn_data[part] = data;
    return;
} // registerInitialVelocityFunction

IBFEMethod::InitialVelocityFcnData
IBFEMethod::getInitialVelocityFunction(unsigned int part) const
{
    TBOX_ASSERT(part < d_num_parts);
    return d_initial_velocity_fcn_data[part];
} // getInitialVelocityFunction

void
IBFEMethod::registerPK1StressFunction(const PK1StressFcnData& data, const unsigned int part)
{
    TBOX_ASSERT(part < d_num_parts);
    d_PK1_stress_fcn_data[part].push_back(data);
    if (data.quad_type == INVALID_Q_RULE)
    {
        d_PK1_stress_fcn_data[part].back().quad_type = d_default_quad_type[part];
    }
    if (data.quad_order == INVALID_ORDER)
    {
        d_PK1_stress_fcn_data[part].back().quad_order = d_default_quad_order[part];
    }
    return;
} // registerPK1StressFunction

std::vector<IBFEMethod::PK1StressFcnData>
IBFEMethod::getPK1StressFunction(unsigned int part) const
{
    TBOX_ASSERT(part < d_num_parts);
    return d_PK1_stress_fcn_data[part];
} // getPK1StressFunction

void
IBFEMethod::registerLagBodyForceFunction(const LagBodyForceFcnData& data, const unsigned int part)
{
    TBOX_ASSERT(part < d_num_parts);
    d_lag_body_force_fcn_data[part] = data;
    return;
} // registerLagBodyForceFunction

IBFEMethod::LagBodyForceFcnData
IBFEMethod::getLagBodyForceFunction(unsigned int part) const
{
    TBOX_ASSERT(part < d_num_parts);
    return d_lag_body_force_fcn_data[part];
} // getLagBodyForceFunction

void
IBFEMethod::registerLagSurfacePressureFunction(const LagSurfacePressureFcnData& data, const unsigned int part)
{
    TBOX_ASSERT(part < d_num_parts);
    d_lag_surface_pressure_fcn_data[part] = data;
    return;
} // registerLagSurfacePressureFunction

IBFEMethod::LagSurfacePressureFcnData
IBFEMethod::getLagSurfacePressureFunction(unsigned int part) const
{
    TBOX_ASSERT(part < d_num_parts);
    return d_lag_surface_pressure_fcn_data[part];
} // getLagSurfacePressureFunction

void
IBFEMethod::registerLagSurfaceForceFunction(const LagSurfaceForceFcnData& data, const unsigned int part)
{
    TBOX_ASSERT(part < d_num_parts);
    d_lag_surface_force_fcn_data[part] = data;
    return;
} // registerLagSurfaceForceFunction

IBFEMethod::LagSurfaceForceFcnData
IBFEMethod::getLagSurfaceForceFunction(unsigned int part) const
{
    TBOX_ASSERT(part < d_num_parts);
    return d_lag_surface_force_fcn_data[part];
} // getLagSurfaceForceFunction

void
IBFEMethod::registerLagBodySourceFunction(const LagBodySourceFcnData& data, const unsigned int part)
{
    TBOX_ASSERT(part < d_num_parts);
    if (d_lag_body_source_part[part]) return;
    d_has_lag_body_source_parts = true;
    d_lag_body_source_part[part] = true;
    d_lag_body_source_fcn_data[part] = data;
    System& Q_system = d_equation_systems[part]->add_system<ExplicitSystem>(SOURCE_SYSTEM_NAME);
    Q_system.add_variable("Q", d_fe_order[part], d_fe_family[part]);
    return;
} // registerLagBodySourceFunction

IBFEMethod::LagBodySourceFcnData
IBFEMethod::getLagBodySourceFunction(unsigned int part) const
{
    TBOX_ASSERT(part < d_num_parts);
    return d_lag_body_source_fcn_data[part];
} // getLagBodySourceFunction

void
IBFEMethod::registerOverlappingVelocityReset(const unsigned int part1, const unsigned int part2)
{
    TBOX_ASSERT(part1 < d_num_parts);
    TBOX_ASSERT(part2 < d_num_parts);

    // Check to see if we have already registered this part.
    if (d_is_overlap_velocity_part[part1])
    {
        TBOX_ERROR("IBFEMethod::registerOverlappingVelocityReset(): already registered part " << part1 << "\n");
    }

    d_has_overlap_velocity_parts = true;
    d_is_overlap_velocity_part[part1] = true;
    d_overlap_velocity_master_part[part1] = part2;
    d_is_overlap_velocity_master_part[part2] = true;

    boost::array<unsigned int, 2> part_idx;
    part_idx[0] = part1;
    part_idx[1] = part2;

    // Set up basic data structures.
    boost::array<EquationSystems*, 2> es;
    boost::array<MeshBase*, 2> mesh;
    boost::array<const DofMap*, 2> U_dof_map, X_dof_map;
    boost::array<UniquePtr<PointLocatorBase>, 2> ploc;
    boost::array<numeric_index_type, 2> first_local_idx, last_local_idx;
    for (int k = 0; k < 2; ++k)
    {
        es[k] = d_fe_data_managers[part_idx[k]]->getEquationSystems();
        System& U_system = es[k]->get_system<System>(VELOCITY_SYSTEM_NAME);
        U_dof_map[k] = &U_system.get_dof_map();
        NumericVector<double>& U_vec = *U_system.solution;
        System& X_system = es[k]->get_system<System>(COORDS_SYSTEM_NAME);
        X_dof_map[k] = &X_system.get_dof_map();
        NumericVector<double>& X_vec = *X_system.solution;
        TBOX_ASSERT(U_vec.first_local_index() == X_vec.first_local_index());
        TBOX_ASSERT(U_vec.last_local_index() == X_vec.last_local_index());
        first_local_idx[k] = U_vec.first_local_index();
        last_local_idx[k] = U_vec.last_local_index();
        FEType fe_type = U_dof_map[k]->variable_type(0);
        for (unsigned int d = 0; d < NDIM; ++d)
        {
            TBOX_ASSERT(fe_type == U_dof_map[k]->variable_type(d));
            TBOX_ASSERT(fe_type == X_dof_map[k]->variable_type(d));
        }
        mesh[k] = &es[k]->get_mesh();
        ploc[k] = PointLocatorBase::build(TREE_ELEMENTS, *mesh[k]);
        ploc[k]->enable_out_of_mesh_mode();
        if (d_overlap_tolerance > 0.0) ploc[k]->set_close_to_point_tol(d_overlap_tolerance);
    }

    // Find the elements of part2 that contain nodes of part1.
    boost::array<std::vector<std::vector<unsigned int> >, 2> U_dof_indices;
    for (int k = 0; k < 2; ++k)
    {
        U_dof_indices[k].resize(NDIM);
    }
    const unsigned int k_slave = 0;
    const unsigned int k_master = 1;
    std::map<dof_id_type, dof_id_type>& node_to_elem_map = d_overlap_velocity_part_node_to_elem_map[part_idx[k_slave]];
    MeshBase::node_iterator n = mesh[k_slave]->local_nodes_begin();
    const MeshBase::node_iterator end_n = mesh[k_slave]->local_nodes_end();
    for (; n != end_n; ++n)
    {
        const Node* const node = *n;
        const libMesh::Point& X = *node;
        const Elem* const other_elem = (*ploc[k_master])(X);
        if (other_elem)
        {
            node_to_elem_map[node->id()] = other_elem->id();
            for (unsigned int d = 0; d < NDIM; ++d)
            {
                U_dof_map[k_master]->dof_indices(other_elem, U_dof_indices[k_master][d], d);
                for (std::vector<unsigned int>::iterator it = U_dof_indices[k_master][d].begin();
                     it != U_dof_indices[k_master][d].end();
                     ++it)
                {
                    const unsigned int idx = *it;
                    if (idx < first_local_idx[k_master] || idx >= last_local_idx[k_master])
                    {
                        d_overlap_velocity_part_ghost_idxs[part_idx[k_master]].insert(idx);
                    }
                }
            }
        }
    }
    return;
}

void
IBFEMethod::registerOverlappingForceConstraint(const unsigned int part1,
                                               const unsigned int part2,
                                               const double kappa,
                                               QBase* qrule1,
                                               QBase* qrule2)
{
    TBOX_ASSERT(part1 < d_num_parts);
    TBOX_ASSERT(part2 < d_num_parts);

    d_has_overlap_force_parts = true;
    d_is_overlap_force_part[part1] = true;
    d_is_overlap_force_part[part2] = true;

    // Double-check that this pair of parts hasn't already been registered.
    unsigned int n_pairs = d_overlap_force_part_idxs.size();
    for (unsigned int k = 0; k < n_pairs; ++k)
    {
        if ((d_overlap_force_part_idxs[k][0] == part1 && d_overlap_force_part_idxs[k][1] == part2) ||
            (d_overlap_force_part_idxs[k][0] == part2 && d_overlap_force_part_idxs[k][1] == part1))
            return;
    }

    // Set up basic data structures.
    n_pairs += 1;
    d_overlap_force_part_idxs.resize(n_pairs);
    boost::array<unsigned int, 2>& part_idx = d_overlap_force_part_idxs.back();
    part_idx[0] = part1;
    part_idx[1] = part2;
    d_overlapping_elem_map.resize(n_pairs);
    boost::array<std::map<libMesh::dof_id_type, std::map<unsigned int, libMesh::dof_id_type> >, 2>& elem_map =
        d_overlapping_elem_map.back();
    d_overlap_force_part_kappa.push_back(kappa);
    d_overlap_force_part_qrule.resize(n_pairs);
    boost::array<QBase*, 2>& qrule = d_overlap_force_part_qrule.back();
    qrule[0] = qrule1;
    qrule[1] = qrule2;

    boost::array<EquationSystems*, 2> es;
    boost::array<MeshBase*, 2> mesh;
    boost::array<const DofMap*, 2> F_dof_map, X_dof_map;
    boost::array<UniquePtr<FEBase>, 2> fe;
    boost::array<UniquePtr<PointLocatorBase>, 2> ploc;
    boost::array<numeric_index_type, 2> first_local_idx, last_local_idx;
    for (int k = 0; k < 2; ++k)
    {
        es[k] = d_fe_data_managers[part_idx[k]]->getEquationSystems();
        System& F_system = es[k]->get_system<System>(FORCE_SYSTEM_NAME);
        System& X_system = es[k]->get_system<System>(COORDS_SYSTEM_NAME);
        F_dof_map[k] = &F_system.get_dof_map();
        X_dof_map[k] = &X_system.get_dof_map();
        NumericVector<double>& X_vec = *X_system.solution;
        first_local_idx[k] = X_vec.first_local_index();
        last_local_idx[k] = X_vec.last_local_index();
        FEType fe_type = F_dof_map[k]->variable_type(0);
        for (unsigned int d = 0; d < NDIM; ++d)
        {
            TBOX_ASSERT(fe_type == F_dof_map[k]->variable_type(d));
            TBOX_ASSERT(fe_type == X_dof_map[k]->variable_type(d));
        }
        mesh[k] = &es[k]->get_mesh();
        if (!qrule[k])
        {
            // \todo try to fix this when we update to C++11!
            qrule[k] = QBase::build(QGRID, mesh[k]->mesh_dimension(), FOURTH).release();
        }
        fe[k] = FEBase::build(mesh[k]->mesh_dimension(), fe_type);
        fe[k]->attach_quadrature_rule(qrule[k]);
        fe[k]->get_xyz();
        ploc[k] = PointLocatorBase::build(TREE_ELEMENTS, *mesh[k]);
        ploc[k]->enable_out_of_mesh_mode();
        if (d_overlap_tolerance > 0.0) ploc[k]->set_close_to_point_tol(d_overlap_tolerance);
    }

    // Find quadrature points that overlap with the other part.
    boost::array<std::vector<std::vector<unsigned int> >, 2> X_dof_indices;
    for (int k = 0; k < 2; ++k)
    {
        X_dof_indices[k].resize(NDIM);
    }
    for (int k = 0; k < 2; ++k)
    {
        const int k_next = (k + 1) % 2;
        const std::vector<libMesh::Point>& q_point = fe[k]->get_xyz();
        MeshBase::const_element_iterator el = mesh[k]->active_local_elements_begin();
        const MeshBase::const_element_iterator end_el = mesh[k]->active_local_elements_end();
        for (; el != end_el; ++el)
        {
            const Elem* const elem = *el;
            for (unsigned int d = 0; d < NDIM; ++d)
            {
                X_dof_map[k]->dof_indices(elem, X_dof_indices[k][d], d);
                for (std::vector<unsigned int>::iterator it = X_dof_indices[k][d].begin();
                     it != X_dof_indices[k][d].end();
                     ++it)
                {
                    const unsigned int idx = *it;
                    if (idx < first_local_idx[k] || idx >= last_local_idx[k])
                    {
                        d_overlap_force_part_ghost_idxs[part_idx[k]].insert(idx);
                    }
                }
            }
            fe[k]->reinit(elem);
            for (unsigned int qp = 0; qp < qrule[k]->n_points(); qp++)
            {
                const Elem* const other_elem = (*ploc[k_next])(q_point[qp]);
                if (other_elem)
                {
                    elem_map[k][elem->id()][qp] = other_elem->id();
                    for (unsigned int d = 0; d < NDIM; ++d)
                    {
                        X_dof_map[k_next]->dof_indices(other_elem, X_dof_indices[k_next][d], d);
                        for (std::vector<unsigned int>::iterator it = X_dof_indices[k_next][d].begin();
                             it != X_dof_indices[k_next][d].end();
                             ++it)
                        {
                            const unsigned int idx = *it;
                            if (idx < first_local_idx[k_next] || idx >= last_local_idx[k_next])
                            {
                                d_overlap_force_part_ghost_idxs[part_idx[k_next]].insert(idx);
                            }
                        }
                    }
                }
            }
        }
    }
}

void
IBFEMethod::registerDirectForcingKinematics(Pointer<IBFEDirectForcingKinematics> data, unsigned int part)
{
    TBOX_ASSERT(part < d_num_parts);
    d_direct_forcing_kinematics_data[part] = data;
    return;
} // registerDirectForcingKinematics


const IntVector<NDIM>&
IBFEMethod::getMinimumGhostCellWidth() const
{
    return d_ghosts;
} // getMinimumGhostCellWidth

void
IBFEMethod::setupTagBuffer(Array<int>& tag_buffer, Pointer<GriddingAlgorithm<NDIM> > gridding_alg) const
{
    const int finest_hier_ln = gridding_alg->getMaxLevels() - 1;
    const int tsize = tag_buffer.size();
    tag_buffer.resizeArray(finest_hier_ln);
    for (int i = tsize; i < finest_hier_ln; ++i) tag_buffer[i] = 0;
    for (unsigned int part = 0; part < d_num_parts; ++part)
    {
        const int gcw = d_fe_data_managers[part]->getGhostCellWidth().max();
        const int tag_ln = d_fe_data_managers[part]->getLevelNumber() - 1;
        if (tag_ln >= 0 && tag_ln < finest_hier_ln)
        {
            tag_buffer[tag_ln] = std::max(tag_buffer[tag_ln], gcw);
        }
    }
    for (int ln = finest_hier_ln - 2; ln >= 0; --ln)
    {
        tag_buffer[ln] =
            std::max(tag_buffer[ln], tag_buffer[ln + 1] / gridding_alg->getRatioToCoarserLevel(ln + 1).max() + 1);
    }
    return;
} // setupTagBuffer

void
IBFEMethod::preprocessIntegrateData(double current_time, double new_time, int num_cycles)
{
    d_current_time = current_time;
    d_new_time = new_time;
    d_half_time = current_time + 0.5 * (new_time - current_time);

    // Extract the FE data.
    d_X_systems.resize(d_num_parts);
    d_X_current_vecs.resize(d_num_parts);
    d_X_new_vecs.resize(d_num_parts);
    d_X_half_vecs.resize(d_num_parts);
    d_X_IB_ghost_vecs.resize(d_num_parts);

    d_U_systems.resize(d_num_parts);
    d_U_current_vecs.resize(d_num_parts);
    d_U_new_vecs.resize(d_num_parts);
    d_U_half_vecs.resize(d_num_parts);

    d_F_systems.resize(d_num_parts);
    d_F_half_vecs.resize(d_num_parts);
    d_F_IB_ghost_vecs.resize(d_num_parts);

    d_Q_systems.resize(d_num_parts);
    d_Q_half_vecs.resize(d_num_parts);
    d_Q_IB_ghost_vecs.resize(d_num_parts);

    d_Phi_systems.resize(d_num_parts);
    d_Phi_half_vecs.resize(d_num_parts);

    for (unsigned int part = 0; part < d_num_parts; ++part)
    {
        d_X_systems[part] = &d_equation_systems[part]->get_system(COORDS_SYSTEM_NAME);
        d_X_current_vecs[part] = dynamic_cast<PetscVector<double>*>(d_X_systems[part]->current_local_solution.get());
        d_X_new_vecs[part] = dynamic_cast<PetscVector<double>*>(
            d_X_current_vecs[part]->clone().release()); // WARNING: must be manually deleted
        d_X_half_vecs[part] = dynamic_cast<PetscVector<double>*>(
            d_X_current_vecs[part]->clone().release()); // WARNING: must be manually deleted
        d_X_IB_ghost_vecs[part] = dynamic_cast<PetscVector<double>*>(
            d_fe_data_managers[part]->buildGhostedCoordsVector(/*localize_data*/ false));

        d_U_systems[part] = &d_equation_systems[part]->get_system(VELOCITY_SYSTEM_NAME);
        d_U_current_vecs[part] = dynamic_cast<PetscVector<double>*>(d_U_systems[part]->current_local_solution.get());
        d_U_new_vecs[part] = dynamic_cast<PetscVector<double>*>(
            d_U_current_vecs[part]->clone().release()); // WARNING: must be manually deleted
        d_U_half_vecs[part] = dynamic_cast<PetscVector<double>*>(
            d_U_current_vecs[part]->clone().release()); // WARNING: must be manually deleted

        d_F_systems[part] = &d_equation_systems[part]->get_system(FORCE_SYSTEM_NAME);
        d_F_half_vecs[part] = dynamic_cast<PetscVector<double>*>(d_F_systems[part]->current_local_solution.get());
        d_F_IB_ghost_vecs[part] = dynamic_cast<PetscVector<double>*>(
            d_fe_data_managers[part]->buildGhostedSolutionVector(FORCE_SYSTEM_NAME, /*localize_data*/ false));

        if (d_lag_body_source_part[part])
        {
            d_Q_systems[part] = &d_equation_systems[part]->get_system(SOURCE_SYSTEM_NAME);
            d_Q_half_vecs[part] = dynamic_cast<PetscVector<double>*>(d_Q_systems[part]->current_local_solution.get());
            d_Q_IB_ghost_vecs[part] = dynamic_cast<PetscVector<double>*>(
                d_fe_data_managers[part]->buildGhostedSolutionVector(SOURCE_SYSTEM_NAME, /*localize_data*/ false));
        }

        if (d_is_stress_normalization_part[part])
        {
            d_Phi_systems[part] = &d_equation_systems[part]->get_system(PHI_SYSTEM_NAME);
            d_Phi_half_vecs[part] =
                dynamic_cast<PetscVector<double>*>(d_Phi_systems[part]->current_local_solution.get());
        }

        // Initialize X^{n+1/2} and X^{n+1} to equal X^{n}, and initialize
        // U^{n+1/2} and U^{n+1} to equal U^{n}.
        d_X_systems[part]->solution->close();
        d_X_systems[part]->solution->localize(*d_X_current_vecs[part]);
        d_X_systems[part]->solution->localize(*d_X_new_vecs[part]);
        d_X_systems[part]->solution->localize(*d_X_half_vecs[part]);

        d_U_systems[part]->solution->close();
        d_U_systems[part]->solution->localize(*d_U_current_vecs[part]);
        d_U_systems[part]->solution->localize(*d_U_new_vecs[part]);
        d_U_systems[part]->solution->localize(*d_U_half_vecs[part]);

        d_F_systems[part]->solution->close();
        d_F_systems[part]->solution->localize(*d_F_half_vecs[part]);

        if (d_lag_body_source_part[part])
        {
            d_Q_systems[part]->solution->close();
            d_Q_systems[part]->solution->localize(*d_Q_half_vecs[part]);
        }

        if (d_is_stress_normalization_part[part])
        {
            d_Phi_systems[part]->solution->close();
            d_Phi_systems[part]->solution->localize(*d_Phi_half_vecs[part]);
        }

        if (d_direct_forcing_kinematics_data[part])
        {
            d_direct_forcing_kinematics_data[part]->preprocessIntegrateData(current_time, new_time, num_cycles);
        }
    }

    // Update the mask data.
    getVelocityHierarchyDataOps()->copyData(mask_new_idx, mask_current_idx);
    return;
} // preprocessIntegrateData

void
IBFEMethod::postprocessIntegrateData(double current_time, double new_time, int num_cycles)
{
    for (unsigned part = 0; part < d_num_parts; ++part)
    {
        // Reset time-dependent Lagrangian data.
        d_X_new_vecs[part]->close();
        *d_X_systems[part]->solution = *d_X_new_vecs[part];
        d_X_systems[part]->solution->close();
        d_X_systems[part]->solution->localize(*d_X_systems[part]->current_local_solution);
        delete d_X_new_vecs[part];
        delete d_X_half_vecs[part];

        d_U_new_vecs[part]->close();
        *d_U_systems[part]->solution = *d_U_new_vecs[part];
        d_U_systems[part]->solution->close();
        d_U_systems[part]->solution->localize(*d_U_systems[part]->current_local_solution);
        delete d_U_new_vecs[part];
        delete d_U_half_vecs[part];

        d_F_half_vecs[part]->close();
        *d_F_systems[part]->solution = *d_F_half_vecs[part];
        d_F_systems[part]->solution->close();
        d_F_systems[part]->solution->localize(*d_F_systems[part]->current_local_solution);

        if (d_lag_body_source_part[part])
        {
            d_Q_half_vecs[part]->close();
            *d_Q_systems[part]->solution = *d_Q_half_vecs[part];
            d_Q_systems[part]->solution->close();
            d_Q_systems[part]->solution->localize(*d_Q_systems[part]->current_local_solution);
        }

        if (d_is_stress_normalization_part[part])
        {
            d_Phi_half_vecs[part]->close();
            *d_Phi_systems[part]->solution = *d_Phi_half_vecs[part];
            d_Phi_systems[part]->solution->close();
            d_Phi_systems[part]->solution->localize(*d_Phi_systems[part]->current_local_solution);
        }

        if (d_direct_forcing_kinematics_data[part])
        {
            d_direct_forcing_kinematics_data[part]->postprocessIntegrateData(current_time, new_time, num_cycles);
        }

        // Update the coordinate mapping dX = X - s.
        updateCoordinateMapping(part);
    }

    d_X_systems.clear();
    d_X_current_vecs.clear();
    d_X_new_vecs.clear();
    d_X_half_vecs.clear();
    d_X_IB_ghost_vecs.clear();

    d_U_systems.clear();
    d_U_current_vecs.clear();
    d_U_new_vecs.clear();
    d_U_half_vecs.clear();

    d_F_systems.clear();
    d_F_half_vecs.clear();
    d_F_IB_ghost_vecs.clear();

    d_Q_systems.clear();
    d_Q_half_vecs.clear();
    d_Q_IB_ghost_vecs.clear();

    d_Phi_systems.clear();
    d_Phi_half_vecs.clear();

    // Reset the current time step interval.
    d_current_time = std::numeric_limits<double>::quiet_NaN();
    d_new_time = std::numeric_limits<double>::quiet_NaN();
    d_half_time = std::numeric_limits<double>::quiet_NaN();
    return;
} // postprocessIntegrateData

void
IBFEMethod::interpolateVelocity(const int u_data_idx,
                                const std::vector<Pointer<CoarsenSchedule<NDIM> > >& /*u_synch_scheds*/,
                                const std::vector<Pointer<RefineSchedule<NDIM> > >& u_ghost_fill_scheds,
                                const double data_time)
{
    std::vector<NumericVector<double>*> U_vecs(d_num_parts), X_vecs(d_num_parts);
    for (unsigned int part = 0; part < d_num_parts; ++part)
    {
        if (MathUtilities<double>::equalEps(data_time, d_current_time))
        {
            U_vecs[part] = d_U_current_vecs[part];
            X_vecs[part] = d_X_current_vecs[part];
        }
        else if (MathUtilities<double>::equalEps(data_time, d_half_time))
        {
            U_vecs[part] = d_U_half_vecs[part];
            X_vecs[part] = d_X_half_vecs[part];
        }
        else if (MathUtilities<double>::equalEps(data_time, d_new_time))
        {
            U_vecs[part] = d_U_new_vecs[part];
            X_vecs[part] = d_X_new_vecs[part];
        }
    }

    // Communicate ghost data.
    for (unsigned int k = 0; k < u_ghost_fill_scheds.size(); ++k)
    {
        if (u_ghost_fill_scheds[k]) u_ghost_fill_scheds[k]->fillData(data_time);
    }
    std::vector<Pointer<RefineSchedule<NDIM> > > no_fill(u_ghost_fill_scheds.size(), NULL);

    for (unsigned int part = 0; part < d_num_parts; ++part)
    {
        NumericVector<double>* X_ghost_vec = d_X_IB_ghost_vecs[part];
        X_vecs[part]->localize(*X_ghost_vec);
    }

    // Build the right-hand-sides to compute the interpolated data.
    std::vector<PetscVector<double>*> U_rhs_vecs(d_num_parts);
    for (unsigned int part = 0; part < d_num_parts; ++part)
    {
        U_rhs_vecs[part] = static_cast<PetscVector<double>*>(U_vecs[part]->zero_clone().release());
        d_fe_data_managers[part]->interpWeighted(u_data_idx,
                                                 *U_rhs_vecs[part],
                                                 *d_X_IB_ghost_vecs[part],
                                                 VELOCITY_SYSTEM_NAME,
                                                 no_fill,
                                                 data_time,
                                                 /*close_F*/ false,
                                                 /*close_X*/ false);
        int ierr = VecAssemblyBegin(U_rhs_vecs[part]->vec());
        IBTK_CHKERRQ(ierr);
    }

    // Solve for the interpolated data.
    for (unsigned int part = 0; part < d_num_parts; ++part)
    {
        int ierr = VecAssemblyEnd(U_rhs_vecs[part]->vec());
        IBTK_CHKERRQ(ierr);
        d_fe_data_managers[part]->computeL2Projection(*U_vecs[part],
                                                      *U_rhs_vecs[part],
                                                      VELOCITY_SYSTEM_NAME,
                                                      d_interp_spec[part].use_consistent_mass_matrix,
                                                      /*close_U*/ true,
                                                      /*close_F*/ false);
        delete U_rhs_vecs[part];
    }

    // Account for any velocity constraints.
    if (d_has_overlap_velocity_parts)
    {
        resetOverlapNodalValues(VELOCITY_SYSTEM_NAME, U_vecs);
    }
    return;
} // interpolateVelocity

void
IBFEMethod::forwardEulerStep(const double current_time, const double new_time)
{
    const double dt = new_time - current_time;
    int ierr;
    for (unsigned int part = 0; part < d_num_parts; ++part)
    {
        ierr = VecWAXPY(d_X_new_vecs[part]->vec(), dt, d_U_current_vecs[part]->vec(), d_X_current_vecs[part]->vec());
        IBTK_CHKERRQ(ierr);
        ierr = VecAXPBYPCZ(
            d_X_half_vecs[part]->vec(), 0.5, 0.5, 0.0, d_X_current_vecs[part]->vec(), d_X_new_vecs[part]->vec());
        IBTK_CHKERRQ(ierr);
        d_X_new_vecs[part]->close();
        d_X_half_vecs[part]->close();

<<<<<<< HEAD
        if (d_phi_solver.compare("CG_HEAT") == 0)
        {
            EquationSystems* equation_systems = d_equation_systems[part];
            d_equation_systems[part]->parameters.set<Real>("dt") = dt;
            TransientLinearImplicitSystem& Phi_system =
                equation_systems->get_system<TransientLinearImplicitSystem>(PHI_SYSTEM_NAME);
            Phi_system.time = new_time;
            *Phi_system.old_local_solution = *Phi_system.current_local_solution;
=======
        if (d_direct_forcing_kinematics_data[part])
        {
            d_direct_forcing_kinematics_data[part]->forwardEulerStep(
                current_time, new_time, *d_X_current_vecs[part], *d_X_half_vecs[part], *d_X_new_vecs[part]);
>>>>>>> 2f994dee
        }
    }

    // Account for any velocity constraints.
    if (d_has_overlap_velocity_parts)
    {
        resetOverlapNodalValues(COORDS_SYSTEM_NAME, d_X_half_vecs);
        resetOverlapNodalValues(COORDS_SYSTEM_NAME, d_X_new_vecs);
    }
    return;
} // eulerStep

void
IBFEMethod::midpointStep(const double current_time, const double new_time)
{
    const double dt = new_time - current_time;
    int ierr;
    for (unsigned int part = 0; part < d_num_parts; ++part)
    {
        ierr = VecWAXPY(d_X_new_vecs[part]->vec(), dt, d_U_half_vecs[part]->vec(), d_X_current_vecs[part]->vec());
        IBTK_CHKERRQ(ierr);
        ierr = VecAXPBYPCZ(
            d_X_half_vecs[part]->vec(), 0.5, 0.5, 0.0, d_X_current_vecs[part]->vec(), d_X_new_vecs[part]->vec());
        IBTK_CHKERRQ(ierr);
        d_X_new_vecs[part]->close();
        d_X_half_vecs[part]->close();
        if (d_direct_forcing_kinematics_data[part])
        {
            d_direct_forcing_kinematics_data[part]->midpointStep(
                current_time, new_time, *d_X_current_vecs[part], *d_X_half_vecs[part], *d_X_new_vecs[part]);
        }
    }

    // Account for any velocity constraints.
    if (d_has_overlap_velocity_parts)
    {
        resetOverlapNodalValues(COORDS_SYSTEM_NAME, d_X_half_vecs);
        resetOverlapNodalValues(COORDS_SYSTEM_NAME, d_X_new_vecs);
    }
    return;
} // midpointStep

void
IBFEMethod::trapezoidalStep(const double current_time, const double new_time)
{
    const double dt = new_time - current_time;
    int ierr;
    for (unsigned int part = 0; part < d_num_parts; ++part)
    {
        ierr =
            VecWAXPY(d_X_new_vecs[part]->vec(), 0.5 * dt, d_U_current_vecs[part]->vec(), d_X_current_vecs[part]->vec());
        IBTK_CHKERRQ(ierr);
        ierr = VecAXPY(d_X_new_vecs[part]->vec(), 0.5 * dt, d_U_new_vecs[part]->vec());
        IBTK_CHKERRQ(ierr);
        ierr = VecAXPBYPCZ(
            d_X_half_vecs[part]->vec(), 0.5, 0.5, 0.0, d_X_current_vecs[part]->vec(), d_X_new_vecs[part]->vec());
        IBTK_CHKERRQ(ierr);
        d_X_new_vecs[part]->close();
        d_X_half_vecs[part]->close();
        if (d_direct_forcing_kinematics_data[part])
        {
            d_direct_forcing_kinematics_data[part]->trapezoidalStep(
                current_time, new_time, *d_X_current_vecs[part], *d_X_half_vecs[part], *d_X_new_vecs[part]);
        }
    }

    // Account for any velocity constraints.
    if (d_has_overlap_velocity_parts)
    {
        resetOverlapNodalValues(COORDS_SYSTEM_NAME, d_X_half_vecs);
        resetOverlapNodalValues(COORDS_SYSTEM_NAME, d_X_new_vecs);
    }
    return;
} // trapezoidalStep

void
IBFEMethod::computeLagrangianForce(const double data_time)
{
    TBOX_ASSERT(MathUtilities<double>::equalEps(data_time, d_half_time));
    for (unsigned part = 0; part < d_num_parts; ++part)
    {
        if (d_is_stress_normalization_part[part])
        {
            computeStressNormalization(*d_Phi_half_vecs[part], *d_X_half_vecs[part], data_time, part);
        }
        // Zero-out force vector
        d_F_half_vecs[part]->zero();
        computeInteriorForceDensity(*d_F_half_vecs[part], *d_X_half_vecs[part], d_Phi_half_vecs[part], data_time, part);
        if (d_direct_forcing_kinematics_data[part])
        {
            int ierr;
            PetscVector<double>* F_half_df = static_cast<PetscVector<double>*>(
                d_F_half_vecs[part]->zero_clone().release()); // WARNING: must be manually deleted
            d_direct_forcing_kinematics_data[part]->computeLagrangianForce(
                *F_half_df, *d_X_half_vecs[part], *d_U_half_vecs[part], data_time);
            ierr = VecAXPY(d_F_half_vecs[part]->vec(), 1.0, F_half_df->vec());
            IBTK_CHKERRQ(ierr);
            delete F_half_df;
        }
    }
    if (d_has_overlap_force_parts)
    {
        std::vector<libMesh::PetscVector<double>*> X_half_ghost_vecs(d_X_half_vecs.size());
        for (unsigned int k = 0; k < d_X_half_vecs.size(); ++k)
        {
            if (d_is_overlap_force_part[k])
            {
                PetscVector<double>* X_half_vec = d_X_half_vecs[k];
                std::vector<numeric_index_type> ghost_idxs(d_overlap_force_part_ghost_idxs[k].begin(),
                                                           d_overlap_force_part_ghost_idxs[k].end());
                X_half_ghost_vecs[k] = new PetscVector<double>(
                    X_half_vec->comm(), X_half_vec->size(), X_half_vec->local_size(), ghost_idxs);
                X_half_vec->localize(*X_half_ghost_vecs[k]);
            }
        }
        computeOverlapConstraintForceDensity(d_F_half_vecs, X_half_ghost_vecs);
        for (unsigned int k = 0; k < d_X_half_vecs.size(); ++k)
        {
            if (d_is_overlap_force_part[k]) delete X_half_ghost_vecs[k];
        }
    }
    return;
} // computeLagrangianForce

void
IBFEMethod::spreadForce(const int f_data_idx,
                        RobinPhysBdryPatchStrategy* f_phys_bdry_op,
                        const std::vector<Pointer<RefineSchedule<NDIM> > >& /*f_prolongation_scheds*/,
                        const double data_time)
{
    TBOX_ASSERT(MathUtilities<double>::equalEps(data_time, d_half_time));

    // Communicate ghost data.
    for (unsigned int part = 0; part < d_num_parts; ++part)
    {
        PetscVector<double>* X_vec = d_X_half_vecs[part];
        PetscVector<double>* X_ghost_vec = d_X_IB_ghost_vecs[part];
        PetscVector<double>* F_vec = d_F_half_vecs[part];
        PetscVector<double>* F_ghost_vec = d_F_IB_ghost_vecs[part];
        PetscVector<double>* Phi_vec = d_Phi_half_vecs[part];
        PetscVector<double>* Phi_ghost_vec = d_Phi_half_vecs[part];
        X_vec->localize(*X_ghost_vec);
        F_vec->localize(*F_ghost_vec);
        if(d_is_stress_normalization_part[part])
        {
            Phi_vec->localize(*Phi_ghost_vec);
        }
    }

    // Spread interior force density values.
    for (unsigned int part = 0; part < d_num_parts; ++part)
    {
        PetscVector<double>* X_ghost_vec = d_X_IB_ghost_vecs[part];
        PetscVector<double>* F_ghost_vec = d_F_IB_ghost_vecs[part];
        d_fe_data_managers[part]->spread(f_data_idx,
                                         *F_ghost_vec,
                                         *X_ghost_vec,
                                         FORCE_SYSTEM_NAME,
                                         f_phys_bdry_op,
                                         data_time,
                                         /*close_F*/ false,
                                         /*close_X*/ false);
    }

    // Handle any transmission conditions.
    for (unsigned int part = 0; part < d_num_parts; ++part)
    {
        PetscVector<double>* X_ghost_vec = d_X_IB_ghost_vecs[part];
        PetscVector<double>* F_ghost_vec = d_F_IB_ghost_vecs[part];
        PetscVector<double>* Phi_ghost_vec = d_Phi_half_vecs[part];
        if (d_split_normal_force || d_split_tangential_force)
        {
            if (d_use_jump_conditions && d_split_normal_force)
            {
                imposeJumpConditions(f_data_idx, *F_ghost_vec, *X_ghost_vec, data_time, part);
            }
            if (!d_use_jump_conditions || d_split_tangential_force)
            {
                spreadTransmissionForceDensity(f_data_idx, Phi_ghost_vec, *X_ghost_vec, f_phys_bdry_op, data_time, part);
            }
        }
    }
    return;
} // spreadForce

bool
IBFEMethod::hasFluidSources() const
{
    return d_has_lag_body_source_parts;
}

void
IBFEMethod::computeLagrangianFluidSource(double data_time)
{
    TBOX_ASSERT(MathUtilities<double>::equalEps(data_time, d_half_time));
    for (unsigned int part = 0; part < d_num_parts; ++part)
    {
        if (!d_lag_body_source_part[part]) continue;

        EquationSystems* equation_systems = d_fe_data_managers[part]->getEquationSystems();
        const MeshBase& mesh = equation_systems->get_mesh();
        const unsigned int dim = mesh.mesh_dimension();

        // Extract the FE systems and DOF maps, and setup the FE object.
        ExplicitSystem& Q_system = equation_systems->get_system<ExplicitSystem>(SOURCE_SYSTEM_NAME);
        const DofMap& Q_dof_map = Q_system.get_dof_map();
        FEDataManager::SystemDofMapCache& Q_dof_map_cache =
            *d_fe_data_managers[part]->getDofMapCache(SOURCE_SYSTEM_NAME);
        FEType Q_fe_type = Q_dof_map.variable_type(0);
        std::vector<unsigned int> Q_dof_indices;
        System& X_system = equation_systems->get_system(COORDS_SYSTEM_NAME);
        std::vector<int> vars(NDIM);
        for (unsigned int d = 0; d < NDIM; ++d) vars[d] = d;

        FEDataInterpolation fe(dim, d_fe_data_managers[part]);
        UniquePtr<QBase> qrule = QBase::build(QGAUSS, dim, FIFTH);
        fe.attachQuadratureRule(qrule.get());
        fe.evalQuadraturePoints();
        fe.evalQuadratureWeights();
        fe.registerSystem(Q_system);
        NumericVector<double>& X_vec = *d_X_half_vecs[part];
        const size_t X_sys_idx = fe.registerInterpolatedSystem(X_system, vars, vars, &X_vec);
        std::vector<size_t> Q_fcn_system_idxs;
        fe.setupInterpolatedSystemDataIndexes(
            Q_fcn_system_idxs, d_lag_body_source_fcn_data[part].system_data, equation_systems);
        fe.init(/*use_IB_ghosted_vecs*/ false);

        const std::vector<libMesh::Point>& q_point = fe.getQuadraturePoints();
        const std::vector<double>& JxW = fe.getQuadratureWeights();
        const std::vector<std::vector<double> >& phi = fe.getPhi(Q_fe_type);

        const std::vector<std::vector<std::vector<double> > >& fe_interp_var_data = fe.getVarInterpolation();
        const std::vector<std::vector<std::vector<VectorValue<double> > > >& fe_interp_grad_var_data =
            fe.getGradVarInterpolation();

        std::vector<const std::vector<double>*> Q_var_data;
        std::vector<const std::vector<VectorValue<double> >*> Q_grad_var_data;

        // Setup global and elemental right-hand-side vectors.
        NumericVector<double>* Q_rhs_vec = Q_system.rhs;
        Q_rhs_vec->zero();
        Q_rhs_vec->close();
        DenseVector<double> Q_rhs_e;

        TensorValue<double> FF, FF_inv_trans;
        VectorValue<double> x;
        double Q;
        const MeshBase::const_element_iterator el_begin = mesh.active_local_elements_begin();
        const MeshBase::const_element_iterator el_end = mesh.active_local_elements_end();
        for (MeshBase::const_element_iterator el_it = el_begin; el_it != el_end; ++el_it)
        {
            Elem* const elem = *el_it;
            Q_dof_map_cache.dof_indices(elem, Q_dof_indices, 0);
            Q_rhs_e.resize(static_cast<int>(Q_dof_indices.size()));
            fe.reinit(elem);
            fe.collectDataForInterpolation(elem);
            fe.interpolate(elem);
            const unsigned int n_qp = qrule->n_points();
            const size_t n_basis = phi.size();
            for (unsigned int qp = 0; qp < n_qp; ++qp)
            {
                const libMesh::Point& X = q_point[qp];
                const std::vector<double>& x_data = fe_interp_var_data[qp][X_sys_idx];
                const std::vector<VectorValue<double> >& grad_x_data = fe_interp_grad_var_data[qp][X_sys_idx];
                get_x_and_FF(x, FF, x_data, grad_x_data);

                fe.setInterpolatedDataPointers(Q_var_data, Q_grad_var_data, Q_fcn_system_idxs, elem, qp);
                d_lag_body_source_fcn_data[part].fcn(
                    Q, FF, x, X, elem, Q_var_data, Q_grad_var_data, data_time, d_lag_body_source_fcn_data[part].ctx);
                for (unsigned int k = 0; k < n_basis; ++k)
                {
                    Q_rhs_e(k) += Q * phi[k][qp] * JxW[qp];
                }
            }

            // Apply constraints (e.g., enforce periodic boundary conditions)
            // and add the elemental contributions to the global vector.
            Q_dof_map.constrain_element_vector(Q_rhs_e, Q_dof_indices);
            Q_rhs_vec->add_vector(Q_rhs_e, Q_dof_indices);
        }

        // Solve for Q.
        NumericVector<double>& Q_vec = *d_Q_half_vecs[part];
        d_fe_data_managers[part]->computeL2Projection(
            Q_vec, *Q_rhs_vec, SOURCE_SYSTEM_NAME, d_use_consistent_mass_matrix);
    }
}

void
IBFEMethod::spreadFluidSource(const int q_data_idx,
                              RobinPhysBdryPatchStrategy* q_phys_bdry_op,
                              const std::vector<Pointer<RefineSchedule<NDIM> > >& /*q_prolongation_scheds*/,
                              const double data_time)
{
    TBOX_ASSERT(MathUtilities<double>::equalEps(data_time, d_half_time));
    for (unsigned int part = 0; part < d_num_parts; ++part)
    {
        if (!d_lag_body_source_part[part]) continue;
        PetscVector<double>* X_vec = d_X_half_vecs[part];
        PetscVector<double>* X_ghost_vec = d_X_IB_ghost_vecs[part];
        PetscVector<double>* Q_vec = d_Q_half_vecs[part];
        PetscVector<double>* Q_ghost_vec = d_Q_IB_ghost_vecs[part];
        X_vec->localize(*X_ghost_vec);
        Q_vec->localize(*Q_ghost_vec);
        d_fe_data_managers[part]->spread(
            q_data_idx, *Q_ghost_vec, *X_ghost_vec, SOURCE_SYSTEM_NAME, q_phys_bdry_op, data_time);
    }
    return;
}

FEDataManager::InterpSpec
IBFEMethod::getDefaultInterpSpec() const
{
    return d_default_interp_spec;
}

FEDataManager::SpreadSpec
IBFEMethod::getDefaultSpreadSpec() const
{
    return d_default_spread_spec;
}

void
IBFEMethod::setInterpSpec(const FEDataManager::InterpSpec& interp_spec, const unsigned int part)
{
    TBOX_ASSERT(!d_fe_equation_systems_initialized);
    TBOX_ASSERT(part < d_num_parts);
    d_interp_spec[part] = interp_spec;
    return;
}

void
IBFEMethod::setSpreadSpec(const FEDataManager::SpreadSpec& spread_spec, const unsigned int part)
{
    TBOX_ASSERT(!d_fe_equation_systems_initialized);
    TBOX_ASSERT(part < d_num_parts);
    d_spread_spec[part] = spread_spec;
    return;
}

void
IBFEMethod::initializeFEEquationSystems()
{
    if (d_fe_equation_systems_initialized) return;

    const bool from_restart = RestartManager::getManager()->isFromRestart();

    // Create the FE data managers that manage mappings between the FE mesh
    // parts and the Cartesian grid.
    d_equation_systems.resize(d_num_parts, NULL);
    d_fe_data_managers.resize(d_num_parts, NULL);
    for (unsigned int part = 0; part < d_num_parts; ++part)
    {
        // Create FE data managers.
        std::ostringstream manager_stream;
        manager_stream << "IBFEMethod FEDataManager::" << part;
        const std::string& manager_name = manager_stream.str();
        d_fe_data_managers[part] = FEDataManager::getManager(manager_name, d_interp_spec[part], d_spread_spec[part]);
        d_ghosts = IntVector<NDIM>::max(d_ghosts, d_fe_data_managers[part]->getGhostCellWidth());

        // Create FE equation systems objects and corresponding variables.
        d_equation_systems[part] = new EquationSystems(*d_meshes[part]);
        EquationSystems* equation_systems = d_equation_systems[part];
        d_fe_data_managers[part]->setEquationSystems(equation_systems, d_max_level_number - 1);
        d_fe_data_managers[part]->COORDINATES_SYSTEM_NAME = COORDS_SYSTEM_NAME;
        if (from_restart)
        {
            const std::string& file_name = libmesh_restart_file_name(
                d_libmesh_restart_read_dir, d_libmesh_restart_restore_number, part, d_libmesh_restart_file_extension);
            const XdrMODE xdr_mode = (d_libmesh_restart_file_extension == "xdr" ? DECODE : READ);
            const int read_mode =
                EquationSystems::READ_HEADER | EquationSystems::READ_DATA | EquationSystems::READ_ADDITIONAL_DATA;
            equation_systems->read(file_name, xdr_mode, read_mode, /*partition_agnostic*/ true);
        }
        else
        {
            System& X_system = equation_systems->add_system<System>(COORDS_SYSTEM_NAME);
            for (unsigned int d = 0; d < NDIM; ++d)
            {
                std::ostringstream os;
                os << "X_" << d;
                X_system.add_variable(os.str(), d_fe_order[part], d_fe_family[part]);
            }

            System& dX_system = equation_systems->add_system<System>(COORD_MAPPING_SYSTEM_NAME);
            for (unsigned int d = 0; d < NDIM; ++d)
            {
                std::ostringstream os;
                os << "dX_" << d;
                dX_system.add_variable(os.str(), d_fe_order[part], d_fe_family[part]);
            }

            System& U_system = equation_systems->add_system<System>(VELOCITY_SYSTEM_NAME);
            for (unsigned int d = 0; d < NDIM; ++d)
            {
                std::ostringstream os;
                os << "U_" << d;
                U_system.add_variable(os.str(), d_fe_order[part], d_fe_family[part]);
            }

            System& F_system = equation_systems->add_system<System>(FORCE_SYSTEM_NAME);
            for (unsigned int d = 0; d < NDIM; ++d)
            {
                std::ostringstream os;
                os << "F_" << d;
                F_system.add_variable(os.str(), d_fe_order[part], d_fe_family[part]);
            }
        }
    }
    d_fe_equation_systems_initialized = true;
    return;
}

void
IBFEMethod::initializeFEData()
{
    if (d_fe_data_initialized) return;
    initializeFEEquationSystems();
    const bool from_restart = RestartManager::getManager()->isFromRestart();

    d_X_current_vecs.resize(d_num_parts);
    d_X_systems.resize(d_num_parts);

    for (unsigned int part = 0; part < d_num_parts; ++part)
    {
        // Initialize FE equation systems.
        EquationSystems* equation_systems = d_equation_systems[part];
        if (from_restart)
        {
            equation_systems->reinit();
        }
        else
        {
            equation_systems->init();
            initializeCoordinates(part);
            initializeVelocity(part);
        }
        updateCoordinateMapping(part);

        // Assemble systems.
        System& X_system = equation_systems->get_system<System>(COORDS_SYSTEM_NAME);
        System& dX_system = equation_systems->get_system<System>(COORD_MAPPING_SYSTEM_NAME);
        System& U_system = equation_systems->get_system<System>(VELOCITY_SYSTEM_NAME);
        System& F_system = equation_systems->get_system<System>(FORCE_SYSTEM_NAME);

        X_system.assemble_before_solve = false;
        X_system.assemble();

        dX_system.assemble_before_solve = false;
        dX_system.assemble();

        U_system.assemble_before_solve = false;
        U_system.assemble();

        F_system.assemble_before_solve = false;
        F_system.assemble();

        if (d_is_stress_normalization_part[part])
        {
            TransientLinearImplicitSystem& Phi_system =
                equation_systems->get_system<TransientLinearImplicitSystem>(PHI_SYSTEM_NAME);

            if (d_phi_solver.compare("CG_HEAT") == 0)
            {
                // attach assemble function for computing initial condition as solution to
                // steady state heat equation
                PetscVector<double>* X_initial =
                    dynamic_cast<PetscVector<double>*>(X_system.current_local_solution.get());
                PetscVector<double>* Phi_initial =
                    dynamic_cast<PetscVector<double>*>(Phi_system.current_local_solution.get());
                X_system.solution->close();
                X_system.solution->localize(*X_initial);
                Phi_system.assemble_before_solve = false;
                Phi_system.assemble();
                computeStressNormalization(*Phi_initial, *X_initial, 0.0, part);
                Phi_system.solution->localize(*Phi_system.current_local_solution);
                *Phi_system.old_local_solution = *Phi_system.current_local_solution;
                // now we attach heat equation assemble function
                Phi_system.attach_assemble_function(assemble_cg_heat);
            }
            Phi_system.assemble_before_solve = false;
            Phi_system.assemble();
        }

        bool initial_time = !from_restart;
        if (d_direct_forcing_kinematics_data[part])
        {
            d_direct_forcing_kinematics_data[part]->initializeKinematicsData(initial_time);
        }

        // Set up boundary conditions.  Specifically, add appropriate boundary
        // IDs to the BoundaryInfo object associated with the mesh, and add DOF
        // constraints for the nodal forces and velocities.
        const MeshBase& mesh = equation_systems->get_mesh();
        DofMap& F_dof_map = F_system.get_dof_map();
        DofMap& U_dof_map = U_system.get_dof_map();
        const unsigned int F_sys_num = F_system.number();
        const unsigned int U_sys_num = U_system.number();
        MeshBase::const_element_iterator el_it = mesh.elements_begin();
        const MeshBase::const_element_iterator el_end = mesh.elements_end();
        for (; el_it != el_end; ++el_it)
        {
            Elem* const elem = *el_it;
            for (unsigned int side = 0; side < elem->n_sides(); ++side)
            {
                const bool at_mesh_bdry = !elem->neighbor(side);
                if (!at_mesh_bdry) continue;

                static const short int dirichlet_bdry_id_set[3] = { FEDataManager::ZERO_DISPLACEMENT_X_BDRY_ID,
                                                                    FEDataManager::ZERO_DISPLACEMENT_Y_BDRY_ID,
                                                                    FEDataManager::ZERO_DISPLACEMENT_Z_BDRY_ID };
                const short int dirichlet_bdry_ids =
                    get_dirichlet_bdry_ids(mesh.boundary_info->boundary_ids(elem, side));
                if (!dirichlet_bdry_ids) continue;

                for (unsigned int n = 0; n < elem->n_nodes(); ++n)
                {
                    if (!elem->is_node_on_side(n, side)) continue;

                    Node* node = elem->get_node(n);
                    mesh.boundary_info->add_node(node, dirichlet_bdry_ids);
                    for (unsigned int d = 0; d < NDIM; ++d)
                    {
                        if (!(dirichlet_bdry_ids & dirichlet_bdry_id_set[d])) continue;
                        if (node->n_dofs(F_sys_num))
                        {
                            const int F_dof_index = node->dof_number(F_sys_num, d, 0);
                            DofConstraintRow F_constraint_row;
                            F_constraint_row[F_dof_index] = 1.0;
                            F_dof_map.add_constraint_row(F_dof_index, F_constraint_row, 0.0, false);
                        }
                        if (node->n_dofs(U_sys_num))
                        {
                            const int U_dof_index = node->dof_number(U_sys_num, d, 0);
                            DofConstraintRow U_constraint_row;
                            U_constraint_row[U_dof_index] = 1.0;
                            U_dof_map.add_constraint_row(U_dof_index, U_constraint_row, 0.0, false);
                        }
                    }
                }
            }
        }
    }
    d_fe_data_initialized = true;
    return;
} // initializeFEData

void
IBFEMethod::registerEulerianVariables()
{
    const IntVector<NDIM> ghosts = 1;
    mask_var = new SideVariable<NDIM, double>(d_object_name + "::mask");
    registerVariable(mask_current_idx,
                     mask_new_idx,
                     mask_scratch_idx,
                     mask_var,
                     ghosts,
                     "CONSERVATIVE_COARSEN",
                     "CONSERVATIVE_LINEAR_REFINE");

    // register variable for stress normalization function phi
    // represented on the Cartesian mesh
    phi_var = new CellVariable<NDIM, double>(d_object_name + "::phi");
    registerVariable(phi_current_idx,
                     phi_new_idx,
                     phi_scratch_idx,
                     phi_var,
                     ghosts,
                     "CONSERVATIVE_COARSEN",
                     "CONSERVATIVE_LINEAR_REFINE");

    return;
} // registerEulerianVariables

void
IBFEMethod::initializePatchHierarchy(Pointer<PatchHierarchy<NDIM> > hierarchy,
                                     Pointer<GriddingAlgorithm<NDIM> > gridding_alg,
                                     int /*u_data_idx*/,
                                     const std::vector<Pointer<CoarsenSchedule<NDIM> > >& /*u_synch_scheds*/,
                                     const std::vector<Pointer<RefineSchedule<NDIM> > >& /*u_ghost_fill_scheds*/,
                                     int /*integrator_step*/,
                                     double /*init_data_time*/,
                                     bool /*initial_time*/)
{
    // Cache pointers to the patch hierarchy and gridding algorithm.
    d_hierarchy = hierarchy;
    d_gridding_alg = gridding_alg;

    // Initialize the FE data manager.
    for (unsigned int part = 0; part < d_num_parts; ++part)
    {
        d_fe_data_managers[part]->reinitElementMappings();
    }

    d_is_initialized = true;
    return;
} // initializePatchHierarchy

void
IBFEMethod::registerLoadBalancer(Pointer<LoadBalancer<NDIM> > load_balancer, int workload_data_idx)
{
    TBOX_ASSERT(load_balancer);
    d_load_balancer = load_balancer;
    d_workload_idx = workload_data_idx;

    for (unsigned int part = 0; part < d_num_parts; ++part)
    {
        d_fe_data_managers[part]->registerLoadBalancer(load_balancer, workload_data_idx);
    }
    return;
} // registerLoadBalancer

void
IBFEMethod::updateWorkloadEstimates(Pointer<PatchHierarchy<NDIM> > /*hierarchy*/, int /*workload_data_idx*/)
{
    for (unsigned int part = 0; part < d_num_parts; ++part)
    {
        d_fe_data_managers[part]->updateWorkloadEstimates();
    }
    return;
} // updateWorkloadEstimates

void IBFEMethod::beginDataRedistribution(Pointer<PatchHierarchy<NDIM> > /*hierarchy*/,
                                         Pointer<GriddingAlgorithm<NDIM> > /*gridding_alg*/)
{
    // intentionally blank
    return;
} // beginDataRedistribution

void IBFEMethod::endDataRedistribution(Pointer<PatchHierarchy<NDIM> > /*hierarchy*/,
                                       Pointer<GriddingAlgorithm<NDIM> > /*gridding_alg*/)
{
    if (d_is_initialized)
    {
        for (unsigned int part = 0; part < d_num_parts; ++part)
        {
            d_fe_data_managers[part]->reinitElementMappings();
        }
    }
    return;
} // endDataRedistribution

void
IBFEMethod::initializeLevelData(Pointer<BasePatchHierarchy<NDIM> > hierarchy,
                                int level_number,
                                double init_data_time,
                                bool can_be_refined,
                                bool initial_time,
                                Pointer<BasePatchLevel<NDIM> > old_level,
                                bool allocate_data)
{
    const int finest_hier_level = hierarchy->getFinestLevelNumber();
    for (unsigned int part = 0; part < d_num_parts; ++part)
    {
        d_fe_data_managers[part]->setPatchHierarchy(hierarchy);
        d_fe_data_managers[part]->setPatchLevels(0, finest_hier_level);
        d_fe_data_managers[part]->initializeLevelData(
            hierarchy, level_number, init_data_time, can_be_refined, initial_time, old_level, allocate_data);
        if (d_load_balancer && level_number == d_fe_data_managers[part]->getLevelNumber())
        {
            d_load_balancer->setWorkloadPatchDataIndex(d_workload_idx, level_number);
            d_fe_data_managers[part]->updateWorkloadEstimates(level_number, level_number);
        }
    }
    return;
} // initializeLevelData

void
IBFEMethod::resetHierarchyConfiguration(Pointer<BasePatchHierarchy<NDIM> > hierarchy,
                                        int coarsest_level,
                                        int /*finest_level*/)
{
    const int finest_hier_level = hierarchy->getFinestLevelNumber();
    for (unsigned int part = 0; part < d_num_parts; ++part)
    {
        d_fe_data_managers[part]->setPatchHierarchy(hierarchy);
        d_fe_data_managers[part]->setPatchLevels(0, hierarchy->getFinestLevelNumber());
        d_fe_data_managers[part]->resetHierarchyConfiguration(hierarchy, coarsest_level, finest_hier_level);
    }
    return;
} // resetHierarchyConfiguration

void
IBFEMethod::applyGradientDetector(Pointer<BasePatchHierarchy<NDIM> > base_hierarchy,
                                  int level_number,
                                  double error_data_time,
                                  int tag_index,
                                  bool initial_time,
                                  bool uses_richardson_extrapolation_too)
{
    Pointer<PatchHierarchy<NDIM> > hierarchy = base_hierarchy;
    TBOX_ASSERT(hierarchy);
    TBOX_ASSERT((level_number >= 0) && (level_number <= hierarchy->getFinestLevelNumber()));
    TBOX_ASSERT(hierarchy->getPatchLevel(level_number));
    for (unsigned int part = 0; part < d_num_parts; ++part)
    {
        d_fe_data_managers[part]->applyGradientDetector(
            hierarchy, level_number, error_data_time, tag_index, initial_time, uses_richardson_extrapolation_too);
    }
    return;
} // applyGradientDetector

void
IBFEMethod::putToDatabase(Pointer<Database> db)
{
    db->putInteger("IBFE_METHOD_VERSION", IBFE_METHOD_VERSION);
    db->putInteger("d_num_parts", d_num_parts);
    db->putIntegerArray("d_ghosts", d_ghosts, NDIM);
    db->putBool("d_split_normal_force", d_split_normal_force);
    db->putBool("d_split_tangential_force", d_split_tangential_force);
    db->putBool("d_use_jump_conditions", d_use_jump_conditions);
    db->putBool("d_use_consistent_mass_matrix", d_use_consistent_mass_matrix);
    return;
} // putToDatabase

void
IBFEMethod::writeFEDataToRestartFile(const std::string& restart_dump_dirname, unsigned int time_step_number)
{
    for (unsigned int part = 0; part < d_num_parts; ++part)
    {
        const std::string& file_name =
            libmesh_restart_file_name(restart_dump_dirname, time_step_number, part, d_libmesh_restart_file_extension);
        const XdrMODE xdr_mode = (d_libmesh_restart_file_extension == "xdr" ? ENCODE : WRITE);
        const int write_mode = EquationSystems::WRITE_DATA | EquationSystems::WRITE_ADDITIONAL_DATA;
        d_equation_systems[part]->write(file_name, xdr_mode, write_mode, /*partition_agnostic*/ true);
    }
    return;
}

/////////////////////////////// PROTECTED ////////////////////////////////////

void
IBFEMethod::computeStressNormalization(PetscVector<double>& Phi_vec,
                                       PetscVector<double>& X_vec,
                                       const double data_time,
                                       const unsigned int part)
{
    // Extract the mesh.
    EquationSystems* equation_systems = d_fe_data_managers[part]->getEquationSystems();
    const MeshBase& mesh = equation_systems->get_mesh();
    const BoundaryInfo& boundary_info = *mesh.boundary_info;
    const unsigned int dim = mesh.mesh_dimension();

    // Setup extra data needed to compute stresses/forces.

    // Extract the FE systems and DOF maps, and setup the FE objects.
    TransientLinearImplicitSystem& Phi_system =
        equation_systems->get_system<TransientLinearImplicitSystem>(PHI_SYSTEM_NAME);
    const DofMap& Phi_dof_map = Phi_system.get_dof_map();
    FEDataManager::SystemDofMapCache& Phi_dof_map_cache = *d_fe_data_managers[part]->getDofMapCache(PHI_SYSTEM_NAME);
    std::vector<unsigned int> Phi_dof_indices;
    FEType Phi_fe_type = Phi_dof_map.variable_type(0);
    std::vector<int> Phi_vars(1, 0);

    // things for building RHS of Phi linear system based on poisson solver.
    const Real cg_penalty = equation_systems->parameters.get<Real>("cg_penalty");
    const Real ipdg_jump0_penalty = equation_systems->parameters.get<Real>("ipdg_jump0_penalty");
    const Real ipdg_beta0 = equation_systems->parameters.get<Real>("ipdg_beta0");
    const std::string Phi_solver = equation_systems->parameters.get<std::string>("Phi_solver");
    const Real diffusion = equation_systems->parameters.get<Real>("Phi_diffusion");
    const Real dt = equation_systems->parameters.get<Real>("dt");
    const std::string solver_flag = (data_time == 0.0) ? "CG" : Phi_solver;

    System& X_system = equation_systems->get_system(COORDS_SYSTEM_NAME);
    std::vector<int> X_vars(NDIM);
    for (unsigned int d = 0; d < NDIM; ++d) X_vars[d] = d;

    FEDataInterpolation fe(dim, d_fe_data_managers[part]);
    UniquePtr<QBase> qrule = QBase::build(QGAUSS, dim, FIFTH);
    UniquePtr<QBase> qrule_face = QBase::build(QGAUSS, dim - 1, FIFTH);
    fe.attachQuadratureRule(qrule.get());
    fe.attachQuadratureRuleFace(qrule_face.get());
    fe.evalNormalsFace();
    fe.evalQuadraturePoints();
    fe.evalQuadraturePointsFace();
    fe.evalQuadratureWeights();
    fe.evalQuadratureWeightsFace();
    fe.registerSystem(Phi_system, Phi_vars, Phi_vars); // compute phi and dphi for the Phi system
    const size_t X_sys_idx = fe.registerInterpolatedSystem(X_system, X_vars, X_vars, &X_vec);
    const size_t num_PK1_fcns = d_PK1_stress_fcn_data[part].size();
    std::vector<std::vector<size_t> > PK1_fcn_system_idxs(num_PK1_fcns);
    for (unsigned int k = 0; k < num_PK1_fcns; ++k)
    {
        fe.setupInterpolatedSystemDataIndexes(
            PK1_fcn_system_idxs[k], d_PK1_stress_fcn_data[part][k].system_data, equation_systems);
    }
    std::vector<size_t> surface_force_fcn_system_idxs;
    fe.setupInterpolatedSystemDataIndexes(
        surface_force_fcn_system_idxs, d_lag_surface_force_fcn_data[part].system_data, equation_systems);
    std::vector<size_t> surface_pressure_fcn_system_idxs;
    fe.setupInterpolatedSystemDataIndexes(
        surface_pressure_fcn_system_idxs, d_lag_surface_pressure_fcn_data[part].system_data, equation_systems);
    fe.init(/*use_IB_ghosted_vecs*/ false);

    const std::vector<libMesh::Point>& q_point_face = fe.getQuadraturePointsFace();
    const std::vector<double>& JxW_face = fe.getQuadratureWeightsFace();
    const std::vector<libMesh::Point>& normal_face = fe.getNormalsFace();
    const std::vector<std::vector<double> >& phi_face = fe.getPhiFace(Phi_fe_type);
    const std::vector<std::vector<libMesh::VectorValue<double> > >& dphi_face = fe.getDphiFace(Phi_fe_type);

    // things for RHS vector in case we are timestepping for Phi i.e. solving the heat equation.
    const std::vector<libMesh::Point>& q_point = fe.getQuadraturePoints();
    const std::vector<double>& JxW = fe.getQuadratureWeights();
    const std::vector<std::vector<double> >& phi = fe.getPhi(Phi_fe_type);
    const std::vector<std::vector<libMesh::VectorValue<double> > >& dphi = fe.getDphi(Phi_fe_type);

    const std::vector<std::vector<std::vector<double> > >& fe_interp_var_data = fe.getVarInterpolation();
    const std::vector<std::vector<std::vector<VectorValue<double> > > >& fe_interp_grad_var_data =
        fe.getGradVarInterpolation();

    std::vector<std::vector<const std::vector<double>*> > PK1_var_data(num_PK1_fcns);
    std::vector<std::vector<const std::vector<VectorValue<double> >*> > PK1_grad_var_data(num_PK1_fcns);
    std::vector<const std::vector<double>*> surface_force_var_data, surface_pressure_var_data;
    std::vector<const std::vector<VectorValue<double> >*> surface_force_grad_var_data, surface_pressure_grad_var_data;

    // Setup global and elemental right-hand-side vectors.
    NumericVector<double>* Phi_rhs_vec = Phi_system.rhs;
    Phi_rhs_vec->zero();
    Phi_rhs_vec->close();
    DenseVector<double> Phi_rhs_e;

    // Set up boundary conditions for Phi.
    TensorValue<double> PP, FF, FF_trans, FF_inv_trans;
    VectorValue<double> F_s, n, x;
    const MeshBase::const_element_iterator el_begin = mesh.active_local_elements_begin();
    const MeshBase::const_element_iterator el_end = mesh.active_local_elements_end();
    for (MeshBase::const_element_iterator el_it = el_begin; el_it != el_end; ++el_it)
    {
        Elem* const elem = *el_it;
        bool reinit_all_data = true;

        fe.reinit(elem);
        if (reinit_all_data)
        {
            Phi_dof_map_cache.dof_indices(elem, Phi_dof_indices);
            Phi_rhs_e.resize(static_cast<int>(Phi_dof_indices.size()));
            fe.collectDataForInterpolation(elem);
            reinit_all_data = false;
        }
        fe.interpolate(elem);

        for (unsigned short int side = 0; side < elem->n_sides(); ++side)
        {
            // Skip non-physical boundaries.
            if (!is_physical_bdry(elem, side, boundary_info, Phi_dof_map)) continue;

            // Determine if we need to integrate surface forces along this
            // part of the physical boundary; if not, skip the present side.
            const bool at_dirichlet_bdry = is_dirichlet_bdry(elem, side, boundary_info, Phi_dof_map);
            if (at_dirichlet_bdry) continue;

            fe.reinit(elem, side);
            if (reinit_all_data)
            {
                Phi_dof_map_cache.dof_indices(elem, Phi_dof_indices);
                Phi_rhs_e.resize(static_cast<int>(Phi_dof_indices.size()));
                fe.collectDataForInterpolation(elem);
                reinit_all_data = false;
            }
            fe.interpolate(elem, side);
            const unsigned int n_qp = qrule_face->n_points();
            const size_t n_basis = phi_face.size();

            // for the IPDG penalty parameter
            UniquePtr<Elem> elem_side(elem->build_side(side));
            const double h0_elem = pow(elem->volume() / elem_side->volume(), ipdg_beta0);

            for (unsigned int qp = 0; qp < n_qp; ++qp)
            {
                // X:     reference coordinate
                // x:     current coordinate
                // FF:    deformation gradient associated with x = chi(X,t) (FF = dchi/dX)
                // J:     Jacobian determinant (J = det(FF))
                // N:     unit normal in the reference configuration
                // n:     unit normal in the current configuration
                // dA_da: reference surface area per current surface area (from Nanson's relation)
                const libMesh::Point& X = q_point_face[qp];
                const std::vector<double>& x_data = fe_interp_var_data[qp][X_sys_idx];
                const std::vector<VectorValue<double> >& grad_x_data = fe_interp_grad_var_data[qp][X_sys_idx];
                get_x_and_FF(x, FF, x_data, grad_x_data);
                const double J = std::abs(FF.det());
                FF_trans = FF.transpose();
                tensor_inverse_transpose(FF_inv_trans, FF, NDIM);
                const libMesh::VectorValue<double>& N = normal_face[qp];
                n = (FF_inv_trans * N).unit();
                const double dA_da = 1.0 / (J * (FF_inv_trans * N) * n);

                // Here we build up the boundary value for Phi.
                double Phi = 0.0;
                for (unsigned int k = 0; k < num_PK1_fcns; ++k)
                {
                    if (d_PK1_stress_fcn_data[part][k].fcn)
                    {
                        // Compute the value of the first Piola-Kirchhoff stress
                        // tensor at the quadrature point and add the corresponding
                        // traction force to the right-hand-side vector.
                        fe.setInterpolatedDataPointers(
                            PK1_var_data[k], PK1_grad_var_data[k], PK1_fcn_system_idxs[k], elem, qp);
                        d_PK1_stress_fcn_data[part][k].fcn(PP,
                                                           FF,
                                                           x,
                                                           X,
                                                           elem,
                                                           PK1_var_data[k],
                                                           PK1_grad_var_data[k],
                                                           data_time,
                                                           d_PK1_stress_fcn_data[part][k].ctx);
                        if (d_scale_phi_by_J)
                        {
                            Phi += n * ((PP * FF_trans) * n) / J;
                        }
                        else
                        {
                            Phi += n * ((PP * FF_trans) * n);
                        }
                    }
                }

                if (d_lag_surface_force_fcn_data[part].fcn)
                {
                    // Compute the value of the surface force at the
                    // quadrature point and add the corresponding force to
                    // the right-hand-side vector.
                    fe.setInterpolatedDataPointers(
                        surface_force_var_data, surface_force_grad_var_data, surface_force_fcn_system_idxs, elem, qp);
                    d_lag_surface_force_fcn_data[part].fcn(F_s,
                                                           n,
                                                           N,
                                                           FF,
                                                           x,
                                                           X,
                                                           elem,
                                                           side,
                                                           surface_force_var_data,
                                                           surface_force_grad_var_data,
                                                           data_time,
                                                           d_lag_surface_force_fcn_data[part].ctx);
                    if (d_scale_phi_by_J)
                    {
                        Phi -= n * F_s * dA_da;
                    }
                    else
                    {
                        Phi -= J * n * F_s * dA_da;
                    }
                }

                if (d_lag_surface_pressure_fcn_data[part].fcn)
                {
                    // Compute the value of the pressure at the quadrature
                    // point and add the corresponding force to the
                    // right-hand-side vector.
                    double P = 0.0;
                    fe.setInterpolatedDataPointers(surface_pressure_var_data,
                                                   surface_pressure_grad_var_data,
                                                   surface_pressure_fcn_system_idxs,
                                                   elem,
                                                   qp);
                    d_lag_surface_pressure_fcn_data[part].fcn(P,
                                                              n,
                                                              N,
                                                              FF,
                                                              x,
                                                              X,
                                                              elem,
                                                              side,
                                                              surface_pressure_var_data,
                                                              surface_pressure_grad_var_data,
                                                              data_time,
                                                              d_lag_surface_pressure_fcn_data[part].ctx);
                    if (d_scale_phi_by_J)
                    {
                        Phi += P;
                    }
                    else
                    {
                        Phi += J * P;
                    }
                }

                // Add the boundary forces to the right-hand-side vector.
                for (unsigned int i = 0; i < n_basis; ++i)
                {
                    if ((solver_flag.compare("CG") == 0) || (solver_flag.compare("CG_HEAT") == 0))
                    {
                        Phi_rhs_e(i) += cg_penalty * Phi * phi_face[i][qp] * JxW_face[qp];
                    }
                    else if (solver_flag.compare("IPDG") == 0)
                    {
                        Phi_rhs_e(i) += diffusion * JxW_face[qp] * Phi * ipdg_jump0_penalty / h0_elem * phi_face[i][qp];
                        Phi_rhs_e(i) -= diffusion * JxW_face[qp] * dphi_face[i][qp] * (Phi * normal_face[qp]);
                    }
                    else // default solver to CG
                    {
                        Phi_rhs_e(i) += cg_penalty * Phi * phi_face[i][qp] * JxW_face[qp];
                    }
                }
            }
        }

        if (solver_flag.compare("CG_HEAT") == 0)
        {
            for (unsigned int qp = 0; qp < qrule->n_points(); qp++)
            {
                Number Phi_old = 0.0;
                Gradient grad_Phi_old;

                // get values of solution and its gradient at the previous timestep
                for (unsigned int l = 0; l < phi.size(); l++)
                {
                    Phi_old += phi[l][qp] * Phi_system.old_solution(Phi_dof_indices[l]);
                    grad_Phi_old.add_scaled(dphi[l][qp], Phi_system.old_solution(Phi_dof_indices[l]));
                }

                for (unsigned int i = 0; i < phi.size(); i++)
                {
                    // for timestepping
                    Phi_rhs_e(i) +=
                        JxW[qp] * (Phi_old * phi[i][qp] - diffusion * 0.5 * dt * grad_Phi_old * dphi[i][qp]);
                }
            }
        }

        if ((solver_flag.compare("CG") == 0) || (solver_flag.compare("CG_HEAT") == 0))
        {
            // Apply constraints (e.g., enforce periodic boundary conditions)
            // and add the elemental contributions to the global vector.
            Phi_dof_map.constrain_element_vector(Phi_rhs_e, Phi_dof_indices);
        }

        Phi_rhs_vec->add_vector(Phi_rhs_e, Phi_dof_indices);
    }

    // Solve for Phi.
    Phi_rhs_vec->close();
    Phi_system.solve();
    Phi_system.solution->close();
    Phi_system.solution->localize(Phi_vec);

    if ((solver_flag.compare("CG") == 0) || (solver_flag.compare("CG_HEAT") == 0))
    {
        Phi_dof_map.enforce_constraints_exactly(Phi_system, &Phi_vec);
    }

    return;
}

void
IBFEMethod::computeInteriorForceDensity(PetscVector<double>& G_vec,
                                        PetscVector<double>& X_vec,
                                        PetscVector<double>* Phi_vec,
                                        const double data_time,
                                        const unsigned int part)
{
    // Extract the mesh.
    EquationSystems* equation_systems = d_fe_data_managers[part]->getEquationSystems();
    const MeshBase& mesh = equation_systems->get_mesh();
    const BoundaryInfo& boundary_info = *mesh.boundary_info;
    const unsigned int dim = mesh.mesh_dimension();

    // Setup global and elemental right-hand-side vectors.
    UniquePtr<NumericVector<double> > G_rhs_vec = G_vec.zero_clone();
    DenseVector<double> G_rhs_e[NDIM];

    // First handle the stress contributions.  These are handled separately because
    // each stress function may use a different quadrature rule.
    const size_t num_PK1_fcns = d_PK1_stress_fcn_data[part].size();
    for (unsigned int k = 0; k < num_PK1_fcns; ++k)
    {
        if (!d_PK1_stress_fcn_data[part][k].fcn) continue;

        // Extract the FE systems and DOF maps, and setup the FE object.
        System& G_system = equation_systems->get_system(FORCE_SYSTEM_NAME);
        const DofMap& G_dof_map = G_system.get_dof_map();
        FEDataManager::SystemDofMapCache& G_dof_map_cache =
            *d_fe_data_managers[part]->getDofMapCache(FORCE_SYSTEM_NAME);
        FEType G_fe_type = G_dof_map.variable_type(0);
        for (unsigned int d = 0; d < NDIM; ++d)
        {
            TBOX_ASSERT(G_dof_map.variable_type(d) == G_fe_type);
        }
        std::vector<std::vector<unsigned int> > G_dof_indices(NDIM);
        System& X_system = equation_systems->get_system(COORDS_SYSTEM_NAME);
        std::vector<int> vars(NDIM);
        for (unsigned int d = 0; d < NDIM; ++d) vars[d] = d;

        FEDataInterpolation fe(dim, d_fe_data_managers[part]);
        UniquePtr<QBase> qrule =
            QBase::build(d_PK1_stress_fcn_data[part][k].quad_type, dim, d_PK1_stress_fcn_data[part][k].quad_order);
        UniquePtr<QBase> qrule_face =
            QBase::build(d_PK1_stress_fcn_data[part][k].quad_type, dim - 1, d_PK1_stress_fcn_data[part][k].quad_order);
        fe.attachQuadratureRule(qrule.get());
        fe.attachQuadratureRuleFace(qrule_face.get());
        fe.evalNormalsFace();
        fe.evalQuadraturePoints();
        fe.evalQuadraturePointsFace();
        fe.evalQuadratureWeights();
        fe.evalQuadratureWeightsFace();
        fe.registerSystem(G_system, std::vector<int>(), vars); // compute dphi for the force system
        const size_t X_sys_idx = fe.registerInterpolatedSystem(X_system, vars, vars, &X_vec);
        std::vector<size_t> PK1_fcn_system_idxs;
        fe.setupInterpolatedSystemDataIndexes(
            PK1_fcn_system_idxs, d_PK1_stress_fcn_data[part][k].system_data, equation_systems);
        fe.init(/*use_IB_ghosted_vecs*/ false);

        const std::vector<libMesh::Point>& q_point = fe.getQuadraturePoints();
        const std::vector<double>& JxW = fe.getQuadratureWeights();
        const std::vector<std::vector<VectorValue<double> > >& dphi = fe.getDphi(G_fe_type);

        const std::vector<libMesh::Point>& q_point_face = fe.getQuadraturePointsFace();
        const std::vector<double>& JxW_face = fe.getQuadratureWeightsFace();
        const std::vector<libMesh::Point>& normal_face = fe.getNormalsFace();
        const std::vector<std::vector<double> >& phi_face = fe.getPhiFace(G_fe_type);

        const std::vector<std::vector<std::vector<double> > >& fe_interp_var_data = fe.getVarInterpolation();
        const std::vector<std::vector<std::vector<VectorValue<double> > > >& fe_interp_grad_var_data =
            fe.getGradVarInterpolation();

        std::vector<const std::vector<double>*> PK1_var_data;
        std::vector<const std::vector<VectorValue<double> >*> PK1_grad_var_data;

        // Loop over the elements to compute the right-hand side vector.  This
        // is computed via
        //
        //    rhs_k = -int{PP(s,t) grad phi_k(s)}ds + int{PP(s,t) N(s,t) phi_k(s)}dA(s)
        //
        // This right-hand side vector is used to solve for the nodal values of
        // the interior elastic force density.
        TensorValue<double> PP, FF, FF_inv_trans;
        VectorValue<double> F, F_qp, n, x;
        const MeshBase::const_element_iterator el_begin = mesh.active_local_elements_begin();
        const MeshBase::const_element_iterator el_end = mesh.active_local_elements_end();
        for (MeshBase::const_element_iterator el_it = el_begin; el_it != el_end; ++el_it)
        {
            Elem* const elem = *el_it;
            for (unsigned int d = 0; d < NDIM; ++d)
            {
                G_dof_map_cache.dof_indices(elem, G_dof_indices[d], d);
                G_rhs_e[d].resize(static_cast<int>(G_dof_indices[d].size()));
            }
            fe.reinit(elem);
            fe.collectDataForInterpolation(elem);
            fe.interpolate(elem);
            const unsigned int n_qp = qrule->n_points();
            const size_t n_basis = dphi.size();
            for (unsigned int qp = 0; qp < n_qp; ++qp)
            {
                const libMesh::Point& X = q_point[qp];
                const std::vector<double>& x_data = fe_interp_var_data[qp][X_sys_idx];
                const std::vector<VectorValue<double> >& grad_x_data = fe_interp_grad_var_data[qp][X_sys_idx];
                get_x_and_FF(x, FF, x_data, grad_x_data);

                // Compute the value of the first Piola-Kirchhoff stress tensor
                // at the quadrature point and add the corresponding forces to
                // the right-hand-side vector.
                fe.setInterpolatedDataPointers(PK1_var_data, PK1_grad_var_data, PK1_fcn_system_idxs, elem, qp);
                d_PK1_stress_fcn_data[part][k].fcn(
                    PP, FF, x, X, elem, PK1_var_data, PK1_grad_var_data, data_time, d_PK1_stress_fcn_data[part][k].ctx);
                for (unsigned int k = 0; k < n_basis; ++k)
                {
                    F_qp = -PP * dphi[k][qp] * JxW[qp];
                    for (unsigned int i = 0; i < NDIM; ++i)
                    {
                        G_rhs_e[i](k) += F_qp(i);
                    }
                }
            }

            // Loop over the element boundaries.
            for (unsigned short int side = 0; side < elem->n_sides(); ++side)
            {
                // Skip non-physical boundaries.
                if (!is_physical_bdry(elem, side, boundary_info, G_dof_map)) continue;

                // Determine if we need to integrate surface forces along this
                // part of the physical boundary; if not, skip the present side.
                const bool at_dirichlet_bdry = is_dirichlet_bdry(elem, side, boundary_info, G_dof_map);
                const bool integrate_normal_force =
                    (d_split_normal_force && !at_dirichlet_bdry) || (!d_split_normal_force && at_dirichlet_bdry);
                const bool integrate_tangential_force = (d_split_tangential_force && !at_dirichlet_bdry) ||
                                                        (!d_split_tangential_force && at_dirichlet_bdry);
                if (!integrate_normal_force && !integrate_tangential_force) continue;

                fe.reinit(elem, side);
                fe.interpolate(elem, side);
                const unsigned int n_qp = qrule_face->n_points();
                const size_t n_basis = phi_face.size();
                for (unsigned int qp = 0; qp < n_qp; ++qp)
                {
                    const libMesh::Point& X = q_point_face[qp];
                    const std::vector<double>& x_data = fe_interp_var_data[qp][X_sys_idx];
                    const std::vector<VectorValue<double> >& grad_x_data = fe_interp_grad_var_data[qp][X_sys_idx];
                    get_x_and_FF(x, FF, x_data, grad_x_data);
                    tensor_inverse_transpose(FF_inv_trans, FF, NDIM);

                    F.zero();

                    // Compute the value of the first Piola-Kirchhoff stress
                    // tensor at the quadrature point and add the corresponding
                    // traction force to the right-hand-side vector.
                    if (d_PK1_stress_fcn_data[part][k].fcn)
                    {
                        fe.setInterpolatedDataPointers(PK1_var_data, PK1_grad_var_data, PK1_fcn_system_idxs, elem, qp);
                        d_PK1_stress_fcn_data[part][k].fcn(PP,
                                                           FF,
                                                           x,
                                                           X,
                                                           elem,
                                                           PK1_var_data,
                                                           PK1_grad_var_data,
                                                           data_time,
                                                           d_PK1_stress_fcn_data[part][k].ctx);
                        F += PP * normal_face[qp];
                    }

                    n = (FF_inv_trans * normal_face[qp]).unit();

                    if (!integrate_normal_force)
                    {
                        F -= (F * n) * n; // remove the normal component.
                    }

                    if (!integrate_tangential_force)
                    {
                        F -= (F - (F * n) * n); // remove the tangential component.
                    }

                    // Add the boundary forces to the right-hand-side vector.
                    for (unsigned int k = 0; k < n_basis; ++k)
                    {
                        F_qp = F * phi_face[k][qp] * JxW_face[qp];
                        for (unsigned int i = 0; i < NDIM; ++i)
                        {
                            G_rhs_e[i](k) += F_qp(i);
                        }
                    }
                }
            }

            // Apply constraints (e.g., enforce periodic boundary conditions)
            // and add the elemental contributions to the global vector.
            for (unsigned int i = 0; i < NDIM; ++i)
            {
                G_dof_map.constrain_element_vector(G_rhs_e[i], G_dof_indices[i]);
                G_rhs_vec->add_vector(G_rhs_e[i], G_dof_indices[i]);
            }
        }
    }

    // Now account for any additional force contributions.

    // Extract the FE systems and DOF maps, and setup the FE objects.
    System& G_system = equation_systems->get_system(FORCE_SYSTEM_NAME);
    const DofMap& G_dof_map = G_system.get_dof_map();
    FEDataManager::SystemDofMapCache& G_dof_map_cache = *d_fe_data_managers[part]->getDofMapCache(FORCE_SYSTEM_NAME);
    FEType G_fe_type = G_dof_map.variable_type(0);
    for (unsigned int d = 0; d < NDIM; ++d)
    {
        TBOX_ASSERT(G_dof_map.variable_type(d) == G_fe_type);
    }
    std::vector<std::vector<unsigned int> > G_dof_indices(NDIM);
    System& X_system = equation_systems->get_system(COORDS_SYSTEM_NAME);
    System* Phi_system = Phi_vec ? &equation_systems->get_system(PHI_SYSTEM_NAME) : NULL;
    std::vector<int> vars(NDIM);
    for (unsigned int d = 0; d < NDIM; ++d) vars[d] = d;
    std::vector<int> Phi_vars(1, 0);
    std::vector<int> no_vars;

    FEDataInterpolation fe(dim, d_fe_data_managers[part]);
    UniquePtr<QBase> qrule = QBase::build(d_default_quad_type[part], dim, d_default_quad_order[part]);
    UniquePtr<QBase> qrule_face = QBase::build(d_default_quad_type[part], dim - 1, d_default_quad_order[part]);
    fe.attachQuadratureRule(qrule.get());
    fe.attachQuadratureRuleFace(qrule_face.get());
    fe.evalNormalsFace();
    fe.evalQuadraturePoints();
    fe.evalQuadraturePointsFace();
    fe.evalQuadratureWeights();
    fe.evalQuadratureWeightsFace();
    fe.registerSystem(G_system, vars, vars); // compute phi and dphi for the force system
    const size_t X_sys_idx = fe.registerInterpolatedSystem(X_system, vars, vars, &X_vec);
    const size_t Phi_sys_idx = Phi_vec ? fe.registerInterpolatedSystem(*Phi_system, Phi_vars, no_vars, Phi_vec) :
                                         std::numeric_limits<size_t>::max();
    std::vector<size_t> body_force_fcn_system_idxs;
    fe.setupInterpolatedSystemDataIndexes(
        body_force_fcn_system_idxs, d_lag_body_force_fcn_data[part].system_data, equation_systems);
    std::vector<size_t> surface_force_fcn_system_idxs;
    fe.setupInterpolatedSystemDataIndexes(
        surface_force_fcn_system_idxs, d_lag_surface_force_fcn_data[part].system_data, equation_systems);
    std::vector<size_t> surface_pressure_fcn_system_idxs;
    fe.setupInterpolatedSystemDataIndexes(
        surface_pressure_fcn_system_idxs, d_lag_surface_pressure_fcn_data[part].system_data, equation_systems);
    fe.init(/*use_IB_ghosted_vecs*/ false);

    const std::vector<libMesh::Point>& q_point = fe.getQuadraturePoints();
    const std::vector<double>& JxW = fe.getQuadratureWeights();
    const std::vector<std::vector<double> >& phi = fe.getPhi(G_fe_type);
    const std::vector<std::vector<VectorValue<double> > >& dphi = fe.getDphi(G_fe_type);

    const std::vector<libMesh::Point>& q_point_face = fe.getQuadraturePointsFace();
    const std::vector<double>& JxW_face = fe.getQuadratureWeightsFace();
    const std::vector<libMesh::Point>& normal_face = fe.getNormalsFace();
    const std::vector<std::vector<double> >& phi_face = fe.getPhiFace(G_fe_type);

    const std::vector<std::vector<std::vector<double> > >& fe_interp_var_data = fe.getVarInterpolation();
    const std::vector<std::vector<std::vector<VectorValue<double> > > >& fe_interp_grad_var_data =
        fe.getGradVarInterpolation();

    std::vector<const std::vector<double>*> body_force_var_data, surface_force_var_data, surface_pressure_var_data;
    std::vector<const std::vector<VectorValue<double> >*> body_force_grad_var_data, surface_force_grad_var_data,
        surface_pressure_grad_var_data;

    // Loop over the elements to compute the right-hand side vector.
    TensorValue<double> PP, FF, FF_inv_trans, Phi_vol;
    VectorValue<double> T, F, F_b, F_s, F_qp, n, x, Phi_surface;
    const MeshBase::const_element_iterator el_begin = mesh.active_local_elements_begin();
    const MeshBase::const_element_iterator el_end = mesh.active_local_elements_end();
    for (MeshBase::const_element_iterator el_it = el_begin; el_it != el_end; ++el_it)
    {
        Elem* const elem = *el_it;
        for (unsigned int d = 0; d < NDIM; ++d)
        {
            G_dof_map_cache.dof_indices(elem, G_dof_indices[d], d);
            G_rhs_e[d].resize(static_cast<int>(G_dof_indices[d].size()));
        }
        fe.reinit(elem);
        fe.collectDataForInterpolation(elem);
        fe.interpolate(elem);
        const unsigned int n_qp = qrule->n_points();
        const size_t n_basis = phi.size();
        for (unsigned int qp = 0; qp < n_qp; ++qp)
        {
            const libMesh::Point& X = q_point[qp];
            const std::vector<double>& x_data = fe_interp_var_data[qp][X_sys_idx];
            const std::vector<VectorValue<double> >& grad_x_data = fe_interp_grad_var_data[qp][X_sys_idx];
            get_x_and_FF(x, FF, x_data, grad_x_data);
            const double J = std::abs(FF.det());
            tensor_inverse_transpose(FF_inv_trans, FF, NDIM);
            const double Phi =
                Phi_vec ? fe_interp_var_data[qp][Phi_sys_idx][0] : std::numeric_limits<double>::quiet_NaN();

            // for volumetric stress normalization term
            if (Phi_vec)
            {
                // Compute the value of the first Piola-Kirchhoff stress tensor
                // at the quadrature point and add the corresponding forces to
                // the right-hand-side vector.
                if (d_scale_phi_by_J)
                {
                    Phi_vol = -J * Phi * FF_inv_trans;
                }
                else
                {
                    Phi_vol = -Phi * FF_inv_trans;
                }

                for (unsigned int k = 0; k < n_basis; ++k)
                {
                    F_qp = -Phi_vol * dphi[k][qp] * JxW[qp];
                    for (unsigned int i = 0; i < NDIM; ++i)
                    {
                        G_rhs_e[i](k) += F_qp(i);
                    }
                }
            }

            if (d_lag_body_force_fcn_data[part].fcn)
            {
                // Compute the value of the body force at the quadrature
                // point and add the corresponding forces to the
                // right-hand-side vector.
                fe.setInterpolatedDataPointers(
                    body_force_var_data, body_force_grad_var_data, body_force_fcn_system_idxs, elem, qp);
                d_lag_body_force_fcn_data[part].fcn(F_b,
                                                    FF,
                                                    x,
                                                    X,
                                                    elem,
                                                    body_force_var_data,
                                                    body_force_grad_var_data,
                                                    data_time,
                                                    d_lag_body_force_fcn_data[part].ctx);
                for (unsigned int k = 0; k < n_basis; ++k)
                {
                    F_qp = F_b * phi[k][qp] * JxW[qp];
                    for (unsigned int i = 0; i < NDIM; ++i)
                    {
                        G_rhs_e[i](k) += F_qp(i);
                    }
                }
            }
        }

        // Loop over the element boundaries.
        for (unsigned short int side = 0; side < elem->n_sides(); ++side)
        {
            // Skip non-physical boundaries.
            if (!is_physical_bdry(elem, side, boundary_info, G_dof_map)) continue;

            // Determine if we need to compute surface forces along this
            // part of the physical boundary; if not, skip the present side.
            const bool at_dirichlet_bdry = is_dirichlet_bdry(elem, side, boundary_info, G_dof_map);
            const bool integrate_normal_force = !d_split_normal_force && !at_dirichlet_bdry;
            const bool integrate_tangential_force = !d_split_tangential_force && !at_dirichlet_bdry;
            if (!integrate_normal_force && !integrate_tangential_force) continue;

            fe.reinit(elem, side);
            fe.interpolate(elem, side);
            const unsigned int n_qp = qrule_face->n_points();
            const size_t n_basis = phi_face.size();
            for (unsigned int qp = 0; qp < n_qp; ++qp)
            {
                const libMesh::Point& X = q_point_face[qp];
                const std::vector<double>& x_data = fe_interp_var_data[qp][X_sys_idx];
                const std::vector<VectorValue<double> >& grad_x_data = fe_interp_grad_var_data[qp][X_sys_idx];
                get_x_and_FF(x, FF, x_data, grad_x_data);
                const double J = std::abs(FF.det());
                tensor_inverse_transpose(FF_inv_trans, FF, NDIM);
                const libMesh::VectorValue<double>& N = normal_face[qp];
                n = (FF_inv_trans * N).unit();
                F.zero();

                if (d_lag_surface_pressure_fcn_data[part].fcn)
                {
                    // Compute the value of the pressure at the quadrature
                    // point and add the corresponding force to the
                    // right-hand-side vector.
                    double P = 0;
                    fe.setInterpolatedDataPointers(surface_pressure_var_data,
                                                   surface_pressure_grad_var_data,
                                                   surface_pressure_fcn_system_idxs,
                                                   elem,
                                                   qp);
                    d_lag_surface_pressure_fcn_data[part].fcn(P,
                                                              n,
                                                              N,
                                                              FF,
                                                              x,
                                                              X,
                                                              elem,
                                                              side,
                                                              surface_pressure_var_data,
                                                              surface_pressure_grad_var_data,
                                                              data_time,
                                                              d_lag_surface_pressure_fcn_data[part].ctx);
                    F -= P * J * FF_inv_trans * normal_face[qp];
                }

                if (d_lag_surface_force_fcn_data[part].fcn)
                {
                    // Compute the value of the surface force at the
                    // quadrature point and add the corresponding force to
                    // the right-hand-side vector.
                    fe.setInterpolatedDataPointers(
                        surface_force_var_data, surface_force_grad_var_data, surface_force_fcn_system_idxs, elem, qp);
                    d_lag_surface_force_fcn_data[part].fcn(F_s,
                                                           n,
                                                           N,
                                                           FF,
                                                           x,
                                                           X,
                                                           elem,
                                                           side,
                                                           surface_force_var_data,
                                                           surface_force_grad_var_data,
                                                           data_time,
                                                           d_lag_surface_force_fcn_data[part].ctx);
                    F += F_s;
                }

                // Remove the normal component of the boundary force when needed.
                if (!integrate_normal_force) F -= (F * n) * n;

                // Remove the tangential component of the boundary force when needed.
                if (!integrate_tangential_force) F -= (F - (F * n) * n);

                // FIXME: this is suppose to make the split forces flag work with stress normalization
                // but it doesn't work at the moment.
                // for surface stress normalization term
                const double Phi =
                    Phi_vec ? fe_interp_var_data[qp][Phi_sys_idx][0] : std::numeric_limits<double>::quiet_NaN();
                if (Phi_vec)
                {
                    // Compute the value of the traction at the quadrature
                    // point and add the corresponding force to the
                    // right-hand-side vector.
                    const bool integrate_normal_force =
                        (d_split_normal_force && !at_dirichlet_bdry) || (!d_split_normal_force && at_dirichlet_bdry);
                    const bool integrate_tangential_force = (d_split_tangential_force && !at_dirichlet_bdry) ||
                                                            (!d_split_tangential_force && at_dirichlet_bdry);
                    if (d_scale_phi_by_J)
                    {
                        PP = -J * Phi * FF_inv_trans;
                    }
                    else
                    {
                        PP = -Phi * FF_inv_trans;
                    }
                    T = PP * normal_face[qp];
                    if (integrate_normal_force) F += (T * n) * n;
                    if (integrate_tangential_force) F += (T - (T * n) * n);
                }

                // Add the boundary forces to the right-hand-side vector.
                for (unsigned int k = 0; k < n_basis; ++k)
                {
                    F_qp = F * phi_face[k][qp] * JxW_face[qp];
                    for (unsigned int i = 0; i < NDIM; ++i)
                    {
                        G_rhs_e[i](k) += F_qp(i);
                    }
                }
            }
        }

        // Apply constraints (e.g., enforce periodic boundary conditions)
        // and add the elemental contributions to the global vector.
        for (unsigned int i = 0; i < NDIM; ++i)
        {
            G_dof_map.constrain_element_vector(G_rhs_e[i], G_dof_indices[i]);
            G_rhs_vec->add_vector(G_rhs_e[i], G_dof_indices[i]);
        }
    }

    // Solve for G.
    d_fe_data_managers[part]->computeL2Projection(G_vec, *G_rhs_vec, FORCE_SYSTEM_NAME, d_use_consistent_mass_matrix);
    return;
} // computeInteriorForceDensity

void
IBFEMethod::resetOverlapNodalValues(const std::string& system_name, const std::vector<NumericVector<double>*>& F_vecs)
{
    std::vector<NumericVector<double>*> F_ghost_vecs(d_num_parts);
    for (unsigned int part = 0; part < d_num_parts; ++part)
    {
        if (d_is_overlap_velocity_master_part[part])
        {
            std::vector<numeric_index_type> ghost_idxs(d_overlap_velocity_part_ghost_idxs[part].begin(),
                                                       d_overlap_velocity_part_ghost_idxs[part].end());
            F_ghost_vecs[part] = new PetscVector<double>(
                F_vecs[part]->comm(), F_vecs[part]->size(), F_vecs[part]->local_size(), ghost_idxs);
            F_vecs[part]->localize(*F_ghost_vecs[part]);
        }
    }
    for (unsigned int part = 0; part < d_num_parts; ++part)
    {
        if (d_is_overlap_velocity_part[part])
        {
            const unsigned int master_part = d_overlap_velocity_master_part[part];
            resetOverlapNodalValues(part, system_name, F_vecs[part], F_ghost_vecs[master_part]);
        }
    }
    for (unsigned int part = 0; part < d_num_parts; ++part)
    {
        if (d_is_overlap_velocity_master_part[part])
        {
            delete F_ghost_vecs[part];
        }
    }
    return;
}

void
IBFEMethod::resetOverlapNodalValues(const std::string& system_name, const std::vector<PetscVector<double>*>& F_vecs)
{
    resetOverlapNodalValues(system_name, std::vector<NumericVector<double>*>(F_vecs.begin(), F_vecs.end()));
    return;
}

void
IBFEMethod::resetOverlapNodalValues(const unsigned int part,
                                    const std::string& system_name,
                                    libMesh::NumericVector<double>* F_vec,
                                    libMesh::NumericVector<double>* F_master_vec)
{
    TBOX_ASSERT(part < d_num_parts);
    TBOX_ASSERT(d_is_overlap_velocity_part[part]);

    boost::array<unsigned int, 2> part_idx;
    part_idx[0] = part;
    part_idx[1] = d_overlap_velocity_master_part[part];

    // Set up basic data structures.
    boost::array<EquationSystems*, 2> es;
    boost::array<MeshBase*, 2> mesh;
    boost::array<const DofMap*, 2> F_dof_map;
    boost::array<FEDataManager::SystemDofMapCache*, 2> F_dof_map_cache;
    FEType fe_type;
    boost::array<unsigned int, 2> F_sys_num;
    for (int k = 0; k < 2; ++k)
    {
        es[k] = d_fe_data_managers[part_idx[k]]->getEquationSystems();
        System& F_system = es[k]->get_system<System>(system_name);
        F_dof_map[k] = &F_system.get_dof_map();
        fe_type = F_dof_map[k]->variable_type(0);
        for (unsigned int d = 0; d < NDIM; ++d)
        {
            TBOX_ASSERT(fe_type == F_dof_map[k]->variable_type(d));
        }
        F_dof_map_cache[k] = d_fe_data_managers[part_idx[k]]->getDofMapCache(system_name);
        F_sys_num[k] = F_system.number();
        mesh[k] = &es[k]->get_mesh();
    }

    // Find the elements of part2 that contain nodes of part1.
    boost::array<std::vector<std::vector<unsigned int> >, 2> F_dof_indices;
    for (int k = 0; k < 2; ++k)
    {
        F_dof_indices[k].resize(NDIM);
    }
    VectorValue<double> F;
    boost::array<boost::multi_array<double, 2>, 2> F_node;
    const unsigned int k_slave = 0;
    const unsigned int k_master = 1;
    std::map<dof_id_type, dof_id_type>& node_to_elem_map = d_overlap_velocity_part_node_to_elem_map[part_idx[k_slave]];
    for (std::map<dof_id_type, dof_id_type>::iterator n = node_to_elem_map.begin(); n != node_to_elem_map.end(); ++n)
    {
        const Node* const node = mesh[k_slave]->node_ptr(n->first);
        const libMesh::Point& X = *node;
        const Elem* const other_elem = mesh[k_master]->elem_ptr(n->second);

        // Read the velocity from the master mesh.
        for (unsigned int d = 0; d < NDIM; ++d)
        {
            F_dof_map_cache[k_master]->dof_indices(other_elem, F_dof_indices[k_master][d], d);
        }
        const libMesh::Point xi = FEInterface::inverse_map(other_elem->dim(), fe_type, other_elem, X);
        FEComputeData fe_data(*es[k_master], xi);
        FEInterface::compute_data(other_elem->dim(), fe_type, other_elem, fe_data);
        get_values_for_interpolation(F_node[k_master], *F_master_vec, F_dof_indices[k_master]);
        F.zero();
        for (unsigned int l = 0; l < fe_data.shape.size(); ++l)
        {
            const double& p = fe_data.shape[l];
            for (unsigned int d = 0; d < NDIM; ++d)
            {
                F(d) += F_node[k_master][l][d] * p;
            }
        }
        for (unsigned int d = 0; d < NDIM; ++d)
        {
            const int dof_index = node->dof_number(F_sys_num[k_slave], d, 0);
            F_vec->set(dof_index, F(d));
        }
    }
    F_vec->close();
    return;
}

void
IBFEMethod::computeOverlapConstraintForceDensity(std::vector<PetscVector<double>*>& F_vec,
                                                 std::vector<PetscVector<double>*>& X_vec)
{
    if (!d_has_overlap_force_parts) return;

    std::vector<NumericVector<double>*> F_rhs_vec(d_num_parts);
    for (unsigned int k = 0; k < d_num_parts; ++k)
    {
        if (d_is_overlap_force_part[k])
        {
            F_rhs_vec[k] = F_vec[k]->zero_clone().release(); // \todo fix this when we update to C++11
        }
    }
    d_overlap_force_part_max_displacement.resize(d_num_parts);
    std::fill(d_overlap_force_part_max_displacement.begin(),
              d_overlap_force_part_max_displacement.end(),
              std::vector<double>(d_num_parts, 0.0));

    // Add additional forces to constrain overlapping parts.
    unsigned int n_pairs = d_overlap_force_part_idxs.size();
    for (unsigned int k = 0; k < n_pairs; ++k)
    {
        // Setup basic data structures.
        boost::array<unsigned int, 2>& part_idx = d_overlap_force_part_idxs[k];
        boost::array<std::map<libMesh::dof_id_type, std::map<unsigned int, libMesh::dof_id_type> >, 2>& elem_map =
            d_overlapping_elem_map[k];
        const double kappa = d_overlap_force_part_kappa[k];
        boost::array<QBase*, 2>& qrule = d_overlap_force_part_qrule[k];

        boost::array<EquationSystems*, 2> es;
        boost::array<MeshBase*, 2> mesh;
        boost::array<System*, 2> F_system, X_system;
        boost::array<const DofMap*, 2> F_dof_map, X_dof_map;
        boost::array<FEDataManager::SystemDofMapCache*, 2> F_dof_map_cache, X_dof_map_cache;
        FEType fe_type;
        boost::array<UniquePtr<FEBase>, 2> fe;
        for (int k = 0; k < 2; ++k)
        {
            es[k] = d_fe_data_managers[part_idx[k]]->getEquationSystems();
            F_system[k] = &es[k]->get_system<System>(FORCE_SYSTEM_NAME);
            X_system[k] = &es[k]->get_system<System>(COORDS_SYSTEM_NAME);
            F_dof_map[k] = &F_system[k]->get_dof_map();
            X_dof_map[k] = &X_system[k]->get_dof_map();
            FEType fe_type = F_dof_map[k]->variable_type(0);
            for (unsigned int d = 0; d < NDIM; ++d)
            {
                TBOX_ASSERT(fe_type == F_dof_map[k]->variable_type(d));
                TBOX_ASSERT(fe_type == X_dof_map[k]->variable_type(d));
            }
            F_dof_map_cache[k] = d_fe_data_managers[part_idx[k]]->getDofMapCache(FORCE_SYSTEM_NAME);
            X_dof_map_cache[k] = d_fe_data_managers[part_idx[k]]->getDofMapCache(COORDS_SYSTEM_NAME);
            mesh[k] = &es[k]->get_mesh();
            fe[k] = FEBase::build(mesh[k]->mesh_dimension(), fe_type);
            fe[k]->attach_quadrature_rule(qrule[k]);
            fe[k]->get_xyz();
            fe[k]->get_JxW();
            fe[k]->get_phi();
        }

        // Loop over the elements that overlap elements of the other part.
        boost::array<std::vector<std::vector<unsigned int> >, 2> F_dof_indices, X_dof_indices;
        for (int k = 0; k < 2; ++k)
        {
            F_dof_indices[k].resize(NDIM);
            X_dof_indices[k].resize(NDIM);
        }
        boost::array<boost::array<DenseVector<double>, NDIM>, 2> F_rhs_e;
        boost::array<boost::multi_array<double, 2>, 2> x_node;
        VectorValue<double> F, F_qp, other_x, x;
        for (int k = 0; k < 2; ++k)
        {
            const int k_next = (k + 1) % 2;
            const std::vector<libMesh::Point>& q_point = fe[k]->get_xyz();
            const std::vector<double>& JxW = fe[k]->get_JxW();
            const std::vector<std::vector<double> >& phi = fe[k]->get_phi();
            for (std::map<libMesh::dof_id_type, std::map<unsigned int, libMesh::dof_id_type> >::iterator it =
                     elem_map[k].begin();
                 it != elem_map[k].end();
                 ++it)
            {
                const Elem* const elem = mesh[k]->elem_ptr(it->first);
                for (unsigned int d = 0; d < NDIM; ++d)
                {
                    F_dof_map_cache[k]->dof_indices(elem, F_dof_indices[k][d], d);
                    X_dof_map_cache[k]->dof_indices(elem, X_dof_indices[k][d], d);
                    F_rhs_e[k][d].resize(static_cast<int>(F_dof_indices[k][d].size()));
                }
                fe[k]->reinit(elem);
                get_values_for_interpolation(x_node[k], *X_vec[part_idx[k]], X_dof_indices[k]);
                const size_t n_basis = phi.size();
                for (std::map<unsigned int, libMesh::dof_id_type>::iterator qp_it = it->second.begin();
                     qp_it != it->second.end();
                     ++qp_it)
                {
                    const unsigned int qp = qp_it->first;
                    const libMesh::Point& X = q_point[qp];
                    interpolate(x, qp, x_node[k], phi);
                    const Elem* const other_elem = mesh[k_next]->elem_ptr(qp_it->second);
                    for (unsigned int d = 0; d < NDIM; ++d)
                    {
                        X_dof_map_cache[k_next]->dof_indices(other_elem, X_dof_indices[k_next][d], d);
                    }
                    const libMesh::Point xi = FEInterface::inverse_map(other_elem->dim(), fe_type, other_elem, X);
                    FEComputeData fe_data(*es[k_next], xi);
                    FEInterface::compute_data(other_elem->dim(), fe_type, other_elem, fe_data);
                    get_values_for_interpolation(x_node[k_next], *X_vec[part_idx[k_next]], X_dof_indices[k_next]);
                    other_x.zero();
                    for (unsigned int l = 0; l < fe_data.shape.size(); ++l)
                    {
                        const double& p = fe_data.shape[l];
                        for (unsigned int d = 0; d < NDIM; ++d)
                        {
                            other_x(d) += x_node[k_next][l][d] * p;
                        }
                    }
                    VectorValue<double> disp = (other_x - x);
                    VectorValue<double> F = kappa * disp;
                    d_overlap_force_part_max_displacement[part_idx[k]][part_idx[k_next]] =
                        std::max(d_overlap_force_part_max_displacement[part_idx[k]][part_idx[k_next]], disp.norm());
                    for (unsigned int l = 0; l < n_basis; ++l)
                    {
                        F_qp = F * phi[l][qp] * JxW[qp];
                        for (unsigned int d = 0; d < NDIM; ++d)
                        {
                            F_rhs_e[k][d](l) += F_qp(d);
                        }
                    }
                }

                // Apply constraints (e.g., enforce periodic boundary
                // conditions) and add the elemental contributions to the global
                // vector.
                for (unsigned int d = 0; d < NDIM; ++d)
                {
                    F_dof_map[k]->constrain_element_vector(F_rhs_e[k][d], F_dof_indices[k][d]);
                    F_rhs_vec[k]->add_vector(F_rhs_e[k][d], F_dof_indices[k][d]);
                }
            }
        }

        // Report the maximum displacement between this pair of parts.
        SAMRAI_MPI::maxReduction(&d_overlap_force_part_max_displacement[part_idx[0]][part_idx[1]], 1);
        plog << "max displacement from part " << part_idx[0] << " to part " << part_idx[1] << ": "
             << d_overlap_force_part_max_displacement[part_idx[0]][part_idx[1]] << "\n";
        SAMRAI_MPI::maxReduction(&d_overlap_force_part_max_displacement[part_idx[1]][part_idx[0]], 1);
        plog << "max displacement from part " << part_idx[1] << " to part " << part_idx[0] << ": "
             << d_overlap_force_part_max_displacement[part_idx[1]][part_idx[0]] << "\n";
    }

    // Solve for the constraint force densities.
    for (unsigned int k = 0; k < d_num_parts; ++k)
    {
        if (d_is_overlap_force_part[k])
        {
            UniquePtr<NumericVector<double> > F_tmp_vec = F_vec[k]->zero_clone();
            d_fe_data_managers[k]->computeL2Projection(
                *F_tmp_vec, *F_rhs_vec[k], FORCE_SYSTEM_NAME, d_use_consistent_mass_matrix);
            F_vec[k]->add(*F_tmp_vec);
        }
    }

    // Cleanup.
    for (unsigned int k = 0; k < d_num_parts; ++k)
    {
        if (d_is_overlap_force_part[k])
        {
            delete F_rhs_vec[k];
        }
    }
    return;
} // computeOverlapConstraintForceDensity

void
IBFEMethod::spreadTransmissionForceDensity(const int f_data_idx,
                                           PetscVector<double>* Phi_vec,
                                           PetscVector<double>& X_ghost_vec,
                                           RobinPhysBdryPatchStrategy* f_phys_bdry_op,
                                           const double data_time,
                                           const unsigned int part)
{
    if (!d_split_normal_force && !d_split_tangential_force) return;

    // Check to see if we need to integrate the surface forces.

    const bool integrate_normal_force =
        d_split_normal_force && !d_use_jump_conditions && !d_is_stress_normalization_part[part];
    const bool integrate_tangential_force = d_split_tangential_force;
    if (!integrate_normal_force && !integrate_tangential_force) return;

    const int coarsest_ln = 0;
    const int finest_ln = d_hierarchy->getFinestLevelNumber();
    VariableDatabase<NDIM>* var_db = VariableDatabase<NDIM>::getDatabase();

    // Make a copy of the Eulerian data.
    Pointer<hier::Variable<NDIM> > f_var;
    var_db->mapIndexToVariable(f_data_idx, f_var);
    const int f_copy_data_idx = var_db->registerClonedPatchDataIndex(f_var, f_data_idx);
    for (int ln = coarsest_ln; ln <= finest_ln; ++ln)
    {
        Pointer<PatchLevel<NDIM> > level = d_hierarchy->getPatchLevel(ln);
        level->allocatePatchData(f_copy_data_idx);
    }
    Pointer<HierarchyDataOpsReal<NDIM, double> > f_data_ops =
        HierarchyDataOpsManager<NDIM>::getManager()->getOperationsDouble(f_var, d_hierarchy, true);
    f_data_ops->swapData(f_copy_data_idx, f_data_idx);
    f_data_ops->setToScalar(f_data_idx, 0.0, /*interior_only*/ false);

    // Extract the mesh.
    EquationSystems* equation_systems = d_fe_data_managers[part]->getEquationSystems();
    const MeshBase& mesh = equation_systems->get_mesh();
    const BoundaryInfo& boundary_info = *mesh.boundary_info;
    const unsigned int dim = mesh.mesh_dimension();

    // Extract the FE systems and DOF maps, and setup the FE object.
    System* Phi_system = Phi_vec ? &equation_systems->get_system(PHI_SYSTEM_NAME) : NULL;
    std::vector<int> Phi_vars(1, 0);
    std::vector<int> no_vars;
    System& G_system = equation_systems->get_system(FORCE_SYSTEM_NAME);
    const DofMap& G_dof_map = G_system.get_dof_map();
    FEType G_fe_type = G_dof_map.variable_type(0);
    for (unsigned int d = 0; d < NDIM; ++d)
    {
        TBOX_ASSERT(G_dof_map.variable_type(d) == G_fe_type);
    }
    std::vector<std::vector<unsigned int> > G_dof_indices(NDIM);
    System& X_system = equation_systems->get_system(COORDS_SYSTEM_NAME);
    std::vector<int> vars(NDIM);
    for (unsigned int d = 0; d < NDIM; ++d) vars[d] = d;

    FEDataInterpolation fe(dim, d_fe_data_managers[part]);
    UniquePtr<QBase> default_qrule_face = QBase::build(d_default_quad_type[part], dim - 1, d_default_quad_order[part]);
    UniquePtr<QBase> qrule_face;
    fe.attachQuadratureRuleFace(default_qrule_face.get());
    fe.evalNormalsFace();
    fe.evalQuadraturePointsFace();
    fe.evalQuadratureWeightsFace();
    const size_t X_sys_idx = fe.registerInterpolatedSystem(X_system, vars, vars, &X_ghost_vec);
    const size_t Phi_sys_idx = Phi_vec ? fe.registerInterpolatedSystem(*Phi_system, Phi_vars, no_vars, Phi_vec) :
                                         std::numeric_limits<size_t>::max();
    const size_t num_PK1_fcns = d_PK1_stress_fcn_data[part].size();
    std::vector<std::vector<size_t> > PK1_fcn_system_idxs(num_PK1_fcns);
    for (unsigned int k = 0; k < num_PK1_fcns; ++k)
    {
        fe.setupInterpolatedSystemDataIndexes(
            PK1_fcn_system_idxs[k], d_PK1_stress_fcn_data[part][k].system_data, equation_systems);
    }
    std::vector<size_t> surface_force_fcn_system_idxs;
    fe.setupInterpolatedSystemDataIndexes(
        surface_force_fcn_system_idxs, d_lag_surface_force_fcn_data[part].system_data, equation_systems);
    std::vector<size_t> surface_pressure_fcn_system_idxs;
    fe.setupInterpolatedSystemDataIndexes(
        surface_pressure_fcn_system_idxs, d_lag_surface_pressure_fcn_data[part].system_data, equation_systems);
    fe.init(/*use_IB_ghosted_vecs*/ true);

    const std::vector<libMesh::Point>& q_point_face = fe.getQuadraturePointsFace();
    const std::vector<double>& JxW_face = fe.getQuadratureWeightsFace();
    const std::vector<libMesh::Point>& normal_face = fe.getNormalsFace();

    const std::vector<std::vector<std::vector<double> > >& fe_interp_var_data = fe.getVarInterpolation();
    const std::vector<std::vector<std::vector<VectorValue<double> > > >& fe_interp_grad_var_data =
        fe.getGradVarInterpolation();

    std::vector<std::vector<const std::vector<double>*> > PK1_var_data(num_PK1_fcns);
    std::vector<std::vector<const std::vector<VectorValue<double> >*> > PK1_grad_var_data(num_PK1_fcns);
    std::vector<const std::vector<double>*> surface_force_var_data, surface_pressure_var_data;
    std::vector<const std::vector<VectorValue<double> >*> surface_force_grad_var_data, surface_pressure_grad_var_data;

    // Loop over the patches to spread the transmission elastic force density
    // onto the grid.
    const std::vector<std::vector<Elem*> >& active_patch_element_map =
        d_fe_data_managers[part]->getActivePatchElementMap();
    const int level_num = d_fe_data_managers[part]->getLevelNumber();
    TensorValue<double> PP, FF, FF_inv_trans;
    VectorValue<double> F, F_s, n, x;
    double P;
    std::vector<double> T_bdry, x_bdry;
    Pointer<PatchLevel<NDIM> > level = d_hierarchy->getPatchLevel(level_num);
    int local_patch_num = 0;
    for (PatchLevel<NDIM>::Iterator p(level); p; p++, ++local_patch_num)
    {
        // The relevant collection of elements.
        const std::vector<Elem*>& patch_elems = active_patch_element_map[local_patch_num];
        const size_t num_active_patch_elems = patch_elems.size();
        if (num_active_patch_elems == 0) continue;

        Pointer<Patch<NDIM> > patch = level->getPatch(p());
        const Pointer<CartesianPatchGeometry<NDIM> > patch_geom = patch->getPatchGeometry();
        const double* const patch_dx = patch_geom->getDx();
        const double patch_dx_min = *std::min_element(patch_dx, patch_dx + NDIM);

        // Loop over the elements and compute the values to be spread and the
        // positions of the quadrature points.
        T_bdry.clear();
        x_bdry.clear();
        int qp_offset = 0;
        for (size_t e_idx = 0; e_idx < num_active_patch_elems; ++e_idx)
        {
            Elem* const elem = patch_elems[e_idx];
            const bool touches_physical_bdry = has_physical_bdry(elem, boundary_info, G_dof_map);
            if (!touches_physical_bdry) continue;

            fe.reinit(elem);
            fe.collectDataForInterpolation(elem);
            const boost::multi_array<double, 2>& X_node = fe.getElemData(elem, X_sys_idx);

            // Loop over the element boundaries.
            for (unsigned short int side = 0; side < elem->n_sides(); ++side)
            {
                // Skip non-physical boundaries.
                if (!is_physical_bdry(elem, side, boundary_info, G_dof_map)) continue;

                // Skip Dirichlet boundaries.
                if (is_dirichlet_bdry(elem, side, boundary_info, G_dof_map)) continue;

                // Construct a side element.
                UniquePtr<Elem> side_elem = elem->build_side(side, /*proxy*/ false);
                const bool qrule_changed = d_fe_data_managers[part]->updateSpreadQuadratureRule(
                    qrule_face, d_spread_spec[part], side_elem.get(), X_node, patch_dx_min);
                if (qrule_changed)
                {
                    fe.attachQuadratureRuleFace(qrule_face.get());
                }
                fe.reinit(elem, side);
                fe.interpolate(elem, side);
                const unsigned int n_qp = qrule_face->n_points();
                T_bdry.resize(T_bdry.size() + NDIM * n_qp);
                x_bdry.resize(x_bdry.size() + NDIM * n_qp);
                for (unsigned int qp = 0; qp < n_qp; ++qp, ++qp_offset)
                {
                    const libMesh::Point& X = q_point_face[qp];
                    const std::vector<double>& x_data = fe_interp_var_data[qp][X_sys_idx];
                    const std::vector<VectorValue<double> >& grad_x_data = fe_interp_grad_var_data[qp][X_sys_idx];
                    get_x_and_FF(x, FF, x_data, grad_x_data);
                    const double J = std::abs(FF.det());
                    tensor_inverse_transpose(FF_inv_trans, FF, NDIM);
                    const libMesh::VectorValue<double>& N = normal_face[qp];
                    n = (FF_inv_trans * N).unit();

                    F.zero();

                    // for surface stress normalization term
                    const double Phi =
                        Phi_vec ? fe_interp_var_data[qp][Phi_sys_idx][0] : std::numeric_limits<double>::quiet_NaN();
                    if (Phi_vec)
                    {
                        // Compute the value of the first Piola-Kirchhoff stress tensor
                        // at the quadrature point and add the corresponding forces to
                        // the right-hand-side vector.
                        if (d_scale_phi_by_J)
                        {
                            F += J * Phi * FF_inv_trans * normal_face[qp] * JxW_face[qp];
                        }
                        else
                        {
                            F += Phi * FF_inv_trans * normal_face[qp] * JxW_face[qp];
                        }
                    }

                    for (unsigned int k = 0; k < num_PK1_fcns; ++k)
                    {
                        if (d_PK1_stress_fcn_data[part][k].fcn)
                        {
                            // Compute the value of the first Piola-Kirchhoff stress
                            // tensor at the quadrature point and compute the
                            // corresponding force.
                            fe.setInterpolatedDataPointers(
                                PK1_var_data[k], PK1_grad_var_data[k], PK1_fcn_system_idxs[k], elem, qp);
                            d_PK1_stress_fcn_data[part][k].fcn(PP,
                                                               FF,
                                                               x,
                                                               X,
                                                               elem,
                                                               PK1_var_data[k],
                                                               PK1_grad_var_data[k],
                                                               data_time,
                                                               d_PK1_stress_fcn_data[part][k].ctx);
                            F -= PP * normal_face[qp] * JxW_face[qp];
                        }
                    }

                    if (d_lag_surface_pressure_fcn_data[part].fcn)
                    {
                        // Compute the value of the pressure at the quadrature
                        // point and compute the corresponding force.
                        fe.setInterpolatedDataPointers(surface_pressure_var_data,
                                                       surface_pressure_grad_var_data,
                                                       surface_pressure_fcn_system_idxs,
                                                       elem,
                                                       qp);
                        d_lag_surface_pressure_fcn_data[part].fcn(P,
                                                                  n,
                                                                  N,
                                                                  FF,
                                                                  x,
                                                                  X,
                                                                  elem,
                                                                  side,
                                                                  surface_pressure_var_data,
                                                                  surface_pressure_grad_var_data,
                                                                  data_time,
                                                                  d_lag_surface_pressure_fcn_data[part].ctx);
                        F -= P * J * FF_inv_trans * normal_face[qp] * JxW_face[qp];
                    }

                    if (d_lag_surface_force_fcn_data[part].fcn)
                    {
                        // Compute the value of the surface force at the
                        // quadrature point and compute the corresponding force.
                        fe.setInterpolatedDataPointers(surface_force_var_data,
                                                       surface_force_grad_var_data,
                                                       surface_force_fcn_system_idxs,
                                                       elem,
                                                       qp);
                        d_lag_surface_force_fcn_data[part].fcn(F_s,
                                                               n,
                                                               N,
                                                               FF,
                                                               x,
                                                               X,
                                                               elem,
                                                               side,
                                                               surface_force_var_data,
                                                               surface_force_grad_var_data,
                                                               data_time,
                                                               d_lag_surface_force_fcn_data[part].ctx);
                        F += F_s * JxW_face[qp];
                    }

                    // Remote the normal component of the boundary force when needed.
                    if (!integrate_normal_force) F -= (F * n) * n;

                    // Remote the tangential component of the boundary force when needed.
                    if (!integrate_tangential_force) F -= (F - (F * n) * n);

                    const int idx = NDIM * qp_offset;
                    for (unsigned int i = 0; i < NDIM; ++i)
                    {
                        if (d_is_stress_normalization_part[part] && d_split_normal_force) F -= (F * n) * n;
                        T_bdry[idx + i] = F(i);
                    }
                    for (unsigned int i = 0; i < NDIM; ++i)
                    {
                        x_bdry[idx + i] = x(i);
                    }
                }
            }
        }

        if (qp_offset == 0) continue;

        // Spread the boundary forces to the grid.
        const std::string& spread_kernel_fcn = d_spread_spec[part].kernel_fcn;
        const hier::IntVector<NDIM>& ghost_width = d_fe_data_managers[part]->getGhostCellWidth();
        const Box<NDIM> spread_box = Box<NDIM>::grow(patch->getBox(), ghost_width);
        Pointer<SideData<NDIM, double> > f_data = patch->getPatchData(f_data_idx);
        LEInteractor::spread(f_data, T_bdry, NDIM, x_bdry, NDIM, patch, spread_box, spread_kernel_fcn);
        if (f_phys_bdry_op)
        {
            f_phys_bdry_op->setPatchDataIndex(f_data_idx);
            f_phys_bdry_op->accumulateFromPhysicalBoundaryData(*patch, data_time, f_data->getGhostCellWidth());
        }
    }

    // Accumulate data.
    f_data_ops->swapData(f_copy_data_idx, f_data_idx);
    f_data_ops->add(f_data_idx, f_data_idx, f_copy_data_idx);
    for (int ln = coarsest_ln; ln <= finest_ln; ++ln)
    {
        Pointer<PatchLevel<NDIM> > level = d_hierarchy->getPatchLevel(ln);
        level->deallocatePatchData(f_copy_data_idx);
    }
    var_db->removePatchDataIndex(f_copy_data_idx);
    return;
} // spreadTransmissionForceDensity

void
IBFEMethod::imposeJumpConditions(const int f_data_idx,
                                 PetscVector<double>& G_ghost_vec,
                                 PetscVector<double>& X_ghost_vec,
                                 const double data_time,
                                 const unsigned int part)
{
    if (!d_split_normal_force && !d_split_tangential_force) return;

    // Check to see if we need to integrate the normal surface force.
    const bool integrate_normal_force =
        d_split_normal_force && d_use_jump_conditions && !d_is_stress_normalization_part[part];
    if (!integrate_normal_force) return;

    // Extract the mesh.
    EquationSystems* equation_systems = d_fe_data_managers[part]->getEquationSystems();
    const MeshBase& mesh = equation_systems->get_mesh();
    const BoundaryInfo& boundary_info = *mesh.boundary_info;
    const unsigned int dim = mesh.mesh_dimension();
    TBOX_ASSERT(dim == NDIM);

    // Extract the FE systems and DOF maps, and setup the FE object.
    System& G_system = equation_systems->get_system(FORCE_SYSTEM_NAME);
    DofMap& G_dof_map = G_system.get_dof_map();
    FEType G_fe_type = G_dof_map.variable_type(0);
    for (unsigned int d = 0; d < NDIM; ++d)
    {
        TBOX_ASSERT(G_dof_map.variable_type(d) == G_fe_type);
    }
    std::vector<std::vector<unsigned int> > G_dof_indices(NDIM);
    System& X_system = equation_systems->get_system(COORDS_SYSTEM_NAME);
    DofMap& X_dof_map = X_system.get_dof_map();
    std::vector<int> vars(NDIM);
    for (unsigned int d = 0; d < NDIM; ++d) vars[d] = d;
    std::vector<int> no_vars;

    FEDataInterpolation fe(dim, d_fe_data_managers[part]);
    UniquePtr<QBase> qrule_face = QBase::build(d_default_quad_type[part], dim - 1, d_default_quad_order[part]);
    fe.attachQuadratureRuleFace(qrule_face.get());
    fe.evalQuadraturePointsFace();
    fe.evalNormalsFace();
    const size_t G_sys_idx = fe.registerInterpolatedSystem(G_system, vars, no_vars, &G_ghost_vec);
    const size_t X_sys_idx = fe.registerInterpolatedSystem(X_system, vars, vars, &X_ghost_vec);
    const size_t num_PK1_fcns = d_PK1_stress_fcn_data[part].size();
    std::vector<std::vector<size_t> > PK1_fcn_system_idxs(num_PK1_fcns);
    for (unsigned int k = 0; k < num_PK1_fcns; ++k)
    {
        fe.setupInterpolatedSystemDataIndexes(
            PK1_fcn_system_idxs[k], d_PK1_stress_fcn_data[part][k].system_data, equation_systems);
    }
    std::vector<size_t> surface_force_fcn_system_idxs;
    fe.setupInterpolatedSystemDataIndexes(
        surface_force_fcn_system_idxs, d_lag_surface_force_fcn_data[part].system_data, equation_systems);
    std::vector<size_t> surface_pressure_fcn_system_idxs;
    fe.setupInterpolatedSystemDataIndexes(
        surface_pressure_fcn_system_idxs, d_lag_surface_pressure_fcn_data[part].system_data, equation_systems);
    fe.init(/*use_IB_ghosted_vecs*/ true);

    const std::vector<libMesh::Point>& q_point_face = fe.getQuadraturePointsFace();
    const std::vector<libMesh::Point>& normal_face = fe.getNormalsFace();

    const std::vector<std::vector<std::vector<double> > >& fe_interp_var_data = fe.getVarInterpolation();
    const std::vector<std::vector<std::vector<VectorValue<double> > > >& fe_interp_grad_var_data =
        fe.getGradVarInterpolation();

    std::vector<std::vector<const std::vector<double>*> > PK1_var_data(num_PK1_fcns);
    std::vector<std::vector<const std::vector<VectorValue<double> >*> > PK1_grad_var_data(num_PK1_fcns);
    std::vector<const std::vector<double>*> surface_force_var_data, surface_pressure_var_data;
    std::vector<const std::vector<VectorValue<double> >*> surface_force_grad_var_data, surface_pressure_grad_var_data;

    // Loop over the patches to impose jump conditions on the Eulerian grid that
    // are determined from the interior and transmission elastic force
    // densities.
    const std::vector<std::vector<Elem*> >& active_patch_element_map =
        d_fe_data_managers[part]->getActivePatchElementMap();
    const int level_num = d_fe_data_managers[part]->getLevelNumber();
    TensorValue<double> PP, FF, FF_inv_trans;
    VectorValue<double> G, F, F_s, n, x;
    std::vector<libMesh::Point> X_node_cache, x_node_cache;
    IBTK::Point x_min, x_max;
    std::vector<std::vector<unsigned int> > side_dof_indices(NDIM);
    std::vector<libMesh::Point> intersection_ref_coords;
    std::vector<SideIndex<NDIM> > intersection_indices;
    std::vector<std::pair<double, libMesh::Point> > intersections;
    Pointer<PatchLevel<NDIM> > level = d_hierarchy->getPatchLevel(level_num);
    const IntVector<NDIM>& ratio = level->getRatio();
    const Pointer<CartesianGridGeometry<NDIM> > grid_geom = level->getGridGeometry();
    int local_patch_num = 0;
    for (PatchLevel<NDIM>::Iterator p(level); p; p++, ++local_patch_num)
    {
        // The relevant collection of elements.
        const std::vector<Elem*>& patch_elems = active_patch_element_map[local_patch_num];
        const size_t num_active_patch_elems = patch_elems.size();
        if (num_active_patch_elems == 0) continue;

        const Pointer<Patch<NDIM> > patch = level->getPatch(p());
        Pointer<SideData<NDIM, double> > f_data = patch->getPatchData(f_data_idx);
        const Box<NDIM>& patch_box = patch->getBox();
        const CellIndex<NDIM>& patch_lower = patch_box.lower();
        const Pointer<CartesianPatchGeometry<NDIM> > patch_geom = patch->getPatchGeometry();
        const double* const x_lower = patch_geom->getXLower();
        const double* const dx = patch_geom->getDx();

        SideData<NDIM, int> num_intersections(patch_box, 1, IntVector<NDIM>(0));
        num_intersections.fillAll(0);

        // Loop over the elements.
        for (size_t e_idx = 0; e_idx < num_active_patch_elems; ++e_idx)
        {
            Elem* const elem = patch_elems[e_idx];
            const bool touches_physical_bdry = has_physical_bdry(elem, boundary_info, G_dof_map);
            if (!touches_physical_bdry) continue;

            fe.reinit(elem);
            fe.collectDataForInterpolation(elem);

            // Loop over the element boundaries.
            for (unsigned short int side = 0; side < elem->n_sides(); ++side)
            {
                // Skip non-physical boundaries.
                if (!is_physical_bdry(elem, side, boundary_info, G_dof_map)) continue;

                // Skip Dirichlet boundaries.
                if (is_dirichlet_bdry(elem, side, boundary_info, G_dof_map)) continue;

                // Construct a side element.
                UniquePtr<Elem> side_elem = elem->build_side(side, /*proxy*/ false);
                const unsigned int n_node_side = side_elem->n_nodes();
                for (int d = 0; d < NDIM; ++d)
                {
                    X_dof_map.dof_indices(side_elem.get(), side_dof_indices[d], d);
                }

                // Cache the nodal and physical coordinates of the side element,
                // determine the bounding box of the current configuration of
                // the side element, and set the nodal coordinates to correspond
                // to the physical coordinates.
                X_node_cache.resize(n_node_side);
                x_node_cache.resize(n_node_side);
                x_min = IBTK::Point::Constant(std::numeric_limits<double>::max());
                x_max = IBTK::Point::Constant(-std::numeric_limits<double>::max());
                for (unsigned int k = 0; k < n_node_side; ++k)
                {
                    X_node_cache[k] = side_elem->point(k);
                    libMesh::Point& x = x_node_cache[k];
                    for (unsigned int d = 0; d < NDIM; ++d)
                    {
                        x(d) = X_ghost_vec(side_dof_indices[d][k]);
                        x_min[d] = std::min(x_min[d], x(d));
                        x_max[d] = std::max(x_max[d], x(d));
                    }
                    side_elem->point(k) = x;
                }
                Box<NDIM> box(IndexUtilities::getCellIndex(&x_min[0], grid_geom, ratio),
                              IndexUtilities::getCellIndex(&x_max[0], grid_geom, ratio));
                box.grow(IntVector<NDIM>(1));
                box = box * patch_box;

                // Loop over coordinate directions and look for intersections
                // with the background fluid grid.
                intersection_ref_coords.clear();
                intersection_indices.clear();
                for (unsigned int axis = 0; axis < NDIM; ++axis)
                {
                    // Setup a unit vector pointing in the coordinate direction
                    // of interest.
                    VectorValue<double> q;
                    q(axis) = 1.0;

                    // Loop over the relevant range of indices.
                    Box<NDIM> axis_box = box;
                    axis_box.lower(axis) = 0;
                    axis_box.upper(axis) = 0;
                    for (BoxIterator<NDIM> b(axis_box); b; b++)
                    {
                        const Index<NDIM>& i_c = b();
                        libMesh::Point r;
                        for (unsigned int d = 0; d < NDIM; ++d)
                        {
                            r(d) =
                                (d == axis ? 0.0 :
                                             x_lower[d] + dx[d] * (static_cast<double>(i_c(d) - patch_lower[d]) + 0.5));
                        }
#if (NDIM == 2)
                        intersect_line_with_edge(intersections, static_cast<Edge*>(side_elem.get()), r, q);
#endif
#if (NDIM == 3)
                        intersect_line_with_face(intersections, static_cast<Face*>(side_elem.get()), r, q);
#endif
                        for (unsigned int k = 0; k < intersections.size(); ++k)
                        {
                            libMesh::Point x = r + intersections[k].first * q;
                            SideIndex<NDIM> i_s(i_c, axis, 0);
                            i_s(axis) = std::floor((x(axis) - x_lower[axis]) / dx[axis] + 0.5) + patch_lower[axis];
                            intersection_ref_coords.push_back(intersections[k].second);
                            intersection_indices.push_back(i_s);
                            num_intersections(i_s) += 1;
                        }
                    }
                }

                // Restore the element coordinates.
                for (unsigned int k = 0; k < n_node_side; ++k)
                {
                    side_elem->point(k) = X_node_cache[k];
                }

                // If there are no intersection points, then continue to the
                // next side.
                if (intersection_ref_coords.empty()) continue;

                // Evaluate the jump conditions and apply them to the Eulerian
                // grid.
                const bool impose_dp_dn_jumps = false;
                static const double TOL = sqrt(std::numeric_limits<double>::epsilon());
                fe.reinit(elem, side, TOL, &intersection_ref_coords);
                fe.interpolate(elem, side);
                const size_t n_qp = intersection_ref_coords.size();
                for (unsigned int qp = 0; qp < n_qp; ++qp)
                {
                    const SideIndex<NDIM>& i_s = intersection_indices[qp];
                    const unsigned int axis = i_s.getAxis();
                    const libMesh::Point& X = q_point_face[qp];
                    const std::vector<double>& x_data = fe_interp_var_data[qp][X_sys_idx];
                    const std::vector<VectorValue<double> >& grad_x_data = fe_interp_grad_var_data[qp][X_sys_idx];
                    get_x_and_FF(x, FF, x_data, grad_x_data);
                    const double J = std::abs(FF.det());
                    tensor_inverse_transpose(FF_inv_trans, FF, NDIM);
                    const libMesh::VectorValue<double>& N = normal_face[qp];
                    n = (FF_inv_trans * N).unit();
                    const double dA_da = 1.0 / (J * (FF_inv_trans * N) * n);
                    const std::vector<double>& G_data = fe_interp_var_data[qp][G_sys_idx];
                    std::copy(G_data.begin(), G_data.end(), &G(0));
#if !defined(NDEBUG)
                    for (unsigned int d = 0; d < NDIM; ++d)
                    {
                        if (d == axis)
                        {
                            const double x_lower_bound = x_lower[d] +
                                                         (static_cast<double>(i_s(d) - patch_lower[d]) - 0.5) * dx[d] -
                                                         sqrt(std::numeric_limits<double>::epsilon());
                            const double x_upper_bound = x_lower[d] +
                                                         (static_cast<double>(i_s(d) - patch_lower[d]) + 0.5) * dx[d] +
                                                         sqrt(std::numeric_limits<double>::epsilon());
                            TBOX_ASSERT(x_lower_bound <= x(d) && x(d) <= x_upper_bound);
                        }
                        else
                        {
                            const double x_intersection =
                                x_lower[d] + (static_cast<double>(i_s(d) - patch_lower[d]) + 0.5) * dx[d];
                            const double x_interp = x(d);
                            const double rel_diff =
                                std::abs(x_intersection - x_interp) /
                                std::max(1.0, std::max(std::abs(x_intersection), std::abs(x_interp)));
                            TBOX_ASSERT(rel_diff <= sqrt(std::numeric_limits<double>::epsilon()));
                        }
                    }
#endif
                    F.zero();

                    for (unsigned int k = 0; k < num_PK1_fcns; ++k)
                    {
                        if (d_PK1_stress_fcn_data[part][k].fcn)
                        {
                            // Compute the value of the first Piola-Kirchhoff
                            // stress tensor at the quadrature point and compute
                            // the corresponding force.
                            fe.setInterpolatedDataPointers(
                                PK1_var_data[k], PK1_grad_var_data[k], PK1_fcn_system_idxs[k], elem, qp);
                            d_PK1_stress_fcn_data[part][k].fcn(PP,
                                                               FF,
                                                               x,
                                                               X,
                                                               elem,
                                                               PK1_var_data[k],
                                                               PK1_grad_var_data[k],
                                                               data_time,
                                                               d_PK1_stress_fcn_data[part][k].ctx);
                            F -= PP * normal_face[qp];
                        }
                    }

                    if (d_lag_surface_pressure_fcn_data[part].fcn)
                    {
                        // Compute the value of the pressure at the quadrature
                        // point and compute the corresponding force.
                        double P = 0.0;
                        fe.setInterpolatedDataPointers(surface_pressure_var_data,
                                                       surface_pressure_grad_var_data,
                                                       surface_pressure_fcn_system_idxs,
                                                       elem,
                                                       qp);
                        d_lag_surface_pressure_fcn_data[part].fcn(P,
                                                                  n,
                                                                  N,
                                                                  FF,
                                                                  x,
                                                                  X,
                                                                  elem,
                                                                  side,
                                                                  surface_pressure_var_data,
                                                                  surface_pressure_grad_var_data,
                                                                  data_time,
                                                                  d_lag_surface_pressure_fcn_data[part].ctx);
                        F -= P * J * FF_inv_trans * normal_face[qp];
                    }

                    if (d_lag_surface_force_fcn_data[part].fcn)
                    {
                        // Compute the value of the surface force at the
                        // quadrature point and compute the corresponding force.
                        fe.setInterpolatedDataPointers(surface_force_var_data,
                                                       surface_force_grad_var_data,
                                                       surface_force_fcn_system_idxs,
                                                       elem,
                                                       qp);
                        d_lag_surface_force_fcn_data[part].fcn(F_s,
                                                               n,
                                                               N,
                                                               FF,
                                                               x,
                                                               X,
                                                               elem,
                                                               side,
                                                               surface_force_var_data,
                                                               surface_force_grad_var_data,
                                                               data_time,
                                                               d_lag_surface_force_fcn_data[part].ctx);
                        F += F_s;
                    }

                    F *= dA_da;

                    // Determine the value of the interior force density at the
                    // boundary, and convert it to force per unit volume in the
                    // current configuration.  This value determines the
                    // discontinuity in the normal derivative of the pressure at
                    // the fluid-structure interface.
                    if (impose_dp_dn_jumps)
                    {
                        G /= J;
                    }
                    else
                    {
                        G.zero();
                    }

                    // Impose the jump conditions.
                    const double x_cell_bdry =
                        x_lower[axis] + static_cast<double>(i_s(axis) - patch_lower[axis]) * dx[axis];
                    const double h = x_cell_bdry + (x(axis) > x_cell_bdry ? +0.5 : -0.5) * dx[axis] - x(axis);
                    const double C_p = F * n - h * G(axis);
                    (*f_data)(i_s) += (n(axis) > 0.0 ? +1.0 : -1.0) * (C_p / dx[axis]);
                }
            }
        }
    }
    return;
} // imposeJumpConditions

void
IBFEMethod::initializeCoordinates(const unsigned int part)
{
    EquationSystems* equation_systems = d_fe_data_managers[part]->getEquationSystems();
    MeshBase& mesh = equation_systems->get_mesh();
    System& X_system = equation_systems->get_system(COORDS_SYSTEM_NAME);
    const unsigned int X_sys_num = X_system.number();
    NumericVector<double>& X_coords = *X_system.solution;
    const bool identity_mapping = !d_coordinate_mapping_fcn_data[part].fcn;
    for (MeshBase::node_iterator it = mesh.local_nodes_begin(); it != mesh.local_nodes_end(); ++it)
    {
        Node* n = *it;
        if (n->n_vars(X_sys_num))
        {
            TBOX_ASSERT(n->n_vars(X_sys_num) == NDIM);
            const libMesh::Point& X = *n;
            libMesh::Point x = X;
            if (!identity_mapping)
            {
                d_coordinate_mapping_fcn_data[part].fcn(x, X, d_coordinate_mapping_fcn_data[part].ctx);
            }
            for (unsigned int d = 0; d < NDIM; ++d)
            {
                const int dof_index = n->dof_number(X_sys_num, d, 0);
                X_coords.set(dof_index, x(d));
            }
        }
    }
    X_coords.close();
    X_system.get_dof_map().enforce_constraints_exactly(X_system, &X_coords);
    X_coords.localize(*X_system.current_local_solution);
    return;
} // initializeCoordinates

void
IBFEMethod::updateCoordinateMapping(const unsigned int part)
{
    EquationSystems* equation_systems = d_fe_data_managers[part]->getEquationSystems();
    MeshBase& mesh = equation_systems->get_mesh();
    System& X_system = equation_systems->get_system(COORDS_SYSTEM_NAME);
    const unsigned int X_sys_num = X_system.number();
    NumericVector<double>& X_coords = *X_system.solution;
    System& dX_system = equation_systems->get_system(COORD_MAPPING_SYSTEM_NAME);
    const unsigned int dX_sys_num = dX_system.number();
    NumericVector<double>& dX_coords = *dX_system.solution;
    for (MeshBase::node_iterator it = mesh.local_nodes_begin(); it != mesh.local_nodes_end(); ++it)
    {
        Node* n = *it;
        if (n->n_vars(X_sys_num))
        {
            TBOX_ASSERT(n->n_vars(X_sys_num) == NDIM);
            TBOX_ASSERT(n->n_vars(dX_sys_num) == NDIM);
            const libMesh::Point& X = *n;
            for (unsigned int d = 0; d < NDIM; ++d)
            {
                const int X_dof_index = n->dof_number(X_sys_num, d, 0);
                const int dX_dof_index = n->dof_number(dX_sys_num, d, 0);
                dX_coords.set(dX_dof_index, X_coords(X_dof_index) - X(d));
            }
        }
    }
    dX_coords.close();
    dX_coords.localize(*dX_system.current_local_solution);
    return;
} // updateCoordinateMapping

void
IBFEMethod::initializeVelocity(const unsigned int part)
{
    EquationSystems* equation_systems = d_fe_data_managers[part]->getEquationSystems();
    MeshBase& mesh = equation_systems->get_mesh();
    System& U_system = equation_systems->get_system(VELOCITY_SYSTEM_NAME);
    const unsigned int U_sys_num = U_system.number();
    NumericVector<double>& U_vec = *U_system.solution;
    VectorValue<double> U;
    if (!d_initial_velocity_fcn_data[part].fcn)
    {
        U.zero();
    }
    else
    {
        for (MeshBase::node_iterator it = mesh.local_nodes_begin(); it != mesh.local_nodes_end(); ++it)
        {
            Node* n = *it;
            if (n->n_vars(U_sys_num))
            {
                TBOX_ASSERT(n->n_vars(U_sys_num) == NDIM);
                const libMesh::Point& X = *n;
                d_initial_velocity_fcn_data[part].fcn(U, X, d_initial_velocity_fcn_data[part].ctx);
            }
            for (unsigned int d = 0; d < NDIM; ++d)
            {
                const int dof_index = n->dof_number(U_sys_num, d, 0);
                U_vec.set(dof_index, U(d));
            }
        }
    }
    U_vec.close();
    U_system.get_dof_map().enforce_constraints_exactly(U_system, &U_vec);
    U_vec.localize(*U_system.current_local_solution);
    return;
} // initializeVelocity

/////////////////////////////// PRIVATE //////////////////////////////////////

void
IBFEMethod::commonConstructor(const std::string& object_name,
                              Pointer<Database> input_db,
                              const std::vector<libMesh::Mesh*>& meshes,
                              int max_level_number,
                              bool register_for_restart,
                              const std::string& restart_read_dirname,
                              unsigned int restart_restore_number)
{
    // Set the object name and register it with the restart manager.
    d_object_name = object_name;
    d_registered_for_restart = false;
    if (register_for_restart)
    {
        RestartManager::getManager()->registerRestartItem(d_object_name, this);
        d_registered_for_restart = true;
    }
    d_libmesh_restart_read_dir = restart_read_dirname;
    d_libmesh_restart_restore_number = restart_restore_number;

    // Store the mesh pointers.
    d_meshes = meshes;
    d_max_level_number = max_level_number;

    // Set some default values.
    const bool use_adaptive_quadrature = true;
    const int point_density = 2.0;
    const bool use_nodal_quadrature = false;
    const bool interp_use_consistent_mass_matrix = true;
    d_default_interp_spec = FEDataManager::InterpSpec("IB_4",
                                                      QGAUSS,
                                                      INVALID_ORDER,
                                                      use_adaptive_quadrature,
                                                      point_density,
                                                      interp_use_consistent_mass_matrix,
                                                      use_nodal_quadrature);
    d_default_spread_spec = FEDataManager::SpreadSpec(
        "IB_4", QGAUSS, INVALID_ORDER, use_adaptive_quadrature, point_density, use_nodal_quadrature);
    d_ghosts = 0;
    d_split_normal_force = false;
    d_split_tangential_force = false;
    d_use_jump_conditions = false;
    d_use_consistent_mass_matrix = true;
    d_do_log = false;

    d_fe_family.resize(d_num_parts, INVALID_FE);
    d_fe_order.resize(d_num_parts, INVALID_ORDER);
    d_default_quad_type.resize(d_num_parts, INVALID_Q_RULE);
    d_default_quad_order.resize(d_num_parts, INVALID_ORDER);

    // Indicate that all of the parts do NOT use stress normalization by default
    // and set some default values.
    d_phi_epsilon = 0.0;
    d_ipdg_jump0_penalty = 2.0;
    d_ipdg_jump1_penalty = 0.0;
    d_ipdg_beta0 = 1.0;
    d_ipdg_beta1 = 1.0;
    d_phi_fe_order = static_cast<libMesh::Order>(1);
    d_cg_penalty = 1e10;
    d_phi_solver = "CG";
    d_phi_diffusion = 1.0;
    d_scale_phi_by_J = true;
    d_has_stress_normalization_parts = false;
    d_is_stress_normalization_part.resize(d_num_parts, false);

    // Indicate that there are no overlapping parts by default.
    d_overlap_tolerance = 0.0;

    d_has_overlap_velocity_parts = false;
    d_is_overlap_velocity_part.resize(d_num_parts, false);
    d_is_overlap_velocity_master_part.resize(d_num_parts, false);
    d_overlap_velocity_master_part.resize(d_num_parts, -1);
    d_overlap_velocity_part_node_to_elem_map.resize(d_num_parts);
    d_overlap_velocity_part_ghost_idxs.resize(d_num_parts);

    d_has_overlap_force_parts = false;
    d_is_overlap_force_part.resize(d_num_parts, false);
    d_overlap_force_part_ghost_idxs.resize(d_num_parts);

    // Initialize function data to NULL.
    d_coordinate_mapping_fcn_data.resize(d_num_parts);
    d_initial_velocity_fcn_data.resize(d_num_parts);
    d_PK1_stress_fcn_data.resize(d_num_parts);
    d_lag_body_force_fcn_data.resize(d_num_parts);
    d_lag_surface_pressure_fcn_data.resize(d_num_parts);
    d_lag_surface_force_fcn_data.resize(d_num_parts);
    d_has_lag_body_source_parts = false;
    d_lag_body_source_part.resize(d_num_parts, false);
    d_lag_body_source_fcn_data.resize(d_num_parts);
    d_direct_forcing_kinematics_data.resize(d_num_parts, Pointer<IBFEDirectForcingKinematics>(NULL));

    // Determine whether we should use first-order or second-order shape
    // functions for each part of the structure.
    for (unsigned int part = 0; part < d_num_parts; ++part)
    {
        const MeshBase& mesh = *meshes[part];
        bool mesh_has_first_order_elems = false;
        bool mesh_has_second_order_elems = false;
        MeshBase::const_element_iterator el_it = mesh.elements_begin();
        const MeshBase::const_element_iterator el_end = mesh.elements_end();
        for (; el_it != el_end; ++el_it)
        {
            const Elem* const elem = *el_it;
            mesh_has_first_order_elems = mesh_has_first_order_elems || elem->default_order() == FIRST;
            mesh_has_second_order_elems = mesh_has_second_order_elems || elem->default_order() == SECOND;
        }
        mesh_has_first_order_elems = SAMRAI_MPI::maxReduction(mesh_has_first_order_elems);
        mesh_has_second_order_elems = SAMRAI_MPI::maxReduction(mesh_has_second_order_elems);
        if ((mesh_has_first_order_elems && mesh_has_second_order_elems) ||
            (!mesh_has_first_order_elems && !mesh_has_second_order_elems))
        {
            TBOX_ERROR(d_object_name
                       << "::IBFEMethod():\n"
                       << "  each FE mesh part must contain only FIRST order elements or only SECOND order elements"
                       << std::endl);
        }
        d_fe_family[part] = LAGRANGE;
        d_default_quad_type[part] = QGAUSS;
        if (mesh_has_first_order_elems)
        {
            d_fe_order[part] = FIRST;
            d_default_quad_order[part] = THIRD;
        }
        if (mesh_has_second_order_elems)
        {
            d_fe_order[part] = SECOND;
            d_default_quad_order[part] = FIFTH;
        }

        // Report configuration.
        pout << "\n";
        pout << d_object_name << ": mesh part " << part << " is using "
             << Utility::enum_to_string<Order>(d_fe_order[part]) << " order "
             << Utility::enum_to_string<FEFamily>(d_fe_family[part]) << " finite elements.\n";
        pout << "\n";
    }

    // Initialize object with data read from the input and restart databases.
    bool from_restart = RestartManager::getManager()->isFromRestart();
    if (from_restart) getFromRestart();
    if (input_db) getFromInput(input_db, from_restart);

    // Set up the interaction spec objects.
    d_interp_spec.resize(d_num_parts, d_default_interp_spec);
    d_spread_spec.resize(d_num_parts, d_default_spread_spec);

    // Reset the current time step interval.
    d_current_time = std::numeric_limits<double>::quiet_NaN();
    d_new_time = std::numeric_limits<double>::quiet_NaN();
    d_half_time = std::numeric_limits<double>::quiet_NaN();

    // Keep track of the initialization state.
    d_fe_equation_systems_initialized = false;
    d_fe_data_initialized = false;
    d_is_initialized = false;
    return;
} // commonConstructor

void
IBFEMethod::getFromInput(Pointer<Database> db, bool /*is_from_restart*/)
{
    // Interpolation settings.
    if (db->isString("interp_delta_fcn"))
        d_default_interp_spec.kernel_fcn = db->getString("interp_delta_fcn");
    else if (db->isString("IB_delta_fcn"))
        d_default_interp_spec.kernel_fcn = db->getString("IB_delta_fcn");
    else if (db->isString("interp_kernel_fcn"))
        d_default_interp_spec.kernel_fcn = db->getString("interp_kernel_fcn");
    else if (db->isString("IB_kernel_fcn"))
        d_default_interp_spec.kernel_fcn = db->getString("IB_kernel_fcn");

    if (db->isString("interp_quad_type"))
        d_default_interp_spec.quad_type = Utility::string_to_enum<QuadratureType>(db->getString("interp_quad_type"));
    else if (db->isString("IB_quad_type"))
        d_default_interp_spec.quad_type = Utility::string_to_enum<QuadratureType>(db->getString("IB_quad_type"));

    if (db->isString("interp_quad_order"))
        d_default_interp_spec.quad_order = Utility::string_to_enum<Order>(db->getString("interp_quad_order"));
    else if (db->isString("IB_quad_order"))
        d_default_interp_spec.quad_order = Utility::string_to_enum<Order>(db->getString("IB_quad_order"));

    if (db->isBool("interp_use_adaptive_quadrature"))
        d_default_interp_spec.use_adaptive_quadrature = db->getBool("interp_use_adaptive_quadrature");
    else if (db->isBool("IB_use_adaptive_quadrature"))
        d_default_interp_spec.use_adaptive_quadrature = db->getBool("IB_use_adaptive_quadrature");

    if (db->isDouble("interp_point_density"))
        d_default_interp_spec.point_density = db->getDouble("interp_point_density");
    else if (db->isDouble("IB_point_density"))
        d_default_interp_spec.point_density = db->getDouble("IB_point_density");

    if (db->isBool("interp_use_consistent_mass_matrix"))
        d_default_interp_spec.use_consistent_mass_matrix = db->getBool("interp_use_consistent_mass_matrix");
    else if (db->isBool("IB_use_consistent_mass_matrix"))
        d_default_interp_spec.use_consistent_mass_matrix = db->getBool("IB_use_consistent_mass_matrix");

    if (db->isBool("interp_use_nodal_quadrature"))
        d_default_interp_spec.use_nodal_quadrature = db->getBool("interp_use_nodal_quadrature");
    else if (db->isBool("IB_use_nodal_quadrature"))
        d_default_interp_spec.use_nodal_quadrature = db->getBool("IB_use_nodal_quadrature");

    // Spreading settings.
    if (db->isString("spread_delta_fcn"))
        d_default_spread_spec.kernel_fcn = db->getString("spread_delta_fcn");
    else if (db->isString("IB_delta_fcn"))
        d_default_spread_spec.kernel_fcn = db->getString("IB_delta_fcn");
    else if (db->isString("spread_kernel_fcn"))
        d_default_spread_spec.kernel_fcn = db->getString("spread_kernel_fcn");
    else if (db->isString("IB_kernel_fcn"))
        d_default_spread_spec.kernel_fcn = db->getString("IB_kernel_fcn");

    if (db->isString("spread_quad_type"))
        d_default_spread_spec.quad_type = Utility::string_to_enum<QuadratureType>(db->getString("spread_quad_type"));
    else if (db->isString("IB_quad_type"))
        d_default_spread_spec.quad_type = Utility::string_to_enum<QuadratureType>(db->getString("IB_quad_type"));

    if (db->isString("spread_quad_order"))
        d_default_spread_spec.quad_order = Utility::string_to_enum<Order>(db->getString("spread_quad_order"));
    else if (db->isString("IB_quad_order"))
        d_default_spread_spec.quad_order = Utility::string_to_enum<Order>(db->getString("IB_quad_order"));

    if (db->isBool("spread_use_adaptive_quadrature"))
        d_default_spread_spec.use_adaptive_quadrature = db->getBool("spread_use_adaptive_quadrature");
    else if (db->isBool("IB_use_adaptive_quadrature"))
        d_default_spread_spec.use_adaptive_quadrature = db->getBool("IB_use_adaptive_quadrature");

    if (db->isDouble("spread_point_density"))
        d_default_spread_spec.point_density = db->getDouble("spread_point_density");
    else if (db->isDouble("IB_point_density"))
        d_default_spread_spec.point_density = db->getDouble("IB_point_density");

    if (db->isBool("spread_use_nodal_quadrature"))
        d_default_spread_spec.use_nodal_quadrature = db->getBool("spread_use_nodal_quadrature");
    else if (db->isBool("IB_use_nodal_quadrature"))
        d_default_spread_spec.use_nodal_quadrature = db->getBool("IB_use_nodal_quadrature");

    // Force computation settings.
    if (db->isBool("split_normal_force"))
        d_split_normal_force = db->getBool("split_normal_force");
    else if (db->isBool("split_forces"))
        d_split_normal_force = db->getBool("split_forces");
    if (db->isBool("split_tangential_force"))
        d_split_tangential_force = db->getBool("split_tangential_force");
    else if (db->isBool("split_forces"))
        d_split_tangential_force = db->getBool("split_forces");
    if (db->isBool("use_jump_conditions")) d_use_jump_conditions = db->getBool("use_jump_conditions");
    if (db->isBool("use_consistent_mass_matrix"))
        d_use_consistent_mass_matrix = db->getBool("use_consistent_mass_matrix");

    // Restart settings.
    if (db->isString("libmesh_restart_file_extension"))
    {
        d_libmesh_restart_file_extension = db->getString("libmesh_restart_file_extension");
    }
    else
    {
        d_libmesh_restart_file_extension = "xdr";
    }

    // Other settings.
    if (db->isDouble("overlap_tolerance")) d_overlap_tolerance = db->getDouble("overlap_tolerance");
    if (db->isInteger("min_ghost_cell_width"))
    {
        d_ghosts = db->getInteger("min_ghost_cell_width");
    }
    else if (db->isDouble("min_ghost_cell_width"))
    {
        d_ghosts = static_cast<int>(std::ceil(db->getDouble("min_ghost_cell_width")));
    }
    if (db->keyExists("do_log"))
        d_do_log = db->getBool("do_log");
    else if (db->keyExists("enable_logging"))
        d_do_log = db->getBool("enable_logging");

    // settings for stress normalization
    if (db->isDouble("Phi_epsilon")) d_phi_epsilon = db->getDouble("Phi_epsilon");
    d_phi_diffusion = db->getDoubleWithDefault("Phi_diffusion", 1.0);
    d_phi_solver = db->getStringWithDefault("Phi_solver", "CG");
    d_scale_phi_by_J = db->getBoolWithDefault("scale_Phi_by_J", true);
    d_ipdg_jump0_penalty = db->getDoubleWithDefault("ipdg_jump0_penalty", 2.0);
    d_ipdg_jump1_penalty = db->getDoubleWithDefault("ipdg_jump1_penalty", 2.0);
    d_ipdg_beta0 = db->getDoubleWithDefault("ipdg_beta0", 2.0);
    d_ipdg_beta1 = db->getDoubleWithDefault("ipdg_beta1", 2.0);
    d_cg_penalty = db->getDoubleWithDefault("cg_penalty", 1.0e10);
    d_phi_dt = db->getDouble("Phi_dt");
    d_phi_fe_order = static_cast<Order>(db->getIntegerWithDefault("Phi_fe_order", 2));

    return;
} // getFromInput

void
IBFEMethod::getFromRestart()
{
    Pointer<Database> restart_db = RestartManager::getManager()->getRootDatabase();
    Pointer<Database> db;
    if (restart_db->isDatabase(d_object_name))
    {
        db = restart_db->getDatabase(d_object_name);
    }
    else
    {
        TBOX_ERROR(d_object_name << ":  Restart database corresponding to " << d_object_name
                                 << " not found in restart file." << std::endl);
    }
    int ver = db->getInteger("IBFE_METHOD_VERSION");
    if (ver != IBFE_METHOD_VERSION)
    {
        TBOX_ERROR(d_object_name << ":  Restart file version different than class version." << std::endl);
    }
    db->getIntegerArray("d_ghosts", d_ghosts, NDIM);
    d_split_normal_force = db->getBool("d_split_normal_force");
    d_split_tangential_force = db->getBool("d_split_tangential_force");
    d_use_jump_conditions = db->getBool("d_use_jump_conditions");
    d_use_consistent_mass_matrix = db->getBool("d_use_consistent_mass_matrix");
    return;
} // getFromRestart

/////////////////////////////// NAMESPACE ////////////////////////////////////

} // namespace IBAMR

//////////////////////////////////////////////////////////////////////////////<|MERGE_RESOLUTION|>--- conflicted
+++ resolved
@@ -511,7 +511,7 @@
 
                         // rearrange ref points on the neighbor side for boundary integration
                         // to be consistent with those on the element side
-                        for (int ii = 0; ii < qface_point.size(); ii++)
+                        for (unsigned int ii = 0; ii < qface_point.size(); ii++)
                         {
                             for (int jj = 0; jj < qface_neighbor_point.size(); ++jj)
                             {
@@ -1505,7 +1505,6 @@
         d_X_new_vecs[part]->close();
         d_X_half_vecs[part]->close();
 
-<<<<<<< HEAD
         if (d_phi_solver.compare("CG_HEAT") == 0)
         {
             EquationSystems* equation_systems = d_equation_systems[part];
@@ -1514,12 +1513,12 @@
                 equation_systems->get_system<TransientLinearImplicitSystem>(PHI_SYSTEM_NAME);
             Phi_system.time = new_time;
             *Phi_system.old_local_solution = *Phi_system.current_local_solution;
-=======
+        }
+
         if (d_direct_forcing_kinematics_data[part])
         {
             d_direct_forcing_kinematics_data[part]->forwardEulerStep(
-                current_time, new_time, *d_X_current_vecs[part], *d_X_half_vecs[part], *d_X_new_vecs[part]);
->>>>>>> 2f994dee
+            current_time, new_time, *d_X_current_vecs[part], *d_X_half_vecs[part], *d_X_new_vecs[part]);
         }
     }
 
