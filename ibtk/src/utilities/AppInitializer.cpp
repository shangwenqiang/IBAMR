// Filename: AppInitializer.cpp
// Created on 19 Aug 2011 by Boyce Griffith
//
// Copyright (c) 2002-2014, Boyce Griffith
// All rights reserved.
//
// Redistribution and use in source and binary forms, with or without
// modification, are permitted provided that the following conditions are met:
//
//    * Redistributions of source code must retain the above copyright notice,
//      this list of conditions and the following disclaimer.
//
//    * Redistributions in binary form must reproduce the above copyright
//      notice, this list of conditions and the following disclaimer in the
//      documentation and/or other materials provided with the distribution.
//
//    * Neither the name of The University of North Carolina nor the names of
//      its contributors may be used to endorse or promote products derived from
//      this software without specific prior written permission.
//
// THIS SOFTWARE IS PROVIDED BY THE COPYRIGHT HOLDERS AND CONTRIBUTORS "AS IS"
// AND ANY EXPRESS OR IMPLIED WARRANTIES, INCLUDING, BUT NOT LIMITED TO, THE
// IMPLIED WARRANTIES OF MERCHANTABILITY AND FITNESS FOR A PARTICULAR PURPOSE
// ARE DISCLAIMED. IN NO EVENT SHALL THE COPYRIGHT HOLDER OR CONTRIBUTORS BE
// LIABLE FOR ANY DIRECT, INDIRECT, INCIDENTAL, SPECIAL, EXEMPLARY, OR
// CONSEQUENTIAL DAMAGES (INCLUDING, BUT NOT LIMITED TO, PROCUREMENT OF
// SUBSTITUTE GOODS OR SERVICES; LOSS OF USE, DATA, OR PROFITS; OR BUSINESS
// INTERRUPTION) HOWEVER CAUSED AND ON ANY THEORY OF LIABILITY, WHETHER IN
// CONTRACT, STRICT LIABILITY, OR TORT (INCLUDING NEGLIGENCE OR OTHERWISE)
// ARISING IN ANY WAY OUT OF THE USE OF THIS SOFTWARE, EVEN IF ADVISED OF THE
// POSSIBILITY OF SUCH DAMAGE.

/////////////////////////////// INCLUDES /////////////////////////////////////

#include <stddef.h>
#include <stdio.h>
#include <stdlib.h>
#include <ostream>
#include <string>
#include <vector>

#include "VisItDataWriter.h"
#include "ibtk/AppInitializer.h"
#include "ibtk/LSiloDataWriter.h"
#include "ibtk/ibtk_utilities.h"
#include "ibtk/namespaces.h" // IWYU pragma: keep
#include "tbox/Array.h"
#include "tbox/Database.h"
#include "tbox/InputDatabase.h"
#include "tbox/InputManager.h"
#include "tbox/NullDatabase.h"
#include "tbox/PIO.h"
#include "tbox/Pointer.h"
#include "tbox/RestartManager.h"
#include "tbox/SAMRAI_MPI.h"
#include "tbox/TimerManager.h"
#include "tbox/Utilities.h"

/////////////////////////////// NAMESPACE ////////////////////////////////////

namespace IBTK
{
/////////////////////////////// STATIC ///////////////////////////////////////

/////////////////////////////// PUBLIC ///////////////////////////////////////

AppInitializer::AppInitializer(int argc, char* argv[], const std::string& default_log_file_name)
    : d_input_db(NULL),
      d_is_from_restart(false),
      d_viz_dump_interval(0),
      d_viz_dump_dirname(""),
      d_viz_writers(),
      d_visit_data_writer(NULL),
      d_silo_data_writer(NULL),
      d_exodus_filename("output.ex2"),
<<<<<<< HEAD
=======
      d_gmv_filename("output.gmv"),
>>>>>>> 8b34989a
      d_restart_dump_interval(0),
      d_restart_dump_dirname(""),
      d_data_dump_interval(0),
      d_data_dump_dirname(""),
      d_timer_dump_interval(0)
{
    if (argc == 1)
    {
        TBOX_ERROR("USAGE: " << argv[0] << " <input filename> <restart dir> <restore number> [options]\n"
                             << "OPTIONS: PETSc command line options; use -help for more information.\n");
    }

    // Process command line options.
    const std::string input_filename = argv[1];
    if (argc >= 4)
    {
        // Check whether this appears to be a restarted run.
        FILE* fstream = (SAMRAI_MPI::getRank() == 0 ? fopen(argv[2], "r") : NULL);
        if (SAMRAI_MPI::bcast(fstream ? 1 : 0, 0) == 1)
        {
            d_restart_read_dirname = argv[2];
            d_restart_restore_num = atoi(argv[3]);
            d_is_from_restart = true;
        }
        else
        {
            d_restart_read_dirname = "";
            d_restart_restore_num = 0;
            d_is_from_restart = false;
        }
        if (fstream)
        {
            fclose(fstream);
        }
    }

    // Process restart data if this is a restarted run.
    if (d_is_from_restart)
    {
        RestartManager::getManager()->openRestartFile(
            d_restart_read_dirname, d_restart_restore_num, SAMRAI_MPI::getNodes());
    }

    // Create input database and parse all data in input file.
    d_input_db = new InputDatabase("input_db");
    InputManager::getManager()->parseInputFile(input_filename, d_input_db);

    // Process "Main" section of the input database.
    Pointer<Database> main_db = new NullDatabase();
    if (d_input_db->isDatabase("Main"))
    {
        main_db = d_input_db->getDatabase("Main");
    }

    // Configure logging options.
    std::string log_file_name = default_log_file_name;
    bool log_all_nodes = false;
    if (main_db->keyExists("log_file_name")) log_file_name = main_db->getString("log_file_name");
    if (main_db->keyExists("log_all_nodes")) log_all_nodes = main_db->getBool("log_all_nodes");
    if (!log_file_name.empty())
    {
        if (log_all_nodes)
        {
            PIO::logAllNodes(log_file_name);
        }
        else
        {
            PIO::logOnlyNodeZero(log_file_name);
        }
    }

    // Configure visualization options.
    std::string viz_dump_interval_key_name;
    if (main_db->keyExists("viz_interval"))
    {
        viz_dump_interval_key_name = "viz_interval";
    }
    else if (main_db->keyExists("viz_dump_interval"))
    {
        viz_dump_interval_key_name = "viz_dump_interval";
    }
    else if (main_db->keyExists("viz_write_interval"))
    {
        viz_dump_interval_key_name = "viz_write_interval";
    }

    std::string viz_dump_dirname_key_name;
    if (main_db->keyExists("viz_dirname"))
    {
        viz_dump_dirname_key_name = "viz_dirname";
    }
    else if (main_db->keyExists("viz_dump_dirname"))
    {
        viz_dump_dirname_key_name = "viz_dump_dirname";
    }
    else if (main_db->keyExists("viz_write_dirname"))
    {
        viz_dump_dirname_key_name = "viz_write_dirname";
    }

    if (!viz_dump_interval_key_name.empty())
    {
        d_viz_dump_interval = main_db->getInteger(viz_dump_interval_key_name);
        if (!viz_dump_dirname_key_name.empty())
        {
            d_viz_dump_dirname = main_db->getString(viz_dump_dirname_key_name);
            if (d_viz_dump_dirname.empty())
            {
                pout << "WARNING: AppInitializer::AppInitializer(): " << viz_dump_interval_key_name << " > 0, but `"
                     << d_viz_dump_dirname << "' is empty\n";
            }
        }
        else
        {
            pout << "WARNING: AppInitializer::AppInitializer(): " << viz_dump_interval_key_name
                 << " > 0, but `viz_dump_dirname' is not specified in input file\n";
        }
    }

    std::string viz_writers_key_name;
    Array<std::string> viz_writers_arr;
    if (main_db->keyExists("viz_writer"))
    {
        viz_writers_key_name = "viz_writer";
    }
    else if (main_db->keyExists("viz_writers"))
    {
        viz_writers_key_name = "viz_writers";
    }
    viz_writers_arr = main_db->getStringArray(viz_writers_key_name);
    if (viz_writers_arr.size() > 0)
    {
        d_viz_writers = std::vector<std::string>(viz_writers_arr.getPointer(),
                                                 viz_writers_arr.getPointer() + viz_writers_arr.size());
    }

    if (d_viz_dump_interval == 0 && d_viz_writers.size() > 0)
    {
        if (main_db->keyExists(viz_dump_dirname_key_name))
        {
            d_viz_dump_dirname = main_db->getString(viz_dump_dirname_key_name);
            if (d_viz_dump_dirname.empty())
            {
                pout << "WARNING: AppInitializer::AppInitializer(): `" << viz_writers_key_name << "' is set, but `"
                     << viz_dump_dirname_key_name << "' is empty\n";
            }
        }
        else
        {
            pout << "WARNING: AppInitializer::AppInitializer(): `" << viz_writers_key_name
                 << "' is set, but key `viz_dump_dirname' not specifed in input file\n";
        }
    }

    for (unsigned int i = 0; i < d_viz_writers.size(); i++)
    {
        if (d_viz_writers[i] == "VisIt")
        {
            int visit_number_procs_per_file = 1;
            if (main_db->keyExists("visit_number_procs_per_file"))
                visit_number_procs_per_file = main_db->getInteger("visit_number_procs_per_file");
            d_visit_data_writer =
                new VisItDataWriter<NDIM>("VisItDataWriter", d_viz_dump_dirname, visit_number_procs_per_file);
        }

        if (d_viz_writers[i] == "Silo")
        {
            d_silo_data_writer = new LSiloDataWriter("LSiloDataWriter", d_viz_dump_dirname);
        }

        if (d_viz_writers[i] == "ExodusII")
        {
            if (main_db->keyExists("exodus_filename")) d_exodus_filename = main_db->getString("exodus_filename");
        }

        if (d_viz_writers[i] == "GMV")
        {
            if (main_db->keyExists("gmv_filename")) d_gmv_filename = main_db->getString("gmv_filename");
        }
    }

    if (d_viz_writers.size() == 1 && d_viz_writers[0] == "VisIt")
    {
        IBTK_DEPRECATED_FUNCTIONALITY("Automatically using both VisIt and Silo data writers.\n"
                                      << "In the future, it will be necessary to include \"Silo\" in the list of data "
                                         "writer in order to output Silo data.\n");
        d_silo_data_writer = new LSiloDataWriter("LSiloDataWriter", d_viz_dump_dirname);
    }

    // Configure restart options.
    std::string restart_dump_interval_key_name;
    if (main_db->keyExists("restart_interval"))
    {
        restart_dump_interval_key_name = "restart_interval";
    }
    else if (main_db->keyExists("restart_dump_interval"))
    {
        restart_dump_interval_key_name = "restart_dump_interval";
    }
    else if (main_db->keyExists("restart_write_interval"))
    {
        restart_dump_interval_key_name = "restart_write_interval";
    }

    std::string restart_dump_dirname_key_name;
    if (main_db->keyExists("restart_dirname"))
    {
        restart_dump_dirname_key_name = "restart_dirname";
    }
    else if (main_db->keyExists("restart_dump_dirname"))
    {
        restart_dump_dirname_key_name = "restart_dump_dirname";
    }
    else if (main_db->keyExists("restart_write_dirname"))
    {
        restart_dump_dirname_key_name = "restart_write_dirname";
    }

    if (!restart_dump_interval_key_name.empty())
    {
        d_restart_dump_interval = main_db->getInteger(restart_dump_interval_key_name);
        if (!restart_dump_dirname_key_name.empty())
        {
            d_restart_dump_dirname = main_db->getString(restart_dump_dirname_key_name);
            if (d_restart_dump_dirname.empty())
            {
                pout << "WARNING: AppInitializer::AppInitializer(): " << restart_dump_interval_key_name << " > 0, but `"
                     << d_restart_dump_dirname << "' is empty\n";
            }
        }
        else
        {
            pout << "WARNING: AppInitializer::AppInitializer(): " << restart_dump_interval_key_name
                 << " > 0, but `restart_dump_dirname' is not specified in input file\n";
        }
    }

    // Configure post-processing data output options.
    std::string data_dump_interval_key_name;
    if (main_db->keyExists("data_interval"))
    {
        data_dump_interval_key_name = "data_interval";
    }
    else if (main_db->keyExists("data_dump_interval"))
    {
        data_dump_interval_key_name = "data_dump_interval";
    }
    else if (main_db->keyExists("data_write_interval"))
    {
        data_dump_interval_key_name = "data_write_interval";
    }

    std::string data_dump_dirname_key_name;
    if (main_db->keyExists("data_dirname"))
    {
        data_dump_dirname_key_name = "data_dirname";
    }
    else if (main_db->keyExists("data_dump_dirname"))
    {
        data_dump_dirname_key_name = "data_dump_dirname";
    }
    else if (main_db->keyExists("data_write_dirname"))
    {
        data_dump_dirname_key_name = "data_write_dirname";
    }

    if (!data_dump_interval_key_name.empty())
    {
        d_data_dump_interval = main_db->getInteger(data_dump_interval_key_name);
        if (!data_dump_dirname_key_name.empty())
        {
            d_data_dump_dirname = main_db->getString(data_dump_dirname_key_name);
            if (d_data_dump_dirname.empty())
            {
                pout << "WARNING: AppInitializer::AppInitializer(): " << data_dump_interval_key_name << " > 0, but `"
                     << d_data_dump_dirname << "' is empty\n";
            }
        }
        else
        {
            pout << "WARNING: AppInitializer::AppInitializer(): " << data_dump_interval_key_name
                 << " > 0, but `data_dump_dirname' is not specified in input file\n";
        }
    }

    // Configure timer options.
    std::string timer_dump_interval_key_name;
    if (main_db->keyExists("timer_interval"))
    {
        timer_dump_interval_key_name = "timer_interval";
    }
    else if (main_db->keyExists("timer_dump_interval"))
    {
        timer_dump_interval_key_name = "timer_dump_interval";
    }
    else if (main_db->keyExists("timer_write_interval"))
    {
        timer_dump_interval_key_name = "timer_write_interval";
    }

    if (!timer_dump_interval_key_name.empty())
    {
        d_timer_dump_interval = main_db->getInteger(timer_dump_interval_key_name);
    }

    if (d_timer_dump_interval > 0)
    {
        Pointer<Database> timer_manager_db = new NullDatabase();
        if (d_input_db->isDatabase("TimerManager"))
        {
            timer_manager_db = d_input_db->getDatabase("TimerManager");
        }
        else
        {
            pout << "WARNING: AppInitializer::AppInitializer(): " << timer_dump_interval_key_name
                 << " > 0, but `TimerManager' input entries not specifed in input file\n";
        }
        TimerManager::createManager(timer_manager_db);
    }
    return;
} // AppInitializer

AppInitializer::~AppInitializer()
{
    InputManager::freeManager();
    return;
} // ~AppInitializer

Pointer<Database>
AppInitializer::getInputDatabase()
{
    return d_input_db;
} // getInputDatabase

bool
AppInitializer::isFromRestart() const
{
    return d_is_from_restart;
} // isFromRestart

<<<<<<< HEAD
=======
const std::string&
AppInitializer::getRestartReadDirectory() const
{
    return d_restart_read_dirname;
}

int
AppInitializer::getRestartRestoreNumber() const
{
    return d_restart_restore_num;
}

>>>>>>> 8b34989a
Pointer<Database>
AppInitializer::getRestartDatabase(const bool suppress_warning)
{
    if (!d_is_from_restart && !suppress_warning)
    {
        pout << "WARNING: AppInitializer::getRestartDatabase(): Not a restarted run, restart "
                "database is empty\n";
    }
    return RestartManager::getManager()->getRootDatabase();
} // getRestartDatabase

Pointer<Database>
AppInitializer::getComponentDatabase(const std::string& component_name, const bool suppress_warning)
{
    const bool db_exists = d_input_db->isDatabase(component_name);
    if (!db_exists && !suppress_warning)
    {
        pout << "WARNING: AppInitializer::getComponentDatabase(): Database corresponding to "
                "component `"
             << component_name << "' not found in input\n";
        return new NullDatabase();
    }
    else
    {
        return d_input_db->getDatabase(component_name);
    }
} // getComponentDatabase

bool
AppInitializer::dumpVizData() const
{
    return d_viz_dump_interval > 0;
} // dumpVizData

int
AppInitializer::getVizDumpInterval() const
{
    return d_viz_dump_interval;
} // getVizDumpInterval

std::string
AppInitializer::getVizDumpDirectory() const
{
    return d_viz_dump_dirname;
} // getVizDumpDirectory

std::vector<std::string>
AppInitializer::getVizWriters() const
{
    return d_viz_writers;
} // getVizDumpDirectory

Pointer<VisItDataWriter<NDIM> >
AppInitializer::getVisItDataWriter() const
{
    return d_visit_data_writer;
} // getVisItDataWriter

Pointer<LSiloDataWriter>
AppInitializer::getLSiloDataWriter() const
{
    return d_silo_data_writer;
} // getLSiloDataWriter

std::string
AppInitializer::getExodusIIFilename(const std::string& prefix) const
{
    std::string exodus_filename = "";
    if (!d_exodus_filename.empty())
    {
        std::ostringstream exodus_filename_stream;
        exodus_filename_stream << d_viz_dump_dirname << "/" << prefix << d_exodus_filename;
        exodus_filename = exodus_filename_stream.str();
    }
    return exodus_filename;
} // getExodusIIFilename

<<<<<<< HEAD
=======
std::string
AppInitializer::getGMVFilename(const std::string& prefix) const
{
    std::string gmv_filename = "";
    if (!d_gmv_filename.empty())
    {
        std::ostringstream gmv_filename_stream;
        gmv_filename_stream << d_viz_dump_dirname << "/" << prefix << d_gmv_filename;
        gmv_filename = gmv_filename_stream.str();
    }
    return gmv_filename;
} // getGMVFilename

>>>>>>> 8b34989a
bool
AppInitializer::dumpRestartData() const
{
    return d_restart_dump_interval > 0;
} // dumpRestartData

int
AppInitializer::getRestartDumpInterval() const
{
    return d_restart_dump_interval;
} // getRestartDumpInterval

std::string
AppInitializer::getRestartDumpDirectory() const
{
    return d_restart_dump_dirname;
} // getRestartDumpDirectory

bool
AppInitializer::dumpPostProcessingData() const
{
    return d_data_dump_interval > 0;
} // dumpPostProcessingData

int
AppInitializer::getPostProcessingDataDumpInterval() const
{
    return d_data_dump_interval;
} // getPostProcessingDataDumpInterval

std::string
AppInitializer::getPostProcessingDataDumpDirectory() const
{
    return d_data_dump_dirname;
} // getPostProcessingDataDumpDirectory

bool
AppInitializer::dumpTimerData() const
{
    return d_timer_dump_interval > 0;
} // dumpTimerData

int
AppInitializer::getTimerDumpInterval() const
{
    return d_timer_dump_interval;
} // getTimerDumpInterval

/////////////////////////////// PROTECTED ////////////////////////////////////

/////////////////////////////// PRIVATE //////////////////////////////////////

/////////////////////////////// NAMESPACE ////////////////////////////////////

} // namespace IBTK

//////////////////////////////////////////////////////////////////////////////<|MERGE_RESOLUTION|>--- conflicted
+++ resolved
@@ -73,10 +73,7 @@
       d_visit_data_writer(NULL),
       d_silo_data_writer(NULL),
       d_exodus_filename("output.ex2"),
-<<<<<<< HEAD
-=======
       d_gmv_filename("output.gmv"),
->>>>>>> 8b34989a
       d_restart_dump_interval(0),
       d_restart_dump_dirname(""),
       d_data_dump_interval(0),
@@ -417,8 +414,6 @@
     return d_is_from_restart;
 } // isFromRestart
 
-<<<<<<< HEAD
-=======
 const std::string&
 AppInitializer::getRestartReadDirectory() const
 {
@@ -431,7 +426,6 @@
     return d_restart_restore_num;
 }
 
->>>>>>> 8b34989a
 Pointer<Database>
 AppInitializer::getRestartDatabase(const bool suppress_warning)
 {
@@ -509,8 +503,6 @@
     return exodus_filename;
 } // getExodusIIFilename
 
-<<<<<<< HEAD
-=======
 std::string
 AppInitializer::getGMVFilename(const std::string& prefix) const
 {
@@ -524,7 +516,6 @@
     return gmv_filename;
 } // getGMVFilename
 
->>>>>>> 8b34989a
 bool
 AppInitializer::dumpRestartData() const
 {
