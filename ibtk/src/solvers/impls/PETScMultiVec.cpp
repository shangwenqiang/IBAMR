--- conflicted
+++ resolved
@@ -101,15 +101,6 @@
 #undef __FUNCT__
 #define __FUNCT__ "VecDuplicateVecs_MultiVec"
 PetscErrorCode
-<<<<<<< HEAD
-VecDuplicateVecs_MultiVec(Vec w, PetscInt m, Vec* V[])
-{
-    PetscErrorCode ierr;
-    *V = new Vec[m];
-    for (PetscInt i = 0; i < m; i++)
-    {
-        ierr = VecDuplicate(w, *V + i);
-=======
 VecDuplicateVecs_MultiVec(Vec v, PetscInt m, Vec* V[])
 {
 #if !defined(NDEBUG)
@@ -122,7 +113,6 @@
     for (PetscInt i = 0; i < m; ++i)
     {
         ierr = VecDuplicate(v, *V + i);
->>>>>>> d9e4c67e
         CHKERRQ(ierr);
     }
     PetscFunctionReturn(0);
@@ -131,17 +121,6 @@
 #undef __FUNCT__
 #define __FUNCT__ "VecDestroyVecs_MultiVec"
 PetscErrorCode
-<<<<<<< HEAD
-VecDestroyVecs_MultiVec(PetscInt m, Vec v[])
-{
-    PetscErrorCode ierr;
-    for (PetscInt i = 0; i < m; i++)
-    {
-        ierr = VecDestroy(&v[i]);
-        CHKERRQ(ierr);
-    }
-    delete[] v;
-=======
 VecDestroyVecs_MultiVec(PetscInt m, Vec vv[])
 {
 #if !defined(NDEBUG)
@@ -156,7 +135,6 @@
     }
     ierr = PetscFree(vv);
     CHKERRQ(ierr);
->>>>>>> d9e4c67e
     PetscFunctionReturn(0);
 } // VecDestroyVecs
 
