--- conflicted
+++ resolved
@@ -161,13 +161,7 @@
 } // deallocateSolverStateSpecialized
 
 void
-<<<<<<< HEAD
-SCPoissonPETScLevelSolver::copyToPETScVec(Vec& petsc_x,
-                                          SAMRAIVectorReal<NDIM, double>& x,
-                                          Pointer<PatchLevel<NDIM> > patch_level)
-=======
 SCPoissonPETScLevelSolver::copyToPETScVec(Vec& petsc_x, SAMRAIVectorReal<NDIM, double>& x)
->>>>>>> 8b34989a
 {
     const int x_idx = x.getComponentDescriptorIndex(0);
     PETScVecUtilities::copyToPatchLevelVec(petsc_x, x_idx, d_dof_index_idx, d_level);
@@ -175,13 +169,7 @@
 } // copyToPETScVec
 
 void
-<<<<<<< HEAD
-SCPoissonPETScLevelSolver::copyFromPETScVec(Vec& petsc_x,
-                                            SAMRAIVectorReal<NDIM, double>& x,
-                                            Pointer<PatchLevel<NDIM> > patch_level)
-=======
 SCPoissonPETScLevelSolver::copyFromPETScVec(Vec& petsc_x, SAMRAIVectorReal<NDIM, double>& x)
->>>>>>> 8b34989a
 {
     const int x_idx = x.getComponentDescriptorIndex(0);
     PETScVecUtilities::copyFromPatchLevelVec(
@@ -193,12 +181,7 @@
 SCPoissonPETScLevelSolver::setupKSPVecs(Vec& petsc_x,
                                         Vec& petsc_b,
                                         SAMRAIVectorReal<NDIM, double>& x,
-<<<<<<< HEAD
-                                        SAMRAIVectorReal<NDIM, double>& b,
-                                        Pointer<PatchLevel<NDIM> > patch_level)
-=======
                                         SAMRAIVectorReal<NDIM, double>& b)
->>>>>>> 8b34989a
 {
     if (d_initial_guess_nonzero) copyToPETScVec(petsc_x, x);
     const bool level_zero = (d_level_num == 0);
