--- conflicted
+++ resolved
@@ -1,10 +1,6 @@
 ## Process this file with automake to produce Makefile.in
 include $(top_srcdir)/config/Make-rules
-<<<<<<< HEAD
-SUBDIRS = ex0 ex1 ex2 ex3 ex4 ex5 ex6 ex7 ex8 ex10 ex11 
-=======
-SUBDIRS = ex0 ex1 ex2 ex3 ex4 ex5 ex6 ex7 ex8 ex9
->>>>>>> e93b5b67
+SUBDIRS = ex0 ex1 ex2 ex3 ex4 ex5 ex6 ex7 ex8 ex9 ex10 ex11 
 
 ## Standard make targets.
 examples:
@@ -17,12 +13,9 @@
 	@(cd ex6 && $(MAKE) $(AM_MAKEFLAGS) $@) || exit 1;
 	@(cd ex7 && $(MAKE) $(AM_MAKEFLAGS) $@) || exit 1;
 	@(cd ex8 && $(MAKE) $(AM_MAKEFLAGS) $@) || exit 1;
-<<<<<<< HEAD
+	@(cd ex9 && $(MAKE) $(AM_MAKEFLAGS) $@) || exit 1;
 	@(cd ex10 && $(MAKE) $(AM_MAKEFLAGS) $@) || exit 1;
 	@(cd ex11 && $(MAKE) $(AM_MAKEFLAGS) $@) || exit 1;
-=======
-	@(cd ex9 && $(MAKE) $(AM_MAKEFLAGS) $@) || exit 1;
->>>>>>> e93b5b67
 
 gtest:
 	@(cd ex0 && make gtest) || exit 1;
@@ -34,12 +27,9 @@
 	@(cd ex6 && make gtest) || exit 1;
 	@(cd ex7 && make gtest) || exit 1;
 	@(cd ex8 && make gtest) || exit 1;
-<<<<<<< HEAD
+	@(cd ex9 && make gtest) || exit 1;
 	@(cd ex10 && make gtest) || exit 1;
 	@(cd ex11 && make gtest) || exit 1;
-=======
-	@(cd ex9 && make gtest) || exit 1;
->>>>>>> e93b5b67
 
 gtest-long:
 	@(cd ex0 && make gtest) || exit 1;
@@ -51,12 +41,9 @@
 	@(cd ex6 && make gtest) || exit 1;
 	@(cd ex7 && make gtest-long) || exit 1;
 	@(cd ex8 && make gtest-long) || exit 1;
-<<<<<<< HEAD
+	@(cd ex9 && make gtest) || exit 1;
 	@(cd ex10 && make gtest-long) || exit 1;
 	@(cd ex11 && make gtest-long) || exit 1;
-=======
-	@(cd ex9 && make gtest) || exit 1;
->>>>>>> e93b5b67
 
 gtest-all:
 	@(cd ex0 && make gtest-long) || exit 1;
@@ -68,9 +55,6 @@
 	@(cd ex6 && make gtest-long) || exit 1;
 	@(cd ex7 && make gtest-long) || exit 1;
 	@(cd ex8 && make gtest-long) || exit 1;
-<<<<<<< HEAD
+	@(cd ex9 && make gtest-long) || exit 1;
 	@(cd ex10 && make gtest-long) || exit 1;
-	@(cd ex11 && make gtest-long) || exit 1;
-=======
-	@(cd ex9 && make gtest-long) || exit 1;
->>>>>>> e93b5b67
+	@(cd ex11 && make gtest-long) || exit 1;