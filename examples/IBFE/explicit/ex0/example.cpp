// Copyright (c) 2002-2014, Boyce Griffith
// All rights reserved.
//
// Redistribution and use in source and binary forms, with or without
// modification, are permitted provided that the following conditions are met:
//
//    * Redistributions of source code must retain the above copyright notice,
//      this list of conditions and the following disclaimer.
//
//    * Redistributions in binary form must reproduce the above copyright
//      notice, this list of conditions and the following disclaimer in the
//      documentation and/or other materials provided with the distribution.
//
//    * Neither the name of The University of North Carolina nor the names of
//      its contributors may be used to endorse or promote products derived from
//      this software without specific prior written permission.
//
// THIS SOFTWARE IS PROVIDED BY THE COPYRIGHT HOLDERS AND CONTRIBUTORS "AS IS"
// AND ANY EXPRESS OR IMPLIED WARRANTIES, INCLUDING, BUT NOT LIMITED TO, THE
// IMPLIED WARRANTIES OF MERCHANTABILITY AND FITNESS FOR A PARTICULAR PURPOSE
// ARE DISCLAIMED. IN NO EVENT SHALL THE COPYRIGHT HOLDER OR CONTRIBUTORS BE
// LIABLE FOR ANY DIRECT, INDIRECT, INCIDENTAL, SPECIAL, EXEMPLARY, OR
// CONSEQUENTIAL DAMAGES (INCLUDING, BUT NOT LIMITED TO, PROCUREMENT OF
// SUBSTITUTE GOODS OR SERVICES; LOSS OF USE, DATA, OR PROFITS; OR BUSINESS
// INTERRUPTION) HOWEVER CAUSED AND ON ANY THEORY OF LIABILITY, WHETHER IN
// CONTRACT, STRICT LIABILITY, OR TORT (INCLUDING NEGLIGENCE OR OTHERWISE)
// ARISING IN ANY WAY OUT OF THE USE OF THIS SOFTWARE, EVEN IF ADVISED OF THE
// POSSIBILITY OF SUCH DAMAGE.

// Config files
#include <IBAMR_config.h>
#include <IBTK_config.h>
#include <SAMRAI_config.h>

// Headers for basic PETSc functions
#include <petscsys.h>
// Headers for basic SAMRAI objects
#include <BergerRigoutsos.h>
#include <CartesianGridGeometry.h>
#include <LoadBalancer.h>
#include <StandardTagAndInitialize.h>

// Headers for basic libMesh objects
#include <libmesh/equation_systems.h>
#include <libmesh/exodusII_io.h>
#include <libmesh/linear_implicit_system.h>
#include <libmesh/mesh.h>
#include <libmesh/mesh_generation.h>
#include <libmesh/periodic_boundary.h>
#include <libmesh/transient_system.h>

// Headers for application-specific algorithm/data structure objects
#include <boost/multi_array.hpp>
#include <ibamr/IBExplicitHierarchyIntegrator.h>
#include <ibamr/IBFECentroidPostProcessor.h>
#include <ibamr/IBFEMethod.h>
#include <ibamr/INSCollocatedHierarchyIntegrator.h>
#include <ibamr/INSStaggeredHierarchyIntegrator.h>
#include <ibtk/AppInitializer.h>
#include <ibtk/libmesh_utilities.h>
#include <ibtk/muParserCartGridFunction.h>
#include <ibtk/muParserRobinBcCoefs.h>

// Set up application namespace declarations
#include <ibamr/app_namespaces.h>

// Elasticity model data.
namespace ModelData
{
// Problem parameters.
static const double R = 0.25;
static const double w = 0.0625;
static const double gamma = 0.0;
static const double mu = 1.0;

// Coordinate mapping function.
void
coordinate_mapping_function(libMesh::Point& X, const libMesh::Point& s, void* /*ctx*/)
{
    X(0) = (R + s(1)) * cos(s(0) / R) + 0.5;
    X(1) = (R + gamma + s(1)) * sin(s(0) / R) + 0.5;
    return;
} // coordinate_mapping_function

// Stress tensor function.
bool smooth_case = false;
void
PK1_stress_function(TensorValue<double>& PP,
                    const TensorValue<double>& FF,
                    const libMesh::Point& /*X*/,
                    const libMesh::Point& /*s*/,
                    Elem* const /*elem*/,
                    const std::vector<const std::vector<double>*>& /*var_data*/,
                    const std::vector<const std::vector<VectorValue<double> >*>& /*grad_var_data*/,
                    double /*time*/,
                    void* /*ctx*/)
{
    PP = (mu / w) * FF;
    if (smooth_case)
    {
        PP(0, 1) = 0.0;
        PP(1, 1) = 0.0;
    }
    return;
} // PK1_stress_function
}
using namespace ModelData;

// Function prototypes
void output_data(Pointer<PatchHierarchy<NDIM> > patch_hierarchy,
                 Pointer<INSHierarchyIntegrator> navier_stokes_integrator,
                 Mesh& mesh,
                 EquationSystems* equation_systems,
                 const int iteration_num,
                 const double loop_time,
                 const string& data_dump_dirname);

/*******************************************************************************
 * For each run, the input filename and restart information (if needed) must   *
 * be given on the command line.  For non-restarted case, command line is:     *
 *                                                                             *
 *    executable <input file name>                                             *
 *                                                                             *
 * For restarted run, command line is:                                         *
 *                                                                             *
 *    executable <input file name> <restart directory> <restart number>        *
 *                                                                             *
 *******************************************************************************/

bool run_example(int argc, char** argv, std::vector<double>& u_err, std::vector<double>& p_err)
{
    // Initialize libMesh, PETSc, MPI, and SAMRAI.
    LibMeshInit init(argc, argv);
    SAMRAI_MPI::setCommunicator(PETSC_COMM_WORLD);
    SAMRAI_MPI::setCallAbortInSerialInsteadOfExit();
    SAMRAIManager::startup();

    // resize u_err and p_err to hold error data
    u_err.resize(3);
    p_err.resize(3);

    { // cleanup dynamically allocated objects prior to shutdown

        // Parse command line options, set some standard options from the input
        // file, initialize the restart database (if this is a restarted run),
        // and enable file logging.
        Pointer<AppInitializer> app_initializer = new AppInitializer(argc, argv, "IB.log");
        Pointer<Database> input_db = app_initializer->getInputDatabase();

        // Get various standard options set in the input file.
        const bool dump_viz_data = app_initializer->dumpVizData();
        const int viz_dump_interval = app_initializer->getVizDumpInterval();
        const bool uses_visit = dump_viz_data && app_initializer->getVisItDataWriter();
        const bool uses_exodus = dump_viz_data && !app_initializer->getExodusIIFilename().empty();
        const string exodus_filename = app_initializer->getExodusIIFilename();

        const bool dump_restart_data = app_initializer->dumpRestartData();
        const int restart_dump_interval = app_initializer->getRestartDumpInterval();
        const string restart_dump_dirname = app_initializer->getRestartDumpDirectory();

        const bool dump_postproc_data = app_initializer->dumpPostProcessingData();
        const int postproc_data_dump_interval = app_initializer->getPostProcessingDataDumpInterval();
        const string postproc_data_dump_dirname = app_initializer->getPostProcessingDataDumpDirectory();
        if (dump_postproc_data && (postproc_data_dump_interval > 0) && !postproc_data_dump_dirname.empty())
        {
            Utilities::recursiveMkdir(postproc_data_dump_dirname);
        }

        const bool dump_timer_data = app_initializer->dumpTimerData();
        const int timer_dump_interval = app_initializer->getTimerDumpInterval();

        // Create a simple FE mesh with periodic boundary conditions in the "x"
        // direction.
        //
        // Note that boundary condition data must be registered with each FE
        // system before calling IBFEMethod::initializeFEData().
        Mesh mesh(init.comm(), NDIM);
        const double R = 0.25;
        const double w = 0.0625;
        const double dx0 = 1.0 / 64.0;
        const double dx = input_db->getDouble("DX");
        const double MFAC = input_db->getDouble("MFAC");
        const double ds = MFAC * dx;
        string elem_type = input_db->getString("ELEM_TYPE");
        bool nested_meshes = input_db->getBoolWithDefault("CONVERGENCE_STUDY", false);
        const int n_x = nested_meshes ? round(16.0 * round(2.0 * M_PI * R / dx0 / 16.0) / MFAC) * round(dx0 / dx) :
                                        ceil(2.0 * M_PI * R / ds);
        const int n_y = nested_meshes ? round(4.0 * round(w / dx0 / 4.0) / MFAC) * round(dx0 / dx) : ceil(w / ds);
        MeshTools::Generation::build_square(
            mesh, n_x, n_y, 0.0, 2.0 * M_PI * R, 0.0, w, Utility::string_to_enum<ElemType>(elem_type));
        VectorValue<double> boundary_translation(2.0 * M_PI * R, 0.0, 0.0);
        PeriodicBoundary pbc(boundary_translation);
        pbc.myboundary = 3;
        pbc.pairedboundary = 1;

        // Configure stress tensor options.
        smooth_case = input_db->getBool("SMOOTH_CASE");

        // Create major algorithm and data objects that comprise the
        // application.  These objects are configured from the input database
        // and, if this is a restarted run, from the restart database.
        Pointer<INSHierarchyIntegrator> navier_stokes_integrator;
        const string solver_type = app_initializer->getComponentDatabase("Main")->getString("solver_type");
        if (solver_type == "STAGGERED")
        {
            navier_stokes_integrator = new INSStaggeredHierarchyIntegrator(
                "INSStaggeredHierarchyIntegrator",
                app_initializer->getComponentDatabase("INSStaggeredHierarchyIntegrator"));
        }
        else if (solver_type == "COLLOCATED")
        {
            navier_stokes_integrator = new INSCollocatedHierarchyIntegrator(
                "INSCollocatedHierarchyIntegrator",
                app_initializer->getComponentDatabase("INSCollocatedHierarchyIntegrator"));
        }
        else
        {
            TBOX_ERROR("Unsupported solver type: " << solver_type << "\n"
                                                   << "Valid options are: COLLOCATED, STAGGERED");
        }
        Pointer<IBFEMethod> ib_method_ops =
            new IBFEMethod("IBFEMethod",
                           app_initializer->getComponentDatabase("IBFEMethod"),
                           &mesh,
                           app_initializer->getComponentDatabase("GriddingAlgorithm")->getInteger("max_levels"));
        Pointer<IBHierarchyIntegrator> time_integrator =
            new IBExplicitHierarchyIntegrator("IBHierarchyIntegrator",
                                              app_initializer->getComponentDatabase("IBHierarchyIntegrator"),
                                              ib_method_ops,
                                              navier_stokes_integrator);
        Pointer<CartesianGridGeometry<NDIM> > grid_geometry = new CartesianGridGeometry<NDIM>(
            "CartesianGeometry", app_initializer->getComponentDatabase("CartesianGeometry"));
        Pointer<PatchHierarchy<NDIM> > patch_hierarchy = new PatchHierarchy<NDIM>("PatchHierarchy", grid_geometry);
        Pointer<StandardTagAndInitialize<NDIM> > error_detector =
            new StandardTagAndInitialize<NDIM>("StandardTagAndInitialize",
                                               time_integrator,
                                               app_initializer->getComponentDatabase("StandardTagAndInitialize"));
        Pointer<BergerRigoutsos<NDIM> > box_generator = new BergerRigoutsos<NDIM>();
        Pointer<LoadBalancer<NDIM> > load_balancer =
            new LoadBalancer<NDIM>("LoadBalancer", app_initializer->getComponentDatabase("LoadBalancer"));
        Pointer<GriddingAlgorithm<NDIM> > gridding_algorithm =
            new GriddingAlgorithm<NDIM>("GriddingAlgorithm",
                                        app_initializer->getComponentDatabase("GriddingAlgorithm"),
                                        error_detector,
                                        box_generator,
                                        load_balancer);

        // Configure the IBFE solver.
        ib_method_ops->initializeFEEquationSystems();
        FEDataManager* fe_data_manager = ib_method_ops->getFEDataManager();
        ib_method_ops->registerInitialCoordinateMappingFunction(coordinate_mapping_function);
        ib_method_ops->registerPK1StressFunction(PK1_stress_function);

        // setup libmesh things for eliminating pressure jumps
        if (input_db->getBoolWithDefault("ELIMINATE_PRESSURE_JUMPS", false))
        {
            ib_method_ops->registerStressNormalizationPart();
        }

        // Set up post processor to recover computed stresses.
        Pointer<IBFEPostProcessor> ib_post_processor =
            new IBFECentroidPostProcessor("IBFEPostProcessor", fe_data_manager);
        {
            Pointer<hier::Variable<NDIM> > p_var = navier_stokes_integrator->getPressureVariable();
            Pointer<VariableContext> p_current_ctx = navier_stokes_integrator->getCurrentContext();
            HierarchyGhostCellInterpolation::InterpolationTransactionComponent p_ghostfill(
                /*data_idx*/ -1,
                "LINEAR_REFINE",
                /*use_cf_bdry_interpolation*/ false,
                "CONSERVATIVE_COARSEN",
                "LINEAR");
            FEDataManager::InterpSpec p_interp_spec("PIECEWISE_LINEAR",
                                                    QGAUSS,
                                                    FIFTH,
                                                    /*use_adaptive_quadrature*/ false,
                                                    /*point_density*/ 2.0,
                                                    /*use_consistent_mass_matrix*/ true,
                                                    /*use_nodal_quadrature*/ false);
            ib_post_processor->registerInterpolatedScalarEulerianVariable(
                "p_f", LAGRANGE, FIRST, p_var, p_current_ctx, p_ghostfill, p_interp_spec);
        }

        // Create Eulerian initial condition specification objects.  These
        // objects also are used to specify exact solution values for error
        // analysis.
        Pointer<CartGridFunction> u_init = new muParserCartGridFunction(
            "u_init", app_initializer->getComponentDatabase("VelocityInitialConditions"), grid_geometry);
        navier_stokes_integrator->registerVelocityInitialConditions(u_init);

        Pointer<CartGridFunction> p_init = new muParserCartGridFunction(
            "p_init", app_initializer->getComponentDatabase("PressureInitialConditions"), grid_geometry);
        navier_stokes_integrator->registerPressureInitialConditions(p_init);

        // Create Eulerian boundary condition specification objects (when necessary).
        const IntVector<NDIM>& periodic_shift = grid_geometry->getPeriodicShift();
        vector<RobinBcCoefStrategy<NDIM>*> u_bc_coefs(NDIM);
        if (periodic_shift.min() > 0)
        {
            for (unsigned int d = 0; d < NDIM; ++d)
            {
                u_bc_coefs[d] = NULL;
            }
        }
        else
        {
            for (unsigned int d = 0; d < NDIM; ++d)
            {
                ostringstream bc_coefs_name_stream;
                bc_coefs_name_stream << "u_bc_coefs_" << d;
                const string bc_coefs_name = bc_coefs_name_stream.str();

                ostringstream bc_coefs_db_name_stream;
                bc_coefs_db_name_stream << "VelocityBcCoefs_" << d;
                const string bc_coefs_db_name = bc_coefs_db_name_stream.str();

                u_bc_coefs[d] = new muParserRobinBcCoefs(
                    bc_coefs_name, app_initializer->getComponentDatabase(bc_coefs_db_name), grid_geometry);
            }
            navier_stokes_integrator->registerPhysicalBoundaryConditions(u_bc_coefs);
        }

        // Create Eulerian body force function specification objects.
        if (input_db->keyExists("ForcingFunction"))
        {
            Pointer<CartGridFunction> f_fcn = new muParserCartGridFunction(
                "f_fcn", app_initializer->getComponentDatabase("ForcingFunction"), grid_geometry);
            time_integrator->registerBodyForceFunction(f_fcn);
        }

        // Set up visualization plot file writers.
        Pointer<VisItDataWriter<NDIM> > visit_data_writer = app_initializer->getVisItDataWriter();
        if (uses_visit)
        {
            time_integrator->registerVisItDataWriter(visit_data_writer);
        }
        libMesh::UniquePtr<ExodusII_IO> exodus_io(uses_exodus ? new ExodusII_IO(mesh) : NULL);

        // Initialize hierarchy configuration and data on all patches.
        EquationSystems* equation_systems = fe_data_manager->getEquationSystems();
        for (unsigned int k = 0; k < equation_systems->n_systems(); ++k)
        {
            System& system = equation_systems->get_system(k);
            system.get_dof_map().add_periodic_boundary(pbc);
        }
        ib_method_ops->initializeFEData();
        if (ib_post_processor) ib_post_processor->initializeFEData();
        time_integrator->initializePatchHierarchy(patch_hierarchy, gridding_algorithm);

        // Deallocate initialization objects.
        app_initializer.setNull();

        // Print the input database contents to the log file.
        plog << "Input database:\n";
        input_db->printClassData(plog);

        // Setup data used to determine the accuracy of the computed solution.
        const Pointer<hier::Variable<NDIM> > u_var = navier_stokes_integrator->getVelocityVariable();
        const Pointer<VariableContext> u_ctx = navier_stokes_integrator->getCurrentContext();

        VariableDatabase<NDIM>* var_db = VariableDatabase<NDIM>::getDatabase();
        const int u_idx = var_db->mapVariableAndContextToIndex(u_var, u_ctx);
        const int u_cloned_idx = var_db->registerClonedPatchDataIndex(u_var, u_idx);

        const Pointer<hier::Variable<NDIM> > p_var = navier_stokes_integrator->getPressureVariable();
        const Pointer<VariableContext> p_ctx = navier_stokes_integrator->getCurrentContext();

        const int p_idx = var_db->mapVariableAndContextToIndex(p_var, p_ctx);
        const int p_cloned_idx = var_db->registerClonedPatchDataIndex(p_var, p_idx);
        visit_data_writer->registerPlotQuantity("P error", "SCALAR", p_cloned_idx);

        // so we can see what Phi looks like, interpolated on the Cartesian grid
        visit_data_writer->registerPlotQuantity("Eulerian Phi", "SCALAR", ib_method_ops->phi_current_idx);
        const int phi_cloned_idx =
            var_db->registerClonedPatchDataIndex(ib_method_ops->phi_var, ib_method_ops->phi_current_idx);

        // make an index so we can look at the sum of the pressure-like variable P and stress normalization Phi
        const int p_plus_phi_idx =
            var_db->registerClonedPatchDataIndex(ib_method_ops->phi_var, ib_method_ops->phi_current_idx);
        visit_data_writer->registerPlotQuantity("P plus Phi", "SCALAR", p_plus_phi_idx);

        const int coarsest_ln = 0;
        const int finest_ln = patch_hierarchy->getFinestLevelNumber();
        for (int ln = coarsest_ln; ln <= finest_ln; ++ln)
        {
            patch_hierarchy->getPatchLevel(ln)->allocatePatchData(u_cloned_idx);
            patch_hierarchy->getPatchLevel(ln)->allocatePatchData(p_cloned_idx);
            patch_hierarchy->getPatchLevel(ln)->allocatePatchData(phi_cloned_idx);
            patch_hierarchy->getPatchLevel(ln)->allocatePatchData(p_plus_phi_idx);
        }

        // Write out initial visualization data.
        int iteration_num = time_integrator->getIntegratorStep();
        double loop_time = time_integrator->getIntegratorTime();
        if (dump_viz_data)
        {
            pout << "\n\nWriting visualization files...\n\n";
            if (uses_visit)
            {
                time_integrator->setupPlotData();
                visit_data_writer->writePlotData(patch_hierarchy, iteration_num, loop_time);
            }
            if (uses_exodus)
            {
                if (ib_post_processor) ib_post_processor->postProcessData(loop_time);
                exodus_io->write_timestep(
                    exodus_filename, *equation_systems, iteration_num / viz_dump_interval + 1, loop_time);
            }
        }

        // Open streams to save volume of structure.
        ofstream volume_stream;
        ofstream error_stream;
        if (SAMRAI_MPI::getRank() == 0)
        {
            volume_stream.open("volume.curve", ios_base::out | ios_base::trunc);
            error_stream.open("errors.dat", ios_base::out | ios_base::app);
        }

        // Main time step loop.
        double loop_time_end = time_integrator->getEndTime();
        double dt = 0.0;
        while (!MathUtilities<double>::equalEps(loop_time, loop_time_end) && time_integrator->stepsRemaining())
        {
            iteration_num = time_integrator->getIntegratorStep();
            loop_time = time_integrator->getIntegratorTime();

            pout << "\n";
            pout << "+++++++++++++++++++++++++++++++++++++++++++++++++++\n";
            pout << "At beginning of timestep # " << iteration_num << "\n";
            pout << "Simulation time is " << loop_time << "\n";

            dt = time_integrator->getMaximumTimeStepSize();
            time_integrator->advanceHierarchy(dt);
            loop_time += dt;

            pout << "\n";
            pout << "At end       of timestep # " << iteration_num << "\n";
            pout << "Simulation time is " << loop_time << "\n";
            pout << "+++++++++++++++++++++++++++++++++++++++++++++++++++\n";
            pout << "\n";

            // get a representation of the stress normalization function Phi on the Cartesian grid.
            System& X_system = equation_systems->get_system<System>(IBFEMethod::COORDS_SYSTEM_NAME);
            NumericVector<double>* X_vec = X_system.solution.get();
            NumericVector<double>* X_ghost_vec = X_system.current_local_solution.get();
            X_vec->localize(*X_ghost_vec);

            HierarchyMathOps hier_math_ops("HierarchyMathOps", patch_hierarchy);
            hier_math_ops.setPatchHierarchy(patch_hierarchy);
            hier_math_ops.resetLevels(coarsest_ln, finest_ln);
            const double volume = hier_math_ops.getVolumeOfPhysicalDomain();
            const int wgt_cc_idx = hier_math_ops.getCellWeightPatchDescriptorIndex();
            const int wgt_sc_idx = hier_math_ops.getSideWeightPatchDescriptorIndex();

            if (input_db->getBoolWithDefault("ELIMINATE_PRESSURE_JUMPS", false))
            {
                HierarchyCellDataOpsReal<NDIM, double> hier_cc_data_ops(patch_hierarchy, coarsest_ln, finest_ln);
                System& Phi_system = equation_systems->get_system<System>(IBFEMethod::PHI_SYSTEM_NAME);
                NumericVector<double>* Phi_vec = Phi_system.solution.get();
                NumericVector<double>* Phi_ghost_vec = Phi_system.current_local_solution.get();
                Phi_vec->localize(*Phi_ghost_vec);
                const int phi_idx = ib_method_ops->phi_current_idx;
                fe_data_manager->prolongData(
                    phi_idx, *Phi_ghost_vec, *X_ghost_vec, IBFEMethod::PHI_SYSTEM_NAME, false, false);

                const double phi_mean = (1.0 / volume) * hier_cc_data_ops.integral(phi_idx, wgt_cc_idx);
                hier_cc_data_ops.addScalar(phi_cloned_idx, phi_idx, -phi_mean);
                hier_cc_data_ops.add(p_plus_phi_idx, phi_idx, p_idx);
            }

            // At specified intervals, write visualization and restart files,
            // print out timer data, and store hierarchy data for post
            // processing.
            iteration_num += 1;
            const bool last_step = !time_integrator->stepsRemaining();
            if (dump_viz_data && (iteration_num % viz_dump_interval == 0 || last_step))
            {
                pout << "\nWriting visualization files...\n\n";
                if (uses_visit)
                {
                    time_integrator->setupPlotData();
                    visit_data_writer->writePlotData(patch_hierarchy, iteration_num, loop_time);
                }
                if (uses_exodus)
                {
                    if (ib_post_processor) ib_post_processor->postProcessData(loop_time);
                    exodus_io->write_timestep(
                        exodus_filename, *equation_systems, iteration_num / viz_dump_interval + 1, loop_time);
                }
            }
            if (dump_restart_data && (iteration_num % restart_dump_interval == 0 || last_step))
            {
                pout << "\nWriting restart files...\n\n";
                RestartManager::getManager()->writeRestartFile(restart_dump_dirname, iteration_num);
            }
            if (dump_timer_data && (iteration_num % timer_dump_interval == 0 || last_step))
            {
                pout << "\nWriting timer data...\n\n";
                TimerManager::getManager()->print(plog);
            }
            if (dump_postproc_data && (iteration_num % postproc_data_dump_interval == 0 || last_step))
            {
                pout << "\nWriting state data...\n\n";
                output_data(patch_hierarchy,
                            navier_stokes_integrator,
                            mesh,
                            equation_systems,
                            iteration_num,
                            loop_time,
                            postproc_data_dump_dirname);
            }

            // Compute the volume of the structure.
            double J_integral = 0.0;
            DofMap& X_dof_map = X_system.get_dof_map();
            std::vector<std::vector<unsigned int> > X_dof_indices(NDIM);
            UniquePtr<FEBase> fe(FEBase::build(NDIM, X_dof_map.variable_type(0)));
            UniquePtr<QBase> qrule = QBase::build(QGAUSS, NDIM, FIFTH);
            fe->attach_quadrature_rule(qrule.get());
            const std::vector<double>& JxW = fe->get_JxW();
            const std::vector<std::vector<VectorValue<double> > >& dphi = fe->get_dphi();
            TensorValue<double> FF;
            boost::multi_array<double, 2> X_node;
            const MeshBase::const_element_iterator el_begin = mesh.active_local_elements_begin();
            const MeshBase::const_element_iterator el_end = mesh.active_local_elements_end();
            for (MeshBase::const_element_iterator el_it = el_begin; el_it != el_end; ++el_it)
            {
                Elem* const elem = *el_it;
                fe->reinit(elem);
                for (unsigned int d = 0; d < NDIM; ++d)
                {
                    X_dof_map.dof_indices(elem, X_dof_indices[d], d);
                }
                const int n_qp = qrule->n_points();
                get_values_for_interpolation(X_node, *X_ghost_vec, X_dof_indices);
                for (int qp = 0; qp < n_qp; ++qp)
                {
                    jacobian(FF, qp, X_node, dphi);
                    J_integral += abs(FF.det()) * JxW[qp];
                }
            }
            J_integral = SAMRAI_MPI::sumReduction(J_integral);
            if (SAMRAI_MPI::getRank() == 0)
            {
                volume_stream.precision(12);
                volume_stream.setf(ios::fixed, ios::floatfield);
                volume_stream << loop_time << " " << J_integral << endl;
            }

            // Compute velocity and pressure error norms.
            const int coarsest_ln = 0;
            const int finest_ln = patch_hierarchy->getFinestLevelNumber();
            for (int ln = coarsest_ln; ln <= finest_ln; ++ln)
            {
                Pointer<PatchLevel<NDIM> > level = patch_hierarchy->getPatchLevel(ln);
                if (!level->checkAllocated(u_cloned_idx)) level->allocatePatchData(u_cloned_idx);
                if (!level->checkAllocated(p_cloned_idx)) level->allocatePatchData(p_cloned_idx);
                if (!level->checkAllocated(phi_cloned_idx)) level->allocatePatchData(phi_cloned_idx);
                if (!level->checkAllocated(p_plus_phi_idx)) level->allocatePatchData(p_plus_phi_idx);
            }

            pout << "\n"
                 << "+++++++++++++++++++++++++++++++++++++++++++++++++++\n"
                 << "Computing error norms.\n\n";

            u_init->setDataOnPatchHierarchy(u_cloned_idx, u_var, patch_hierarchy, loop_time);
            p_init->setDataOnPatchHierarchy(p_cloned_idx, p_var, patch_hierarchy, loop_time - 0.5 * dt);

            Pointer<CellVariable<NDIM, double> > u_cc_var = u_var;
            if (u_cc_var)
            {
                HierarchyCellDataOpsReal<NDIM, double> hier_cc_data_ops(patch_hierarchy, coarsest_ln, finest_ln);
                hier_cc_data_ops.subtract(u_cloned_idx, u_idx, u_cloned_idx);
                pout << "Error in u at time " << loop_time << ":\n"
                     << "  L1-norm:  "
                     << std::setprecision(10) << hier_cc_data_ops.L1Norm(u_cloned_idx, wgt_cc_idx) << "\n"
                     << "  L2-norm:  " << hier_cc_data_ops.L2Norm(u_cloned_idx, wgt_cc_idx) << "\n"
                     << "  max-norm: " << hier_cc_data_ops.maxNorm(u_cloned_idx, wgt_cc_idx) << "\n";

                     u_err[0] = hier_cc_data_ops.L1Norm(u_cloned_idx, wgt_cc_idx);
                     u_err[1] = hier_cc_data_ops.L2Norm(u_cloned_idx, wgt_cc_idx);
                     u_err[2] = hier_cc_data_ops.maxNorm(u_cloned_idx, wgt_cc_idx);
            }

            Pointer<SideVariable<NDIM, double> > u_sc_var = u_var;
            if (u_sc_var)
            {
                HierarchySideDataOpsReal<NDIM, double> hier_sc_data_ops(patch_hierarchy, coarsest_ln, finest_ln);
                hier_sc_data_ops.subtract(u_cloned_idx, u_idx, u_cloned_idx);
                pout << "Error in u at time " << loop_time << ":\n"
                     << "  L1-norm:  " << std::setprecision(10) << hier_sc_data_ops.L1Norm(u_cloned_idx, wgt_sc_idx)
                     << "\n"
                     << "  L2-norm:  " << hier_sc_data_ops.L2Norm(u_cloned_idx, wgt_sc_idx) << "\n"
                     << "  max-norm: " << hier_sc_data_ops.maxNorm(u_cloned_idx, wgt_sc_idx) << "\n";

                u_err[0] = hier_sc_data_ops.L1Norm(u_cloned_idx, wgt_sc_idx);
                u_err[1] = hier_sc_data_ops.L2Norm(u_cloned_idx, wgt_sc_idx);
                u_err[2] = hier_sc_data_ops.maxNorm(u_cloned_idx, wgt_sc_idx);
            }

            HierarchyCellDataOpsReal<NDIM, double> hier_cc_data_ops(patch_hierarchy, coarsest_ln, finest_ln);
            const double p_mean = (1.0 / volume) * hier_cc_data_ops.integral(p_idx, wgt_cc_idx);
            hier_cc_data_ops.addScalar(p_idx, p_idx, -p_mean);
            const double p_cloned_mean = (1.0 / volume) * hier_cc_data_ops.integral(p_cloned_idx, wgt_cc_idx);
            hier_cc_data_ops.addScalar(p_cloned_idx, p_cloned_idx, -p_cloned_mean);

            // add in computed pressure-like field from harmonic problem
            if (input_db->getBoolWithDefault("ELIMINATE_PRESSURE_JUMPS", false))
            {
                hier_cc_data_ops.add(p_idx, p_idx, phi_cloned_idx);
            }

            hier_cc_data_ops.subtract(p_cloned_idx, p_idx, p_cloned_idx);

            pout << "Error in p at time " << loop_time - 0.5 * dt << ":\n"
                 << "  L1-norm:  " << std::setprecision(10) << hier_cc_data_ops.L1Norm(p_cloned_idx, wgt_cc_idx) << "\n"
                 << "  L2-norm:  " << hier_cc_data_ops.L2Norm(p_cloned_idx, wgt_cc_idx) << "\n"
                 << "  max-norm: " << hier_cc_data_ops.maxNorm(p_cloned_idx, wgt_cc_idx) << "\n"
                 << "+++++++++++++++++++++++++++++++++++++++++++++++++++\n";
<<<<<<< HEAD
                 
                 p_err[0] = hier_cc_data_ops.L1Norm(p_cloned_idx, wgt_cc_idx);
                 p_err[1] = hier_cc_data_ops.L2Norm(p_cloned_idx, wgt_cc_idx);
                 p_err[2] = hier_cc_data_ops.maxNorm(p_cloned_idx, wgt_cc_idx);
=======

            p_err[0] = hier_cc_data_ops.L1Norm(p_cloned_idx, wgt_cc_idx);
            p_err[1] = hier_cc_data_ops.L2Norm(p_cloned_idx, wgt_cc_idx);
            p_err[2] = hier_cc_data_ops.maxNorm(p_cloned_idx, wgt_cc_idx);

            // Compute the volume of the structure.
            double J_integral = 0.0;
            System& X_system = equation_systems->get_system<System>(IBFEMethod::COORDS_SYSTEM_NAME);
            NumericVector<double>* X_vec = X_system.solution.get();
            NumericVector<double>* X_ghost_vec = X_system.current_local_solution.get();
            X_vec->localize(*X_ghost_vec);
            DofMap& X_dof_map = X_system.get_dof_map();
            std::vector<std::vector<unsigned int> > X_dof_indices(NDIM);
            libMesh::UniquePtr<FEBase> fe(FEBase::build(NDIM, X_dof_map.variable_type(0)));
            libMesh::UniquePtr<QBase> qrule = QBase::build(QGAUSS, NDIM, FIFTH);
            fe->attach_quadrature_rule(qrule.get());
            const std::vector<double>& JxW = fe->get_JxW();
            const std::vector<std::vector<VectorValue<double> > >& dphi = fe->get_dphi();
            TensorValue<double> FF;
            boost::multi_array<double, 2> X_node;
            const MeshBase::const_element_iterator el_begin = mesh.active_local_elements_begin();
            const MeshBase::const_element_iterator el_end = mesh.active_local_elements_end();
            for (MeshBase::const_element_iterator el_it = el_begin; el_it != el_end; ++el_it)
            {
                Elem* const elem = *el_it;
                fe->reinit(elem);
                for (unsigned int d = 0; d < NDIM; ++d)
                {
                    X_dof_map.dof_indices(elem, X_dof_indices[d], d);
                }
                const int n_qp = qrule->n_points();
                get_values_for_interpolation(X_node, *X_ghost_vec, X_dof_indices);
                for (int qp = 0; qp < n_qp; ++qp)
                {
                    jacobian(FF, qp, X_node, dphi);
                    J_integral += abs(FF.det()) * JxW[qp];
                }
            }
            J_integral = SAMRAI_MPI::sumReduction(J_integral);
            if (SAMRAI_MPI::getRank() == 0)
            {
                volume_stream.precision(12);
                volume_stream.setf(ios::fixed, ios::floatfield);
                volume_stream << loop_time << " " << J_integral << endl;
            }
>>>>>>> 2f994dee
        }

        // write out errors to file
        error_stream << dx << " ";
        error_stream << u_err[0] << " " << u_err[1] << " " << u_err[2] << " ";
        error_stream << p_err[0] << " " << p_err[1] << " " << p_err[2] << std::endl;

        // Close the logging streams.
        if (SAMRAI_MPI::getRank() == 0)
        {
            volume_stream.close();
            error_stream.close();
        }

        // Cleanup Eulerian boundary condition specification objects (when
        // necessary).
        for (unsigned int d = 0; d < NDIM; ++d) delete u_bc_coefs[d];

    } // cleanup dynamically allocated objects prior to shutdown

    SAMRAIManager::shutdown();
    return true;
}

void
output_data(Pointer<PatchHierarchy<NDIM> > patch_hierarchy,
            Pointer<INSHierarchyIntegrator> navier_stokes_integrator,
            Mesh& mesh,
            EquationSystems* equation_systems,
            const int iteration_num,
            const double loop_time,
            const string& data_dump_dirname)
{
    plog << "writing hierarchy data at iteration " << iteration_num << " to disk" << endl;
    plog << "simulation time is " << loop_time << endl;

    // Write Cartesian data.
    string file_name = data_dump_dirname + "/" + "hier_data.";
    char temp_buf[128];
    sprintf(temp_buf, "%05d.samrai.%05d", iteration_num, SAMRAI_MPI::getRank());
    file_name += temp_buf;
    Pointer<HDFDatabase> hier_db = new HDFDatabase("hier_db");
    hier_db->create(file_name);
    VariableDatabase<NDIM>* var_db = VariableDatabase<NDIM>::getDatabase();
    ComponentSelector hier_data;
    hier_data.setFlag(var_db->mapVariableAndContextToIndex(navier_stokes_integrator->getVelocityVariable(),
                                                           navier_stokes_integrator->getCurrentContext()));
    hier_data.setFlag(var_db->mapVariableAndContextToIndex(navier_stokes_integrator->getPressureVariable(),
                                                           navier_stokes_integrator->getCurrentContext()));
    patch_hierarchy->putToDatabase(hier_db->putDatabase("PatchHierarchy"), hier_data);
    hier_db->putDouble("loop_time", loop_time);
    hier_db->putInteger("iteration_num", iteration_num);
    hier_db->close();

    // Write Lagrangian data.
    file_name = data_dump_dirname + "/" + "fe_mesh.";
    sprintf(temp_buf, "%05d", iteration_num);
    file_name += temp_buf;
    file_name += ".xda";
    mesh.write(file_name);
    file_name = data_dump_dirname + "/" + "fe_equation_systems.";
    sprintf(temp_buf, "%05d", iteration_num);
    file_name += temp_buf;
    equation_systems->write(file_name, (EquationSystems::WRITE_DATA | EquationSystems::WRITE_ADDITIONAL_DATA));
    return;
} // output_data<|MERGE_RESOLUTION|>--- conflicted
+++ resolved
@@ -514,8 +514,8 @@
             double J_integral = 0.0;
             DofMap& X_dof_map = X_system.get_dof_map();
             std::vector<std::vector<unsigned int> > X_dof_indices(NDIM);
-            UniquePtr<FEBase> fe(FEBase::build(NDIM, X_dof_map.variable_type(0)));
-            UniquePtr<QBase> qrule = QBase::build(QGAUSS, NDIM, FIFTH);
+            libMesh::UniquePtr<FEBase> fe(FEBase::build(NDIM, X_dof_map.variable_type(0)));
+            libMesh::UniquePtr<QBase> qrule = QBase::build(QGAUSS, NDIM, FIFTH);
             fe->attach_quadrature_rule(qrule.get());
             const std::vector<double>& JxW = fe->get_JxW();
             const std::vector<std::vector<VectorValue<double> > >& dphi = fe->get_dphi();
@@ -617,58 +617,10 @@
                  << "  L2-norm:  " << hier_cc_data_ops.L2Norm(p_cloned_idx, wgt_cc_idx) << "\n"
                  << "  max-norm: " << hier_cc_data_ops.maxNorm(p_cloned_idx, wgt_cc_idx) << "\n"
                  << "+++++++++++++++++++++++++++++++++++++++++++++++++++\n";
-<<<<<<< HEAD
-                 
-                 p_err[0] = hier_cc_data_ops.L1Norm(p_cloned_idx, wgt_cc_idx);
-                 p_err[1] = hier_cc_data_ops.L2Norm(p_cloned_idx, wgt_cc_idx);
-                 p_err[2] = hier_cc_data_ops.maxNorm(p_cloned_idx, wgt_cc_idx);
-=======
-
+            
             p_err[0] = hier_cc_data_ops.L1Norm(p_cloned_idx, wgt_cc_idx);
             p_err[1] = hier_cc_data_ops.L2Norm(p_cloned_idx, wgt_cc_idx);
             p_err[2] = hier_cc_data_ops.maxNorm(p_cloned_idx, wgt_cc_idx);
-
-            // Compute the volume of the structure.
-            double J_integral = 0.0;
-            System& X_system = equation_systems->get_system<System>(IBFEMethod::COORDS_SYSTEM_NAME);
-            NumericVector<double>* X_vec = X_system.solution.get();
-            NumericVector<double>* X_ghost_vec = X_system.current_local_solution.get();
-            X_vec->localize(*X_ghost_vec);
-            DofMap& X_dof_map = X_system.get_dof_map();
-            std::vector<std::vector<unsigned int> > X_dof_indices(NDIM);
-            libMesh::UniquePtr<FEBase> fe(FEBase::build(NDIM, X_dof_map.variable_type(0)));
-            libMesh::UniquePtr<QBase> qrule = QBase::build(QGAUSS, NDIM, FIFTH);
-            fe->attach_quadrature_rule(qrule.get());
-            const std::vector<double>& JxW = fe->get_JxW();
-            const std::vector<std::vector<VectorValue<double> > >& dphi = fe->get_dphi();
-            TensorValue<double> FF;
-            boost::multi_array<double, 2> X_node;
-            const MeshBase::const_element_iterator el_begin = mesh.active_local_elements_begin();
-            const MeshBase::const_element_iterator el_end = mesh.active_local_elements_end();
-            for (MeshBase::const_element_iterator el_it = el_begin; el_it != el_end; ++el_it)
-            {
-                Elem* const elem = *el_it;
-                fe->reinit(elem);
-                for (unsigned int d = 0; d < NDIM; ++d)
-                {
-                    X_dof_map.dof_indices(elem, X_dof_indices[d], d);
-                }
-                const int n_qp = qrule->n_points();
-                get_values_for_interpolation(X_node, *X_ghost_vec, X_dof_indices);
-                for (int qp = 0; qp < n_qp; ++qp)
-                {
-                    jacobian(FF, qp, X_node, dphi);
-                    J_integral += abs(FF.det()) * JxW[qp];
-                }
-            }
-            J_integral = SAMRAI_MPI::sumReduction(J_integral);
-            if (SAMRAI_MPI::getRank() == 0)
-            {
-                volume_stream.precision(12);
-                volume_stream.setf(ios::fixed, ios::floatfield);
-                volume_stream << loop_time << " " << J_integral << endl;
-            }
->>>>>>> 2f994dee
         }
 
         // write out errors to file
