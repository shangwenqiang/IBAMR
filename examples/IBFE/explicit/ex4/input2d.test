--- conflicted
+++ resolved
@@ -48,13 +48,9 @@
 OUTPUT_OMEGA               = TRUE
 OUTPUT_DIV_U               = TRUE
 ENABLE_LOGGING             = TRUE
-<<<<<<< HEAD
 USE_VMS_STABILIZATION      = TRUE 
-        
-=======
 ELIMINATE_PRESSURE_JUMPS   = FALSE        
 
->>>>>>> d1b24a0f
 // collocated solver parameters
 PROJECTION_METHOD_TYPE = "PRESSURE_UPDATE"
 SECOND_ORDER_PRESSURE_UPDATE = TRUE
