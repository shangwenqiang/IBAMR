--- conflicted
+++ resolved
@@ -423,11 +423,7 @@
  ...
  \endverbatim
 */
-<<<<<<< HEAD
-class PETSC_VISIBILITY_PUBLIC IBStandardInitializer : public IBTK::LInitStrategy
-=======
-class IBStandardInitializer : public IBAMR::IBRedundantInitializer
->>>>>>> e93b5b67
+class PETSC_VISIBILITY_PUBLIC IBStandardInitializer : public IBAMR::IBRedundantInitializer
 {
 public:
     /*!
