// Filename: StaggeredStokesPhysicalBoundaryHelper.h
// Created on 28 Aug 2012 by Boyce Griffith
//
// Copyright (c) 2002-2014, Boyce Griffith
// All rights reserved.
//
// Redistribution and use in source and binary forms, with or without
// modification, are permitted provided that the following conditions are met:
//
//    * Redistributions of source code must retain the above copyright notice,
//      this list of conditions and the following disclaimer.
//
//    * Redistributions in binary form must reproduce the above copyright
//      notice, this list of conditions and the following disclaimer in the
//      documentation and/or other materials provided with the distribution.
//
//    * Neither the name of The University of North Carolina nor the names of
//      its contributors may be used to endorse or promote products derived from
//      this software without specific prior written permission.
//
// THIS SOFTWARE IS PROVIDED BY THE COPYRIGHT HOLDERS AND CONTRIBUTORS "AS IS"
// AND ANY EXPRESS OR IMPLIED WARRANTIES, INCLUDING, BUT NOT LIMITED TO, THE
// IMPLIED WARRANTIES OF MERCHANTABILITY AND FITNESS FOR A PARTICULAR PURPOSE
// ARE DISCLAIMED. IN NO EVENT SHALL THE COPYRIGHT HOLDER OR CONTRIBUTORS BE
// LIABLE FOR ANY DIRECT, INDIRECT, INCIDENTAL, SPECIAL, EXEMPLARY, OR
// CONSEQUENTIAL DAMAGES (INCLUDING, BUT NOT LIMITED TO, PROCUREMENT OF
// SUBSTITUTE GOODS OR SERVICES; LOSS OF USE, DATA, OR PROFITS; OR BUSINESS
// INTERRUPTION) HOWEVER CAUSED AND ON ANY THEORY OF LIABILITY, WHETHER IN
// CONTRACT, STRICT LIABILITY, OR TORT (INCLUDING NEGLIGENCE OR OTHERWISE)
// ARISING IN ANY WAY OUT OF THE USE OF THIS SOFTWARE, EVEN IF ADVISED OF THE
// POSSIBILITY OF SUCH DAMAGE.

#ifndef included_IBAMR_StaggeredStokesPhysicalBoundaryHelper
#define included_IBAMR_StaggeredStokesPhysicalBoundaryHelper

/////////////////////////////// INCLUDES /////////////////////////////////////

#include <vector>

#include "ibtk/StaggeredPhysicalBoundaryHelper.h"

namespace SAMRAI
{
namespace hier
{
} // namespace hier
namespace pdat
{
} // namespace pdat
namespace solv
{
template <int DIM>
class RobinBcCoefStrategy;
} // namespace solv
} // namespace SAMRAI

/////////////////////////////// CLASS DEFINITION /////////////////////////////

namespace IBAMR
{
/*!
 * \brief Class StaggeredStokesPhysicalBoundaryHelper provides helper functions
 * to enforce physical boundary conditions for a staggered grid discretization
 * of the incompressible (Navier-)Stokes equations.
 */
class StaggeredStokesPhysicalBoundaryHelper : public IBTK::StaggeredPhysicalBoundaryHelper
{
public:
    /*!
     * \brief Default constructor.
     */
    StaggeredStokesPhysicalBoundaryHelper();

    /*!
     * \brief Destructor.
     */
    ~StaggeredStokesPhysicalBoundaryHelper();

    /*!
     * \brief At Dirichlet boundaries, set values to enforce normal velocity
     * boundary conditions at the boundary.
     */
    void
    enforceNormalVelocityBoundaryConditions(int u_data_idx,
                                            int p_data_idx,
                                            const std::vector<SAMRAI::solv::RobinBcCoefStrategy<NDIM>*>& u_bc_coefs,
                                            double fill_time,
                                            bool homogeneous_bc,
                                            int coarsest_ln = -1,
                                            int finest_ln = -1) const;
<<<<<<< HEAD

    /*!
=======

    /*!
     * \brief At open boundaries, set normal velocity ghost cell values to
     * enforce the discrete divergence-free condition in the ghost cell abutting
     * the physical boundary.
     */
    void enforceDivergenceFreeConditionAtBoundary(int u_data_idx, int coarsest_ln = -1, int finest_ln = -1) const;

    /*!
     * \brief At open boundaries, set normal velocity ghost cell values to
     * enforce the discrete divergence-free condition in the ghost cell abutting
     * the physical boundary.
     */
    void enforceDivergenceFreeConditionAtBoundary(SAMRAI::tbox::Pointer<SAMRAI::pdat::SideData<NDIM, double> > u_data,
                                                  SAMRAI::tbox::Pointer<SAMRAI::hier::Patch<NDIM> > patch) const;

    /*!
>>>>>>> 1a9eb6b6
     * \brief Setup physical boundary condition specification objects for
     * simultaneously filling velocity and pressure data.
     */
    static void setupBcCoefObjects(const std::vector<SAMRAI::solv::RobinBcCoefStrategy<NDIM>*>& u_bc_coefs,
                                   SAMRAI::solv::RobinBcCoefStrategy<NDIM>* p_bc_coef,
                                   int u_target_data_idx,
                                   int p_target_data_idx,
                                   bool homogeneous_bc);

    /*!
     * \brief Reset physical boundary condition specification objects.
     */
    static void resetBcCoefObjects(const std::vector<SAMRAI::solv::RobinBcCoefStrategy<NDIM>*>& u_bc_coefs,
                                   SAMRAI::solv::RobinBcCoefStrategy<NDIM>* p_bc_coef);

protected:
private:
    /*!
     * \brief Copy constructor.
     *
     * \note This constructor is not implemented and should not be used.
     *
     * \param from The value to copy to this object.
     */
    StaggeredStokesPhysicalBoundaryHelper(const StaggeredStokesPhysicalBoundaryHelper& from);

    /*!
     * \brief Assignment operator.
     *
     * \note This operator is not implemented and should not be used.
     *
     * \param that The value to assign to this object.
     *
     * \return A reference to this object.
     */
    StaggeredStokesPhysicalBoundaryHelper& operator=(const StaggeredStokesPhysicalBoundaryHelper& that);
};
} // namespace IBAMR

//////////////////////////////////////////////////////////////////////////////

#endif //#ifndef included_IBAMR_StaggeredStokesPhysicalBoundaryHelper<|MERGE_RESOLUTION|>--- conflicted
+++ resolved
@@ -88,11 +88,6 @@
                                             bool homogeneous_bc,
                                             int coarsest_ln = -1,
                                             int finest_ln = -1) const;
-<<<<<<< HEAD
-
-    /*!
-=======
-
     /*!
      * \brief At open boundaries, set normal velocity ghost cell values to
      * enforce the discrete divergence-free condition in the ghost cell abutting
@@ -109,7 +104,6 @@
                                                   SAMRAI::tbox::Pointer<SAMRAI::hier::Patch<NDIM> > patch) const;
 
     /*!
->>>>>>> 1a9eb6b6
      * \brief Setup physical boundary condition specification objects for
      * simultaneously filling velocity and pressure data.
      */
